--- conflicted
+++ resolved
@@ -345,19 +345,15 @@
             \param seedikp The parameterization to use as seed.
             \param inworld if true will return the parameterization in the world coordinate system, otherwise in the base link (\ref GetBase()) coordinate system
          */
-<<<<<<< HEAD
-        virtual IkParameterization GetIkParameterization(const IkParameterization& seedikp, bool inworld=true) const;
+        IkParameterization GetIkParameterization(const IkParameterization& seedikp, bool inworld=true) const;
 
         /** \brief convert ikparameter into one with low constraints using robot posture.
             \param sourceikp ikparam to convert
             \param iktype the type of parameterization to request
             \param inworld if true will return the parameterization in the world coordinate system, otherwise in the base link (\ref GetBase()) coordinate system
          */
-        virtual IkParameterization ConvertIkParameterization(const IkParameterization &sourceikp, IkParameterizationType iktype, bool inworld=true) const;
-        virtual IkParameterization ConvertIkParameterization(const IkParameterization &sourceikp, const IkParameterization &seedikp, bool inworld=true) const;
-=======
-        IkParameterization GetIkParameterization(const IkParameterization& ikparam, bool inworld=true) const;
->>>>>>> 7557a860
+        IkParameterization ConvertIkParameterization(const IkParameterization &sourceikp, IkParameterizationType iktype, bool inworld=true) const;
+        IkParameterization ConvertIkParameterization(const IkParameterization &sourceikp, const IkParameterization &seedikp, bool inworld=true) const;
 
         /// \brief Get all child joints of the manipulator starting at the pEndEffector link
         void GetChildJoints(std::vector<JointPtr>& vjoints) const;
