--- conflicted
+++ resolved
@@ -1389,17 +1389,11 @@
 
     virtual void _UpdateAttachedSensors();
 
-<<<<<<< HEAD
-    /// \brief goes through all the link/joint ids and makes sure they are unique
-    void _ResolveInfoIds() override;
-
     /// \brief Ensures we have always mapped a manipulator to its "essential kinematics chain"---starting with a baselink-eelink pair, we exclude any static joints in between,
     /// and also the first and last few prismatic joints. So the first and last joints in the essential kinematics chain are always revolute.
     /// \param [in] pmanip    manipulator that, if not mapped yet, will be mapped to its essential kinematics chain
     virtual void _EnsureEssentialKinematicsChainRegisteredOnManipulator(ManipulatorConstPtr pmanip);
 
-=======
->>>>>>> 8e43db12
     std::vector<ManipulatorPtr> _vecManipulators; ///< \see GetManipulators
     ManipulatorPtr _pManipActive;
 
