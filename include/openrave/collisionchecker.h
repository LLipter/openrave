// -*- coding: utf-8 -*-
// Copyright (C) 2006-2013 Rosen Diankov <rosen.diankov@gmail.com>
//
// This file is part of OpenRAVE.
// OpenRAVE is free software: you can redistribute it and/or modify
// it under the terms of the GNU Lesser General Public License as published by
// the Free Software Foundation, either version 3 of the License, or
// at your option) any later version.
//
// This program is distributed in the hope that it will be useful,
// but WITHOUT ANY WARRANTY; without even the implied warranty of
// MERCHANTABILITY or FITNESS FOR A PARTICULAR PURPOSE.  See the
// GNU Lesser General Public License for more details.
//
// You should have received a copy of the GNU Lesser General Public License
// along with this program.  If not, see <http://www.gnu.org/licenses/>.
/** \file collisionchecker.h
    \brief Collision checking related definitions.

    Automatically included with \ref openrave.h
 */
#ifndef OPENRAVE_COLLISIONCHECKER_H
#define OPENRAVE_COLLISIONCHECKER_H

#include <openrave/openravejson.h>

namespace OpenRAVE {

/// options for collision checker
enum CollisionOptions
{
    CO_Distance = 1, ///< Compute distance measurements, this is usually slow and not all checkers support it.
    CO_UseTolerance = 2, ///< not used
    CO_Contacts = 4, ///< Return the contact points of the collision in the \ref CollisionReport. Note that this takes longer to compute.
    CO_RayAnyHit = 8, ///< When performing collision with rays, if this is set, algorithm just returns any hit instead of the closest (can be faster)

    /** Allows planners to greatly reduce redundant collision checks.
        If set and the target object is a robot, then only the links controlled by the currently set active DOFs and their attached bodies will be checked for collisions.

        The things that **will not be** checked for collision are:
        - links that do not remove with respect to each other as a result of moving the active dofs.
     */
    CO_ActiveDOFs = 0x10,
    CO_AllLinkCollisions = 0x20, ///< if set then all the link collisions will be returned inside CollisionReport::vLinkColliding. Collision is slower because more pairs have to be checked.
    CO_AllGeometryCollisions = 0x40, ///< if set, then will return the collisions of all the colliding geometries. Do not need to explore all pairs of links once the first pair is found. This option can be slow.
    CO_AllGeometryContacts = 0x80, ///< if set, then will return the contact points of all the colliding geometries. Do not need to explore all pairs of links once the first pair is found. This option can be slow.    
};

/// \brief action to perform whenever a collision is detected between objects
enum CollisionAction
{
    CA_DefaultAction = 0, ///< let the physics/collision engine resolve the action
    CA_Ignore = 1, ///< do nothing
};

/// \brief Holds information about a particular collision that occured.
class OPENRAVE_API CollisionReport
{
public:
    class OPENRAVE_API CONTACT
    {
public:
        CONTACT() : depth(0) {
        }
        CONTACT(const Vector &p, const Vector &n, dReal d) : pos(p), norm(n) {
            depth = d;
        }

        Vector pos;  ///< where the contact occured
        Vector norm; ///< the normals of the faces
        dReal depth; ///< the penetration depth, positive means the surfaces are penetrating, negative means the surfaces are not colliding (used for distance queries)

        void SaveToJson(rapidjson::Value& rContact, rapidjson::Document::AllocatorType& alloc) const;
    };

    CollisionReport() {
        nKeepPrevious = 0;
        Reset();
    }

    /// \brief resets the report structure for the next collision call
    ///
    /// depending on nKeepPrevious will keep previous data.
    virtual void Reset(int coloptions = 0);
    virtual std::string __str__() const;

<<<<<<< HEAD
    virtual void FillBodyNames();

    void SaveToJson(rapidjson::Value& rCollisionReport, rapidjson::Document::AllocatorType& alloc) const;

    KinBody::LinkConstPtr plink1, plink2; ///< the colliding links if a collision involves a bodies. Collisions do not always occur with 2 bodies like ray collisions, so these fields can be empty.

    std::vector<std::pair<KinBody::LinkConstPtr, KinBody::LinkConstPtr> > vLinkColliding; ///< all link collision pairs. Set when CO_AllCollisions is enabled.
    std::vector<std::pair<KinBody::GeometryConstPtr, KinBody::GeometryConstPtr> > vGeomColliding; ///< all colliding geometry pairs. Each pair corresponds to a colliding link pair in vLinkColliding so vGeomColliding.size() == vLinkColliding.size() should always evaluate to true. Set when CO_AllCollisions is enabled.
    std::vector<std::pair<std::string, std::string> > vBodyColliding; ///< vBodyColliding[index] is a pair of kinbody names to which the links in vLinkColliding[index] belong. Not automatically generated. Can be initialized by CollisionReport::FillBodyNames.

=======
    // report just the first collision
    //@{
    KinBody::LinkConstPtr plink1, plink2; ///< the colliding links if a collision involves a bodies. Collisions do not always occur with 2 bodies like ray collisions, so these fields can be empty.
>>>>>>> 3f0cefa0
    KinBody::GeometryConstPtr pgeom1, pgeom2; ///< the specified geometries hit for the given links
    //@}
    
    std::vector<std::pair<KinBody::LinkConstPtr, KinBody::LinkConstPtr> > vLinkColliding; ///< all link collision pairs. Set when CO_AllLinkCollisions is enabled. should be deprecated

    struct GeometryPairContact
    {
        KinBody::GeometryConstPtr pgeom1, pgeom2;
        std::vector<CONTACT> contacts; ///< the convention is that the normal will be "out" of pgeom1's surface. Filled if CO_UseContacts option is set.
    };
    
    std::vector<GeometryPairContact> vGeometryContacts; ///< all geometry collision pairs. Set when CO_AllGeometryContacts or CO_AllGeometryContacts is enabled. Takes reporting precedence over vLinkColliding or 

    std::vector<CONTACT> contacts; ///< the convention is that the normal will be "out" of plink1's surface. Filled if CO_UseContacts option is set.

    int options; ///< the options that the CollisionReport was called with. It is overwritten by the options set on the collision checker writing the report

    dReal minDistance; ///< minimum distance from last query, filled if CO_Distance option is set
    int numWithinTol; ///< number of objects within tolerance of this object, filled if CO_UseTolerance option is set

    uint8_t nKeepPrevious; ///< if 1, will keep all previous data when resetting the collision checker. otherwise will reset

    std::string bodyName1, bodyName2; /// the names of the bodies plink1 and plink2 belong to. Directly store the names here since if the parent has been destroyed, the parent's name cannot be obtained from plink.
};

/// \brief Holds information about collision report without storing openrave environment data structure such as KinBody or Geometry
class OPENRAVE_API CollisionReportInfo : public orjson::JsonSerializable
{
public:
    /// \brief resets internal data to initial state
    virtual void Reset();

    /// \brief initializes internal data from input
    /// \param report from which to initialize this data structure
    void InitInfoFromReport(const CollisionReport& report);

    /// \brief check equality of two objects
    bool operator==(const CollisionReportInfo& other) const;

    /// \brief check inequality of two objects
    bool operator!=(const CollisionReportInfo& other) const
    {
        return !(*this == other);
    }

    /// \brief loads internal data from rapidjson value
    virtual void LoadFromJson(const rapidjson::Value& rReport) override;

    /// \brief serializes internal data to rapidjson value
    virtual void SaveToJson(rapidjson::Value& rReport, rapidjson::Document::AllocatorType& alloc) const override;

    std::string body1Name, body2Name; ///< names of colliding bodies
    std::string body1LinkName, body2LinkName; ///< names of colliding body links
    std::string body1GeomName, body2GeomName; ///< names of colliding body geometries
    std::vector<OpenRAVE::Vector> contacts; ///< contact points
};


typedef CollisionReport COLLISIONREPORT RAVE_DEPRECATED;

/** \brief <b>[interface]</b> Responsible for all collision checking queries of the environment. <b>If not specified, method is not multi-thread safe.</b> See \ref arch_collisionchecker.
    \ingroup interfaces
 */
class OPENRAVE_API CollisionCheckerBase : public InterfaceBase
{
public:
    CollisionCheckerBase(EnvironmentBasePtr penv) : InterfaceBase(PT_CollisionChecker, penv) {
    }
    virtual ~CollisionCheckerBase() {
    }

    /// \brief return the static interface type this class points to (used for safe casting)
    static inline InterfaceType GetInterfaceTypeStatic() {
        return PT_CollisionChecker;
    }

    /// \brief Set basic collision options using the CollisionOptions enum
    virtual bool SetCollisionOptions(int collisionoptions) = 0;

    /// \brief get the current collision options
    virtual int GetCollisionOptions() const = 0;

    virtual void SetTolerance(dReal tolerance) = 0;

    /// \brief Sets the geometry group that the collision checker will prefer to use (if present)
    ///
    /// Will also set the default geometry groups used for any new bodies added to the scene. groupname the geometry group name. If empty, will disable the groups and use the current geometries set on the link.
    virtual void SetGeometryGroup(const std::string& groupname) OPENRAVE_DUMMY_IMPLEMENTATION;

    /// \brief Gets the geometry group this collision checker is tracking.
    ///
    /// If empty, collision checker is not tracking any specific groups.
    virtual const std::string& GetGeometryGroup() const OPENRAVE_DUMMY_IMPLEMENTATION;

    /// \brief Sets the geometry group that the collision checker will prefer to use for a body
    ///
    /// \param pbody the body to change the geometry group
    /// \param groupname the geometry group name. If empty, will disable the groups and use the current geometries set on the link.
    /// \return true if body geometry group with groupname exists. false otherwise
    virtual bool SetBodyGeometryGroup(KinBodyConstPtr pbody, const std::string& groupname) OPENRAVE_DUMMY_IMPLEMENTATION;

    /// \biref Gets the geometry group that a body is currently using
    virtual const std::string& GetBodyGeometryGroup(KinBodyConstPtr pbody) const OPENRAVE_DUMMY_IMPLEMENTATION;

    /// \brief initialize the checker with the current environment and gather all current bodies in the environment and put them in its collision space
    virtual bool InitEnvironment() = 0;

    /// \brief clear/deallocate any memory associated with tracking collision data for bodies
    virtual void DestroyEnvironment() = 0;

    /// \brief notified when a new body has been initialized in the environment
    virtual bool InitKinBody(KinBodyPtr pbody) = 0;

    /// \brief notified when a body has been removed from the environment
    virtual void RemoveKinBody(KinBodyPtr pbody) = 0;

    /// Each function takes an optional pointer to a CollisionReport structure and returns true if collision occurs.
    /// \name Collision specific functions.
    /// \anchor collision_checking
    //@{

    /// \brief checks collision of a body and a scene. Attached bodies are respected. If CO_ActiveDOFs is set, will only check affected links of the body.
    virtual bool CheckCollision(KinBodyConstPtr pbody1, CollisionReportPtr report = CollisionReportPtr()) = 0;

    /// \brief checks collision between two bodies. Attached bodies are respected. If CO_ActiveDOFs is set, will only check affected links of the pbody1.
    virtual bool CheckCollision(KinBodyConstPtr pbody1, KinBodyConstPtr pbody2, CollisionReportPtr report = CollisionReportPtr()) = 0;

    /// \brief checks collision of a link and a scene. Attached bodies are ignored. CO_ActiveDOFs option is ignored.
    virtual bool CheckCollision(KinBody::LinkConstPtr plink, CollisionReportPtr report = CollisionReportPtr()) = 0;

    /// \brief checks collision of two links. Attached bodies are ignored. CO_ActiveDOFs option is ignored.
    virtual bool CheckCollision(KinBody::LinkConstPtr plink1, KinBody::LinkConstPtr plink2, CollisionReportPtr report = CollisionReportPtr()) = 0;

    /// \brief checks collision of a link and a body. Attached bodies for pbody are respected. CO_ActiveDOFs option is ignored.
    virtual bool CheckCollision(KinBody::LinkConstPtr plink, KinBodyConstPtr pbody, CollisionReportPtr report = CollisionReportPtr()) = 0;

    /// \brief checks collision of a link and a scene. Attached bodies are ignored. CO_ActiveDOFs option is ignored.
    virtual bool CheckCollision(KinBody::LinkConstPtr plink, const std::vector<KinBodyConstPtr>& vbodyexcluded, const std::vector<KinBody::LinkConstPtr>& vlinkexcluded, CollisionReportPtr report = CollisionReportPtr()) = 0;

    /// \brief checks collision of a body and a scene. Attached bodies are respected. If CO_ActiveDOFs is set, will only check affected links of pbody.
    virtual bool CheckCollision(KinBodyConstPtr pbody, const std::vector<KinBodyConstPtr>& vbodyexcluded, const std::vector<KinBody::LinkConstPtr>& vlinkexcluded, CollisionReportPtr report = CollisionReportPtr()) = 0;

    /// \brief Check collision with a link and a ray with a specified length. CO_ActiveDOFs option is ignored.
    ///
    /// \param ray holds the origin and direction. The length of the ray is the length of the direction.
    /// \param plink the link to collide with
    /// \param[out] report [optional] collision report to be filled with data about the collision. If a body was hit, CollisionReport::plink1 contains the hit link pointer.
    virtual bool CheckCollision(const RAY& ray, KinBody::LinkConstPtr plink, CollisionReportPtr report = CollisionReportPtr()) = 0;

    /// \brief Check collision with a link and a ray with a specified length.
    ///
    /// \param ray holds the origin and direction. The length of the ray is the length of the direction.
    /// \param pbody the link to collide with. If CO_ActiveDOFs is set, will only check affected links of the body.
    /// \param[out] report [optional] collision report to be filled with data about the collision. If a body was hit, CollisionReport::plink1 contains the hit link pointer.
    virtual bool CheckCollision(const RAY& ray, KinBodyConstPtr pbody, CollisionReportPtr report = CollisionReportPtr()) = 0;

    /// \brief Check collision with a body and a ray with a specified length. CO_ActiveDOFs option is ignored.
    ///
    /// \param ray holds the origin and direction. The length of the ray is the length of the direction.
    /// \param pbody the kinbody to look for collisions
    /// \param[out] report [optional] collision report to be filled with data about the collision. If a body was hit, CollisionReport::plink1 contains the hit link pointer.
    virtual bool CheckCollision(const RAY& ray, CollisionReportPtr report = CollisionReportPtr()) = 0;

    /// \brief Check collision with a triangle mesh and a body in the scene.
    ///
    /// \param trimesh Holds a dynamic triangle mesh to check collision with the body.
    /// \param pbody the link to collide with. If CO_ActiveDOFs is set, will only check affected links of the body.
    /// \param[out] report [optional] collision report to be filled with data about the collision. If a body was hit, CollisionReport::plink1 contains the hit link pointer.
    virtual bool CheckCollision(const TriMesh& trimesh, KinBodyConstPtr pbody, CollisionReportPtr report = CollisionReportPtr()) OPENRAVE_DUMMY_IMPLEMENTATION;

    /// \brief Check collision with a triangle mesh and the entire scene
    ///
    /// \param trimesh Holds a dynamic triangle mesh to check collision with the body.
    /// \param[out] report [optional] collision report to be filled with data about the collision. If a body was hit, CollisionReport::plink1 contains the hit link pointer.
    virtual bool CheckCollision(const TriMesh& trimesh, CollisionReportPtr report = CollisionReportPtr()) OPENRAVE_DUMMY_IMPLEMENTATION;

    /// \brief Check collision with a dummy box and the entire scene
    ///
    /// \param ab box to check collision with. The box is transformed by aabbPose
    /// \param aabbPose the pose of the box
    /// \param[out] report [optional] collision report to be filled with data about the collision. If a body was hit, CollisionReport::plink1 contains the hit link pointer.
    virtual bool CheckCollision(const AABB& ab, const Transform& aabbPose, CollisionReportPtr report = CollisionReportPtr()) OPENRAVE_DUMMY_IMPLEMENTATION;

    /// \brief Check collision with a dummy box and a list of bodies
    ///
    /// \param ab box to check collision with. The box is transformed by aabbPose
    /// \param aabbPose the pose of the box
    /// \param bodies vector of bodies to check collision with the dummy AABB
    /// \param[out] report [optional] collision report to be filled with data about the collision. If a body was hit, CollisionReport::plink1 contains the hit link pointer.
    virtual bool CheckCollision(const AABB& ab, const Transform& aabbPose, const std::vector<KinBodyConstPtr>& vbodies, CollisionReportPtr report = CollisionReportPtr()) OPENRAVE_DUMMY_IMPLEMENTATION;

    /// \brief Checks self collision only with the links of the passed in body.
    ///
    /// Only checks KinBody::GetNonAdjacentLinks(), Links that are joined together are ignored.
    /// \param[in] pbody The body to check self-collision for
    /// \param[out] report [optional] collision report to be filled with data about the collision.
    virtual bool CheckStandaloneSelfCollision(KinBodyConstPtr pbody, CollisionReportPtr report = CollisionReportPtr()) = 0;

    /// \brief Checks self collision of the link with the rest of the links with its parent
    ///
    /// Only checks KinBody::GetNonAdjacentLinks(), Links that are joined together are ignored.
    /// \param[out] report [optional] collision report to be filled with data about the collision.
    virtual bool CheckStandaloneSelfCollision(KinBody::LinkConstPtr plink, CollisionReportPtr report = CollisionReportPtr()) = 0;

    /// \deprecated (13/04/09)
    virtual bool CheckSelfCollision(KinBodyConstPtr pbody, CollisionReportPtr report = CollisionReportPtr()) RAVE_DEPRECATED
    {
        //RAVELOG_WARN("CollisionCheckerBase::CheckSelfCollision has been deprecated, please use CollisionCheckerBase::CheckStandaloneSelfCollision\n");
        return CheckStandaloneSelfCollision(pbody,report);
    }

    /// \deprecated (13/04/09)
    virtual bool CheckSelfCollision(KinBody::LinkConstPtr plink, CollisionReportPtr report = CollisionReportPtr()) RAVE_DEPRECATED
    {
        //RAVELOG_WARN("CollisionCheckerBase::CheckSelfCollision has been deprecated, please use CollisionCheckerBase::CheckStandaloneSelfCollision\n");
        return CheckStandaloneSelfCollision(plink,report);
    }

protected:
    /// \deprecated (12/12/11)
    virtual void SetCollisionData(KinBodyPtr pbody, UserDataPtr data) RAVE_DEPRECATED {
        pbody->SetUserData(GetXMLId(), data);
    }

    inline CollisionCheckerBasePtr shared_collisionchecker() {
        return boost::static_pointer_cast<CollisionCheckerBase>(shared_from_this());
    }
    inline CollisionCheckerBaseConstPtr shared_collisionchecker_const() const {
        return boost::static_pointer_cast<CollisionCheckerBase const>(shared_from_this());
    }

private:
    virtual const char* GetHash() const {
        return OPENRAVE_COLLISIONCHECKER_HASH;
    }

#ifdef RAVE_PRIVATE
#ifdef _MSC_VER
    friend class Environment;
#else
    friend class ::Environment;
#endif
#endif
    friend class KinBody;
};

/// \brief Helper class to save and restore the collision options. If options are not supported and required is true, throws an exception.
class OPENRAVE_API CollisionOptionsStateSaver
{
public:
    CollisionOptionsStateSaver(CollisionCheckerBasePtr p, int newoptions, bool required=true);
    virtual ~CollisionOptionsStateSaver();
private:
    int _oldoptions;     ///< saved options
    CollisionCheckerBasePtr _p;
};

typedef boost::shared_ptr<CollisionOptionsStateSaver> CollisionOptionsStateSaverPtr;

/** \brief Helper class to save and restore the nKeepPrevious variable in a collision report. Should be used by anyone using multiple CheckCollision calls and aggregating results.

    Sample code would look like:

    bool bAllLinkCollisions = !!(pchecker->GetCollisionOptions()&CO_AllLinkCollisions);
    CollisionReportKeepSaver reportsaver(report);
    if( !!report && bAllLinkCollisions && report->nKeepPrevious == 0 ) {
        report->Reset();
        report->nKeepPrevious = 1; // have to keep the previous since aggregating results
    }
 */
class OPENRAVE_API CollisionReportKeepSaver
{
public:
    CollisionReportKeepSaver(CollisionReportPtr preport) : _report(preport) {
        if( !!preport ) {
            _nKeepPrevious = preport->nKeepPrevious;
        }
        else {
            _nKeepPrevious = 0; // keep here otherwise compiler warning
        }
    }
    virtual ~CollisionReportKeepSaver() {
        if( !!_report ) {
            _report->nKeepPrevious = _nKeepPrevious;
        }
    }

private:
    CollisionReportPtr _report;
    uint8_t _nKeepPrevious;
};

typedef boost::shared_ptr<CollisionReportKeepSaver> CollisionReportKeepSaverPtr;

} // end namespace OpenRAVE

#endif<|MERGE_RESOLUTION|>--- conflicted
+++ resolved
@@ -43,7 +43,7 @@
     CO_ActiveDOFs = 0x10,
     CO_AllLinkCollisions = 0x20, ///< if set then all the link collisions will be returned inside CollisionReport::vLinkColliding. Collision is slower because more pairs have to be checked.
     CO_AllGeometryCollisions = 0x40, ///< if set, then will return the collisions of all the colliding geometries. Do not need to explore all pairs of links once the first pair is found. This option can be slow.
-    CO_AllGeometryContacts = 0x80, ///< if set, then will return the contact points of all the colliding geometries. Do not need to explore all pairs of links once the first pair is found. This option can be slow.    
+    CO_AllGeometryContacts = 0x80, ///< if set, then will return the contact points of all the colliding geometries. Do not need to explore all pairs of links once the first pair is found. This option can be slow.
 };
 
 /// \brief action to perform whenever a collision is detected between objects
@@ -84,34 +84,27 @@
     virtual void Reset(int coloptions = 0);
     virtual std::string __str__() const;
 
-<<<<<<< HEAD
     virtual void FillBodyNames();
 
     void SaveToJson(rapidjson::Value& rCollisionReport, rapidjson::Document::AllocatorType& alloc) const;
 
-    KinBody::LinkConstPtr plink1, plink2; ///< the colliding links if a collision involves a bodies. Collisions do not always occur with 2 bodies like ray collisions, so these fields can be empty.
-
-    std::vector<std::pair<KinBody::LinkConstPtr, KinBody::LinkConstPtr> > vLinkColliding; ///< all link collision pairs. Set when CO_AllCollisions is enabled.
-    std::vector<std::pair<KinBody::GeometryConstPtr, KinBody::GeometryConstPtr> > vGeomColliding; ///< all colliding geometry pairs. Each pair corresponds to a colliding link pair in vLinkColliding so vGeomColliding.size() == vLinkColliding.size() should always evaluate to true. Set when CO_AllCollisions is enabled.
-    std::vector<std::pair<std::string, std::string> > vBodyColliding; ///< vBodyColliding[index] is a pair of kinbody names to which the links in vLinkColliding[index] belong. Not automatically generated. Can be initialized by CollisionReport::FillBodyNames.
-
-=======
     // report just the first collision
     //@{
     KinBody::LinkConstPtr plink1, plink2; ///< the colliding links if a collision involves a bodies. Collisions do not always occur with 2 bodies like ray collisions, so these fields can be empty.
->>>>>>> 3f0cefa0
     KinBody::GeometryConstPtr pgeom1, pgeom2; ///< the specified geometries hit for the given links
     //@}
-    
-    std::vector<std::pair<KinBody::LinkConstPtr, KinBody::LinkConstPtr> > vLinkColliding; ///< all link collision pairs. Set when CO_AllLinkCollisions is enabled. should be deprecated
+
+    std::vector<std::pair<KinBody::LinkConstPtr, KinBody::LinkConstPtr> > vLinkColliding; ///< all link collision pairs. Set when CO_AllLinkCollisions is enabled.
+    std::vector<std::pair<KinBody::GeometryConstPtr, KinBody::GeometryConstPtr> > vGeomColliding; ///< all colliding geometry pairs. Each pair corresponds to a colliding link pair in vLinkColliding so vGeomColliding.size() == vLinkColliding.size() should always evaluate to true. Set when CO_AllCollisions is enabled.
+    std::vector<std::pair<std::string, std::string> > vBodyColliding; ///< vBodyColliding[index] is a pair of kinbody names to which the links in vLinkColliding[index] belong. Not automatically generated. Can be initialized by CollisionReport::FillBodyNames.
 
     struct GeometryPairContact
     {
         KinBody::GeometryConstPtr pgeom1, pgeom2;
         std::vector<CONTACT> contacts; ///< the convention is that the normal will be "out" of pgeom1's surface. Filled if CO_UseContacts option is set.
     };
-    
-    std::vector<GeometryPairContact> vGeometryContacts; ///< all geometry collision pairs. Set when CO_AllGeometryContacts or CO_AllGeometryContacts is enabled. Takes reporting precedence over vLinkColliding or 
+
+    std::vector<GeometryPairContact> vGeometryContacts; ///< all geometry collision pairs. Set when CO_AllGeometryContacts or CO_AllGeometryContacts is enabled. Takes reporting precedence over vLinkColliding or
 
     std::vector<CONTACT> contacts; ///< the convention is that the normal will be "out" of plink1's surface. Filled if CO_UseContacts option is set.
 
