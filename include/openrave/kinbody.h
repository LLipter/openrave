--- conflicted
+++ resolved
@@ -376,11 +376,7 @@
         /// the frame for inertia and center of mass of the link in the link's coordinate system
         Transform _tMassFrame;
         /// mass of link
-<<<<<<< HEAD
-        dReal _mass = 0; ///< kg
-=======
         dReal _mass = 1e-10; ///< kg, set default to non-zero value to avoid divide by 0 for inverse dynamics/physics computations
->>>>>>> 2f12e2a9
 
         Vector _vinertiamoments; ///< kg*unit**2 inertia along the axes of _tMassFrame
         std::map<std::string, std::vector<dReal> > _mapFloatParameters; ///< custom key-value pairs that could not be fit in the current model
