--- conflicted
+++ resolved
@@ -161,13 +161,6 @@
         Vector _vGeomData3; ///< For containers, the first 3 values is the bottom cross XY full extents and Z height from bottom face.
 
         // For GT_Cage
-<<<<<<< HEAD
-        Vector _innerVolumeExtents;
-        float _containerBaseHeight;
-        Transform _sidewallTransforms[4]; // Transformation of each side wall in the geometry space
-        Vector _sidewallExtents[4]; // Each side wall is a rectangular volume.
-        uint8_t _sidewallExists : 4; // bit 0-3 corresponds to (nx, px, ny, py)
-=======
         enum SideWallType
         {
             SWT_NX=0,
@@ -185,7 +178,6 @@
         std::vector<SideWall> _vSideWalls; ///< used by GT_Cage
         Vector _innerExtents; // Inner extents of the container, the volume that can be used to pick/place objectss
         float _containerBaseHeight; // Distance between the inner bottom plane and the bottom plane of the container
->>>>>>> 891ed232
 
         ///< for sphere it is radius
         ///< for cylinder, first 2 values are radius and height
