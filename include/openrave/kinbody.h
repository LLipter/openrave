// -*- coding: utf-8 -*-
// Copyright (C) 2006-2014 Rosen Diankov <rosen.diankov@gmail.com>
//
// This file is part of OpenRAVE.
// OpenRAVE is free software: you can redistribute it and/or modify
// it under the terms of the GNU Lesser General Public License as published by
// the Free Software Foundation, either version 3 of the License, or
// at your option) any later version.
//
// This program is distributed in the hope that it will be useful,
// but WITHOUT ANY WARRANTY; without even the implied warranty of
// MERCHANTABILITY or FITNESS FOR A PARTICULAR PURPOSE.  See the
// GNU Lesser General Public License for more details.
//
// You should have received a copy of the GNU Lesser General Public License
// along with this program.  If not, see <http://www.gnu.org/licenses/>.
/** \file   kinbody.h
    \brief  Kinematics body related definitions.

    Automatically included with \ref openrave.h
 */
#ifndef OPENRAVE_KINBODY_H
#define OPENRAVE_KINBODY_H

namespace OpenRAVE {

class OpenRAVEFunctionParserReal;
typedef boost::shared_ptr< OpenRAVEFunctionParserReal > OpenRAVEFunctionParserRealPtr;

/// \brief Result of UpdateFromInfo() call
enum UpdateFromInfoResult {
    UFIR_Success = 0, ///< Updated successfully
    UFIR_RequireRemoveFromEnvironment, ///< Failed to update, require the kinbody to be removed from environment before update can succeed
    UFIR_RequireReinitialize, ///< Failed to update, require InitFromInfo() to be called before update can succeed
};

/// \brief The type of geometry primitive.
enum GeometryType {
    GT_None = 0,
    GT_Box = 1,
    GT_Sphere = 2,
    GT_Cylinder = 3, ///< oriented towards z-axis
    GT_TriMesh = 4,
    GT_Container=5, ///< a container shaped geometry that has inner and outer extents. container opens on +Z. The origin is at the bottom of the base.
    GT_Cage=6, ///< a container shaped geometry with removable side walls. The side walls can be on any of the four sides. The origin is at the bottom of the base. The inner volume of the cage is measured from the base to the highest wall.
};

enum DynamicsConstraintsType {
    DC_Unknown = -1, ///< constraints type is not set.
    DC_IgnoreTorque        = 0, ///< Do no check torque limits
    DC_NominalTorque       = 1, ///< Compute and check torque limits using nominal torque
    DC_InstantaneousTorque = 2, ///< Compute and check torque limits using instantaneous torque
};

OPENRAVE_API const char* GetDynamicsConstraintsTypeString(DynamicsConstraintsType type);

/// \brief holds parameters for an electric motor
///
/// all speed is in revolutions/second
class OPENRAVE_API ElectricMotorActuatorInfo : public InfoBase
{
public:
    ElectricMotorActuatorInfo() {
    };
    ElectricMotorActuatorInfo(const ElectricMotorActuatorInfo& other) {
        *this = other;
    }
    bool operator==(const ElectricMotorActuatorInfo& other) const {
        return model_type == other.model_type
               && assigned_power_rating == other.assigned_power_rating
               && max_speed == other.max_speed
               && no_load_speed == other.no_load_speed
               && stall_torque == other.stall_torque
               && max_instantaneous_torque == other.max_instantaneous_torque
               && nominal_speed_torque_points == other.nominal_speed_torque_points
               && max_speed_torque_points == other.max_speed_torque_points
               && nominal_torque == other.nominal_torque
               && rotor_inertia == other.rotor_inertia
               && torque_constant == other.torque_constant
               && nominal_voltage == other.nominal_voltage
               && speed_constant == other.speed_constant
               && starting_current == other.starting_current
               && terminal_resistance == other.terminal_resistance
               && gear_ratio == other.gear_ratio
               && coloumb_friction == other.coloumb_friction
               && viscous_friction == other.viscous_friction;
    }
    bool operator!=(const ElectricMotorActuatorInfo& other) const {
        return !operator==(other);
    }

    void Reset() override;
    void SerializeJSON(rapidjson::Value& value, rapidjson::Document::AllocatorType& allocator, dReal fUnitScale, int options) const override;
    void DeserializeJSON(const rapidjson::Value& value, dReal fUnitScale, int options) override;

    std::string model_type; ///< the type of actuator it is. Usually the motor model name is ok, but can include other info like gear box, etc
    //@{ from motor data sheet
    dReal assigned_power_rating = 0; ///< the nominal power the electric motor can safely produce. Units are **Mass * Distance² * Time-³**
    dReal max_speed = 0; ///< the maximum speed of the motor **Time-¹**
    dReal no_load_speed = 0; ///< specifies the speed of the motor powered by the nominal voltage when the motor provides zero torque. Units are **Time-¹**.
    dReal stall_torque = 0; ///< the maximum torque achievable by the motor at the nominal voltage. This torque is achieved at zero velocity (stall). Units are **Mass * Distance * Time-²**.
    dReal max_instantaneous_torque = 0; ///< the maximum instantenous torque achievable by the motor when voltage <= nominal voltage. Motor going between nominal_torque and max_instantaneous_torque can overheat, so should not be driven at it for a long time. Units are **Mass * Distance * Time-²**.
    std::vector<std::pair<dReal, dReal> > nominal_speed_torque_points; ///< the speed and torque achievable when the motor is powered by the nominal voltage. Given the speed, the max torque can be computed. If not specified, the speed-torque curve will just be a line connecting the no load speed and the stall torque directly (ideal). Should be ordered from increasing speed.
    std::vector<std::pair<dReal, dReal> > max_speed_torque_points; ///< the speed and torque achievable when the motor is powered by the max voltage/current. Given the speed, the max torque can be computed. If not specified, the speed-torque curve will just be a line connecting the no load speed and the max_instantaneous_torque directly (ideal). Should be ordered from increasing speed.
    dReal nominal_torque = 0; ///< the maximum torque the motor can provide continuously without overheating. Units are **Mass * Distance * Time-²**.
    dReal rotor_inertia = 0; ///< the inertia of the rotating element about the axis of rotation. Units are **Mass * Distance²**.
    dReal torque_constant = 0; ///< specifies the proportion relating current to torque. Units are **Mass * Distance * Time-¹ * Charge-¹**.
    dReal nominal_voltage = 0; ///< the nominal voltage the electric motor can safely produce. Units are **Mass * Distance² * Time-² * Charge**.
    dReal speed_constant = 0; ///< the constant of proportionality relating speed to voltage. Units are **Mass-¹ * Distance-² * Time * Charge-¹**.
    dReal starting_current = 0; ///< specifies the current through the motor at zero velocity, equal to the nominal voltage divided by the terminal resistance. Also called the stall current.  Units are **Time-¹ * Charge**.
    dReal terminal_resistance = 0; ///< the resistance of the motor windings. Units are **Mass * Distance² * Time-¹ * Charge-²**.
    //@}

    //@{ depending on gear box
    dReal gear_ratio = 0; ///< specifies the ratio between the input speed of the transmission (the speed of the motor shaft) and the output speed of the transmission.
    dReal coloumb_friction = 0; ///< static coloumb friction on each joint after the gear box. Units are **Mass * Distance * Time-²**.
    dReal viscous_friction = 0; ///< viscous friction on each joint after the gear box. Units are **Mass * Distance * Time-²**.
    //@}
};

typedef boost::shared_ptr<ElectricMotorActuatorInfo> ElectricMotorActuatorInfoPtr;

/** \brief <b>[interface]</b> A kinematic body of links and joints. <b>If not specified, method is not multi-thread safe.</b> See \ref arch_kinbody.
    \ingroup interfaces
 */
class OPENRAVE_API KinBody : public InterfaceBase
{
public:
    /// \brief A set of properties for the kinbody. These properties are used to describe a set of variables used in KinBody.
    enum KinBodyProperty {
        Prop_JointMimic=0x1,     ///< joint mimic equations
        Prop_JointLimits=0x2,     ///< regular limits
        Prop_JointOffset=0x4,
        Prop_JointProperties=0x8,     ///< resolution, weights
        Prop_JointAccelerationVelocityTorqueLimits=0x10,     ///< velocity + acceleration + jerk + torque
        Prop_Joints=Prop_JointMimic|Prop_JointLimits|Prop_JointOffset|Prop_JointProperties|Prop_JointAccelerationVelocityTorqueLimits, ///< all properties of all joints

        Prop_Name=0x20,     ///< name changed
        Prop_LinkDraw=0x40,     ///< toggle link geometries rendering
        Prop_LinkGeometry=0x80,     ///< the current geometry of the link changed
        Prop_LinkTransforms=0x100, ///< if any of the link transforms changed, this implies the DOF values of the robot changed
        Prop_LinkGeometryGroup=0x200, ///< the geometry informations of some geometry group changed
        Prop_LinkStatic=0x400,     ///< static property of link changed
        Prop_LinkEnable=0x800,     ///< enable property of link changed
        Prop_LinkDynamics=0x1000,     ///< mass/inertia properties of link changed
        Prop_Links=Prop_LinkDraw|Prop_LinkGeometry|Prop_LinkStatic|Prop_LinkGeometryGroup|Prop_LinkEnable|Prop_LinkDynamics,     ///< all properties of all links
        Prop_JointCustomParameters = 0x2000, ///< when Joint::SetFloatParameters(), Joint::SetIntParameters(), and Joint::SetStringParameters() are called
        Prop_LinkCustomParameters = 0x4000, ///< when Link::SetFloatParameters(), Link::SetIntParameters(), Link::SetStringParameters() are called
        Prop_BodyAttached=0x8000, ///< if attached bodies changed

        // robot only
        // 0x00010000
        Prop_RobotSensors = 0x00020000,     ///< [robot only] all properties of all sensors
        Prop_Sensors = 0x00020000,
        Prop_RobotSensorPlacement = 0x00040000,     ///< [robot only] relative sensor placement of sensors
        Prop_SensorPlacement = 0x00040000,
        Prop_RobotActiveDOFs = 0x00080000,     ///< [robot only] active dofs changed
        Prop_RobotManipulatorTool = 0x00100000, ///< [robot only] the tool coordinate system changed
        Prop_RobotManipulatorName = 0x00200000, ///< [robot only] the manipulator name
        Prop_RobotManipulatorSolver = 0x00400000,
        Prop_RobotManipulators = Prop_RobotManipulatorTool | Prop_RobotManipulatorName | Prop_RobotManipulatorSolver,     ///< [robot only] all properties of all manipulators
        Prop_RobotGrabbed = 0x01000000, ///< [robot only] if grabbed bodies changed

        Prop_BodyRemoved = 0x10000000, ///< if a KinBody is removed from the environment
    };

    /// \brief used for specifying the type of limit checking and the messages associated with it
    enum CheckLimitsAction {
        CLA_Nothing = 0, ///< no checking
        CLA_CheckLimits = 1, /// < checks and warns if the limits are overboard (default)
        CLA_CheckLimitsSilent = 2, ///< checks the limits and silently clamps the joint values (used if the code expects bad values as part of normal operation)
        CLA_CheckLimitsThrow = 3, ///< check the limits and throws if something went wrong
    };

    /// \brief Describes the properties of a geometric primitive.
    ///
    /// Contains everything associated with a geometry's appearance and shape
    class OPENRAVE_API GeometryInfo : public InfoBase
    {
public:
        GeometryInfo() {
        }
        GeometryInfo(const GeometryInfo& other) {
            *this = other;
        }
        bool operator==(const GeometryInfo& other) const {
            return _t == other._t
                   && _vGeomData == other._vGeomData
                   && _vGeomData2 == other._vGeomData2
                   && _vGeomData3 == other._vGeomData3
                   && _vGeomData4 == other._vGeomData4
                   // && _vSideWalls == other._vSideWalls
                   && _vDiffuseColor == other._vDiffuseColor
                   && _vAmbientColor == other._vAmbientColor
                   // && _meshcollision == other._meshcollision
                   && _id == other._id
                   && _name == other._name
                   && _type == other._type
                   && _filenamerender == other._filenamerender
                   && _filenamecollision == other._filenamecollision
                   && _vRenderScale == other._vRenderScale
                   && _vCollisionScale == other._vCollisionScale
                   && _fTransparency == other._fTransparency
                   && _bVisible == other._bVisible
                   && _bModifiable == other._bModifiable;
        }
        bool operator!=(const GeometryInfo& other) const {
            return !operator==(other);
        }

        void Reset() override;

        void SerializeJSON(rapidjson::Value &value, rapidjson::Document::AllocatorType& allocator, dReal fUnitScale, int options) const override;

        void DeserializeJSON(const rapidjson::Value &value, dReal fUnitScale, int options) override;

        /// \brief compare two geometry infos. If the floating differences are within fEpsilon, then comparison will return true.
        ///
        /// \return true if geometries are similar within epsilon
        bool Compare(const GeometryInfo& rhs, dReal fEpsilon=1e-7) const;

        /// \brief converts the unit scale of the geometry
        void ConvertUnitScale(dReal fUnitScale);
        
        /// triangulates the geometry object and initializes collisionmesh. GeomTrimesh types must already be triangulated
        /// \param fTessellation to control how fine the triangles need to be. 1.0f is the default value
        bool InitCollisionMesh(float fTessellation=1);

        inline dReal GetSphereRadius() const {
            return _vGeomData.x;
        }
        inline dReal GetCylinderRadius() const {
            return _vGeomData.x;
        }
        inline dReal GetCylinderHeight() const {
            return _vGeomData.y;
        }
        inline const Vector& GetBoxExtents() const {
            return _vGeomData;
        }

        /// \brief compute the inner empty volume in the geometry coordinate system
        ///
        /// \return bool true if the geometry has a concept of empty volume nad tInnerEmptyVolume/abInnerEmptyVolume are filled
        bool ComputeInnerEmptyVolume(Transform& tInnerEmptyVolume, Vector& abInnerEmptyExtents) const;

        /// \brief computes the bounding box in the world. tGeometryWorld is for the world transform.
        AABB ComputeAABB(const Transform& tGeometryWorld) const;

        Transform _t; ///< Local transformation of the geom primitive with respect to the link's coordinate system.

        ///< for sphere it is radius
        ///< for cylinder, first 2 values are radius and height
        ///< for trimesh, none
        /// for boxes, first 3 values are half extents. For containers, the first 3 values are the full outer extents.
        /// For GT_Cage, this is the base box extents with the origin being at the -Z center.
        Vector _vGeomData;

        ///< For GT_Container, the first 3 values are the full inner extents.
        ///< For GT_Cage, if any are non-zero, then force the full inner extents (bottom center) to be this much, starting at the base center top
        Vector _vGeomData2;
        Vector _vGeomData3; ///< For containers, the first 3 values is the bottom cross XY full extents and Z height from bottom face.

        ///< For containers, the first 3 values are the full extents of the bottom pad (a box attached to the container
        ///  beneath the container bottom). This geometry only valid if the first 3 values are all positive. The origin
        ///  of the container will still be at the outer bottom of the container.
        Vector _vGeomData4;

        // For GT_Cage
        enum SideWallType
        {
            SWT_NX=0,
            SWT_PX=1,
            SWT_NY=2,
            SWT_PY=3,
        };

        struct SideWall
        {
            Transform transf;
            Vector vExtents;
            SideWallType type;
        };
        std::vector<SideWall> _vSideWalls; ///< used by GT_Cage

        RaveVector<float> _vDiffuseColor = Vector(1,1,1);
        RaveVector<float> _vAmbientColor; ///< hints for how to color the meshes

        /// \brief trimesh representation of the collision data of this object in this local coordinate system
        ///
        /// Should be transformed by \ref _t before rendering.
        /// For spheres and cylinders, an appropriate discretization value is chosen.
        /// If empty, will be automatically computed from the geometry's type and render data
        TriMesh _meshcollision;

        GeometryType _type = GT_None; ///< the type of geometry primitive
        std::string _id;   ///< unique id of the geometry
        std::string _name; ///< the name of the geometry

        /// \brief filename for render model (optional)
        ///
        /// Should be transformed by _t before rendering.
        /// If the value is "__norenderif__:x", then the viewer should not render the object if it supports *.x files where"x" is the file extension.
        std::string _filenamerender;

        /// \brief filename for collision data (optional)
        ///
        /// This is for record keeping only and geometry does not get automatically loaded to _meshcollision.
        /// The user should call _meshcollision = *env->ReadTrimeshURI(_filenamecollision) by themselves.
        std::string _filenamecollision;

        Vector _vRenderScale = Vector(1,1,1); ///< render scale of the object (x,y,z) from _filenamerender
        Vector _vCollisionScale = Vector(1,1,1); ///< render scale of the object (x,y,z) from _filenamecollision
        float _fTransparency = 0; ///< value from 0-1 for the transparency of the rendered object, 0 is opaque
        bool _bVisible = true; ///< if true, geometry is visible as part of the 3d model (default is true)
        bool _bModifiable = true; ///< if true, object geometry can be dynamically modified (default is true)

    };
    typedef boost::shared_ptr<GeometryInfo> GeometryInfoPtr;
    typedef boost::shared_ptr<GeometryInfo const> GeometryInfoConstPtr;

    /// \brief Describes the properties of a link used to initialize it
    class OPENRAVE_API LinkInfo : public InfoBase
    {
public:
        LinkInfo() {
        };
        LinkInfo(const LinkInfo& other) {
            *this = other;
        }
        LinkInfo& operator=(const LinkInfo& other);
        bool operator==(const LinkInfo& other) const;
        bool operator!=(const LinkInfo& other) const {
            return !operator==(other);
        }

        void Reset() override;
        void SerializeJSON(rapidjson::Value &value, rapidjson::Document::AllocatorType& allocator, dReal fUnitScale, int options) const override;
        void DeserializeJSON(const rapidjson::Value &value, dReal fUnitScale, int options) override;

        /// \brief compare two link infos. If the floating differences are within fEpsilon, then comparison will return true.
        ///
        /// \param linkCompareOptions 0 to compare everything. 1 to ignore _t
        /// \return true if links are similar within epsilon
        bool Compare(const LinkInfo& rhs, int linkCompareOptions, dReal fEpsilon=1e-7) const;

        /// \brief converts the unit scale of the link properties and geometries
        void ConvertUnitScale(dReal fUnitScale);

        std::vector<GeometryInfoPtr> _vgeometryinfos;
        /// extra-purpose geometries like
        /// self -  self-collision specific geometry. By default, this type of geometry will be always set
        std::map< std::string, std::vector<GeometryInfoPtr> > _mapExtraGeometries;

        ///\brief unique id of the link
        std::string _id;
        /// \brief unique link name
        std::string _name;
        /// the current transformation of the link with respect to the body coordinate system
        Transform _t;
        /// the frame for inertia and center of mass of the link in the link's coordinate system
        Transform _tMassFrame;
        /// mass of link
        dReal _mass; ///< kg

        Vector _vinertiamoments; ///< kg*unit**2 inertia along the axes of _tMassFrame
        std::map<std::string, std::vector<dReal> > _mapFloatParameters; ///< custom key-value pairs that could not be fit in the current model
        std::map<std::string, std::vector<int> > _mapIntParameters; ///< custom key-value pairs that could not be fit in the current model
        std::map<std::string, std::string > _mapStringParameters; ///< custom key-value pairs that could not be fit in the current model
        /// force the following links to be treated as adjacent to this link
        std::vector<std::string> _vForcedAdjacentLinks;
        /// \brief Indicates a static body that does not move with respect to the root link.
        ///
        //// Static should be used when an object has infinite mass and
        /// shouldn't be affected by physics (including gravity). Collision still works.
        bool _bStatic = false;

        /// \true false if the link is disabled. disabled links do not participate in collision detection
        bool _bIsEnabled = true;
        bool __padding0, __padding1; // for 4-byte alignment
    };
    typedef boost::shared_ptr<LinkInfo> LinkInfoPtr;
    typedef boost::shared_ptr<LinkInfo const> LinkInfoConstPtr;

    /// \brief A rigid body holding all its collision and rendering data.
    class OPENRAVE_API Link : public boost::enable_shared_from_this<Link>
    {
public:
        Link(KinBodyPtr parent);         ///< pass in a ODE world
        virtual ~Link();

        /// \deprecated (12/10/18)
        typedef KinBody::GeometryInfo GeometryInfo RAVE_DEPRECATED;
        typedef boost::shared_ptr<KinBody::GeometryInfo> GeometryInfoPtr RAVE_DEPRECATED;
        typedef TriMesh TRIMESH RAVE_DEPRECATED;
        typedef GeometryType GeomType RAVE_DEPRECATED;
        static const GeometryType GeomNone RAVE_DEPRECATED = OpenRAVE::GT_None;
        static const GeometryType GeomBox RAVE_DEPRECATED = OpenRAVE::GT_Box;
        static const GeometryType GeomSphere RAVE_DEPRECATED = OpenRAVE::GT_Sphere;
        static const GeometryType GeomCylinder RAVE_DEPRECATED = OpenRAVE::GT_Cylinder;
        static const GeometryType GeomTrimesh RAVE_DEPRECATED = OpenRAVE::GT_TriMesh;

        /// \brief geometry object holding a link parent and wrapping access to a protected geometry info
        class OPENRAVE_API Geometry
        {
public:
            /// \deprecated (12/07/16)
            static const GeometryType GeomNone RAVE_DEPRECATED = OpenRAVE::GT_None;
            static const GeometryType GeomBox RAVE_DEPRECATED = OpenRAVE::GT_Box;
            static const GeometryType GeomSphere RAVE_DEPRECATED = OpenRAVE::GT_Sphere;
            static const GeometryType GeomCylinder RAVE_DEPRECATED = OpenRAVE::GT_Cylinder;
            static const GeometryType GeomTrimesh RAVE_DEPRECATED = OpenRAVE::GT_TriMesh;

            Geometry(boost::shared_ptr<Link> parent, const KinBody::GeometryInfo& info);
            virtual ~Geometry() {
            }

            /// \brief get local geometry transform
            inline const Transform& GetTransform() const {
                return _info._t;
            }
            inline GeometryType GetType() const {
                return _info._type;
            }

            inline const Vector& GetRenderScale() const {
                return _info._vRenderScale;
            }

            inline const std::string& GetRenderFilename() const {
                return _info._filenamerender;
            }
            inline float GetTransparency() const {
                return _info._fTransparency;
            }
            /// \deprecated (12/1/12)
            inline bool IsDraw() const RAVE_DEPRECATED {
                return _info._bVisible;
            }
            inline bool IsVisible() const {
                return _info._bVisible;
            }
            inline bool IsModifiable() const {
                return _info._bModifiable;
            }

            inline dReal GetSphereRadius() const {
                return _info._vGeomData.x;
            }
            inline dReal GetCylinderRadius() const {
                return _info._vGeomData.x;
            }
            inline dReal GetCylinderHeight() const {
                return _info._vGeomData.y;
            }
            inline const Vector& GetBoxExtents() const {
                return _info._vGeomData;
            }
            inline const Vector& GetContainerOuterExtents() const {
                return _info._vGeomData;
            }
            inline const Vector& GetContainerInnerExtents() const {
                return _info._vGeomData2;
            }
            inline const Vector& GetContainerBottomCross() const {
                return _info._vGeomData3;
            }
            inline const Vector& GetContainerBottom() const {
                return _info._vGeomData4;
            }
            inline const RaveVector<float>& GetDiffuseColor() const {
                return _info._vDiffuseColor;
            }
            inline const RaveVector<float>& GetAmbientColor() const {
                return _info._vAmbientColor;
            }
            inline const std::string& GetName() const {
                return _info._name;
            }

            /// \brief returns the local collision mesh
            inline const TriMesh& GetCollisionMesh() const {
                return _info._meshcollision;
            }

            inline const KinBody::GeometryInfo& GetInfo() const {
                return _info;
            }

            inline const KinBody::GeometryInfo& UpdateAndGetInfo() {
                UpdateInfo();
                return _info;
            }

            virtual void UpdateInfo();

            /// \brief similar to GetInfo, but creates a copy of an up-to-date info, safe for caller to manipulate
            virtual void ExtractInfo(KinBody::GeometryInfo& info) const;

            /// \brief update Geometry according to new GeometryInfo, returns false if update cannot be performed and requires InitFromInfo
            virtual UpdateFromInfoResult UpdateFromInfo(const KinBody::GeometryInfo& info);

            /// cage
            //@{
            inline const Vector& GetCageBaseExtents() const {
                return _info._vGeomData;
            }

            /// \brief compute the inner empty volume in the parent link coordinate system
            ///
            /// \return bool true if the geometry has a concept of empty volume nad tInnerEmptyVolume/abInnerEmptyVolume are filled
            virtual bool ComputeInnerEmptyVolume(Transform& tInnerEmptyVolume, Vector& abInnerEmptyExtents) const;
            //@}

            virtual bool InitCollisionMesh(float fTessellation=1);

            /// \brief returns an axis aligned bounding box given that the geometry is transformed by trans
            virtual AABB ComputeAABB(const Transform& trans) const;

            virtual uint8_t GetSideWallExists() const;

            virtual void serialize(std::ostream& o, int options) const;

            /// \brief sets a new collision mesh and notifies every registered callback about it
            virtual void SetCollisionMesh(const TriMesh& mesh);
            /// \brief sets visible flag. if changed, notifies every registered callback about it.
            ///
            /// \return true if changed
            virtual bool SetVisible(bool visible);

            /// \deprecated (12/1/12)
            inline void SetDraw(bool bDraw) RAVE_DEPRECATED {
                SetVisible(bDraw);
            }
            /// \brief set transparency level (0 is opaque)
            virtual void SetTransparency(float f);
            /// \brief override diffuse color of geometry material
            virtual void SetDiffuseColor(const RaveVector<float>& color);
            /// \brief override ambient color of geometry material
            virtual void SetAmbientColor(const RaveVector<float>& color);

            /// \brief validates the contact normal on the surface of the geometry and makes sure the normal faces "outside" of the shape.
            ///
            /// \param position the position of the contact point specified in the link's coordinate system
            /// \param normal the unit normal of the contact point specified in the link's coordinate system
            /// \return true if the normal is changed to face outside of the shape
            virtual bool ValidateContactNormal(const Vector& position, Vector& normal) const;

            /// \brief sets a new render filename for the geometry. This does not change the collision
            virtual void SetRenderFilename(const std::string& renderfilename);

            /// \brief sets the name of the geometry
            virtual void SetName(const std::string& name);

protected:
            boost::weak_ptr<Link> _parent;
            KinBody::GeometryInfo _info; ///< geometry info
#ifdef RAVE_PRIVATE
#ifdef _MSC_VER
            friend class OpenRAVEXMLParser::LinkXMLReader;
            friend class OpenRAVEXMLParser::KinBodyXMLReader;
            friend class XFileReader;
#else
            friend class ::OpenRAVEXMLParser::LinkXMLReader;
            friend class ::OpenRAVEXMLParser::KinBodyXMLReader;
            friend class ::XFileReader;
#endif
#endif
            friend class ColladaReader;
            friend class RobotBase;
            friend class KinBody;
            friend class KinBody::Link;
        };

        typedef boost::shared_ptr<Geometry> GeometryPtr;
        typedef boost::shared_ptr<Geometry const> GeometryConstPtr;
        typedef Geometry GEOMPROPERTIES RAVE_DEPRECATED;

        inline const std::string& GetName() const {
            return _info._name;
        }

        /// \brief Indicates a static body that does not move with respect to the root link.
        ///
        //// Static should be used when an object has infinite mass and
        ///< shouldn't be affected by physics (including gravity). Collision still works.
        inline bool IsStatic() const {
            return _info._bStatic;
        }

        /// \brief Enables a Link. An enabled link takes part in collision detection and physics simulations
        virtual void Enable(bool enable);

        /// \brief returns true if the link is enabled. \see Enable
        virtual bool IsEnabled() const;

        /// \brief Sets all the geometries of the link as visible or non visible.
        ///
        /// \return true if changed
        virtual bool SetVisible(bool visible);

        /// \return true if any geometry of the link is visible.
        virtual bool IsVisible() const;

        /// \brief parent body that link belongs to.
        ///
        /// \param trylock if true then will try to get the parent pointer and return empty pointer if parent was already destroyed. Otherwise throws an exception if parent is already destroyed. By default this should be
        inline KinBodyPtr GetParent(bool trylock=false) const {
            if( trylock ) {
                return _parent.lock();
            }
            else {
                return KinBodyPtr(_parent);
            }
        }

        /// \brief unique index into parent KinBody::GetLinks vector
        inline int GetIndex() const {
            return _index;
        }
        inline const TriMesh& GetCollisionData() const {
            return _collision;
        }

        /// \brief Compute the aabb of all the geometries of the link in the link coordinate system
        virtual AABB ComputeLocalAABB() const;

        /// \brief Compute the aabb of all the geometries of the link in the world coordinate system
        virtual AABB ComputeAABB() const;

        /// \brief returns an axis-aligned bounding box when link has transform tLink.
        ///
        /// AABB equivalent to setting link transform to tLink and calling ComptueAABB()
        /// \brief tLink the world transform to put this link in when computing the AABB
        virtual AABB ComputeAABBFromTransform(const Transform& tLink) const;

        /// \brief Return the current transformation of the link in the world coordinate system.
        inline Transform GetTransform() const {
            return _info._t;
        }

        /// \brief Return all the direct parent links in the kinematics hierarchy of this link.
        ///
        /// A parent link is is immediately connected to this link by a joint and has a path to the root joint so that it is possible
        /// to compute this link's transformation from its parent.
        /// \param[out] filled with the parent links
        virtual void GetParentLinks(std::vector< boost::shared_ptr<Link> >& vParentLinks) const;

        /// \brief Tests if a link is a direct parent.
        ///
        /// \see GetParentLinks
        /// \param link The link to test if it is one of the parents of this link.
        bool IsParentLink(boost::shared_ptr<Link const> plink) const RAVE_DEPRECATED {
            return IsParentLink(*plink);
        }
        virtual bool IsParentLink(const Link &link) const;

        /// \brief return center of mass offset in the link's local coordinate frame
        inline Vector GetLocalCOM() const {
            return _info._tMassFrame.trans;
        }

        /// \brief return center of mass of the link in the global coordinate system
        inline Vector GetGlobalCOM() const {
            return _info._t*_info._tMassFrame.trans;
        }

        inline Vector GetCOMOffset() const {
            return _info._tMassFrame.trans;
        }

        /// \brief return inertia in link's local coordinate frame. The translation component is the the COM in the link's frame.
        virtual TransformMatrix GetLocalInertia() const;

        // \brief return inertia around the link's COM in the global coordinate frame.
        virtual TransformMatrix GetGlobalInertia() const;

        /// \brief sets a new mass frame with respect to the link coordinate system
        virtual void SetLocalMassFrame(const Transform& massframe);

        /// \brief sets new principal moments of inertia (with respect to the mass frame)
        virtual void SetPrincipalMomentsOfInertia(const Vector& inertiamoments);

        /// \brief set a new mass
        virtual void SetMass(dReal mass);

        /// \brief return the mass frame in the link's local coordinate system that holds the center of mass and principal axes for inertia.
        inline const Transform& GetLocalMassFrame() const {
            return _info._tMassFrame;
        }

        /// \brief return the mass frame in the global coordinate system that holds the center of mass and principal axes for inertia.
        inline Transform GetGlobalMassFrame() const {
            return _info._t*_info._tMassFrame;
        }

        /// \brief return the principal moments of inertia inside the mass frame
        inline const Vector& GetPrincipalMomentsOfInertia() const {
            return _info._vinertiamoments;
        }
        inline dReal GetMass() const {
            return _info._mass;
        }

        /// \brief sets a link to be static.
        ///
        /// Because this can affect the kinematics, it requires the body's internal structures to be recomputed
        virtual void SetStatic(bool bStatic);

        /// \brief Sets the transform of the link regardless of kinematics
        ///
        /// \param[in] t the new transformation
        virtual void SetTransform(const Transform& transform);

        /// adds an external force at pos (absolute coords)
        /// \param[in] force the direction and magnitude of the force
        /// \param[in] pos in the world where the force is getting applied
        /// \param[in] add if true, force is added to previous forces, otherwise it is set
        virtual void SetForce(const Vector& force, const Vector& pos, bool add);

        /// adds torque to a body (absolute coords)
        /// \param add if true, torque is added to previous torques, otherwise it is set
        virtual void SetTorque(const Vector& torque, bool add);

        /// forces the velocity of the link
        /// \param[in] linearvel the translational velocity
        /// \param[in] angularvel is the rotation axis * angular speed
        virtual void SetVelocity(const Vector& linearvel, const Vector& angularvel);

        /// \brief get the velocity of the link
        /// \param[out] linearvel the translational velocity
        /// \param[out] angularvel is the rotation axis * angular speed
        virtual void GetVelocity(Vector& linearvel, Vector& angularvel) const;

        /// \brief return the linear/angular velocity of the link
        virtual std::pair<Vector,Vector> GetVelocity() const;

        /// \brief returns a list of all the geometry objects.
        inline const std::vector<GeometryPtr>& GetGeometries() const {
            return _vGeometries;
        }
        virtual GeometryPtr GetGeometry(int index);

        /// \brief inits the current geometries with the new geometry info.
        ///
        /// This gives a user control for dynamically changing the object geometry. Note that the kinbody/robot hash could change.
        /// \param geometries a list of geometry infos to be initialized into new geometry objects, note that the geometry info data is copied
        /// \param bForceRecomputeMeshCollision if true, then recompute mesh collision for all non-tri meshes
        virtual void InitGeometries(std::vector<KinBody::GeometryInfoConstPtr>& geometries, bool bForceRecomputeMeshCollision=true);
        virtual void InitGeometries(std::list<KinBody::GeometryInfo>& geometries, bool bForceRecomputeMeshCollision=true);

        /// \brief adds geometry info to all the current geometries and possibly stored extra group geometries
        ///
        /// Will store the geometry pointer to use for later, so do not modify after this.
        /// \param addToGroups if true, will add the same ginfo to all groups
        virtual void AddGeometry(KinBody::GeometryInfoPtr pginfo, bool addToGroups);

        /// \brief removes geometry that matches a name from the current geometries and possibly stored extra group geometries
        ///
        /// \param removeFromAllGroups if true, will check and remove the geometry from all stored groups
        virtual void RemoveGeometryByName(const std::string& geometryname, bool removeFromAllGroups);

        /// \brief initializes the link with geometries from the extra geomeries in LinkInfo
        ///
        /// \param name The name of the geometry group. If name is empty, will initialize the default geometries.
        /// \throw If name does not exist in GetInfo()._mapExtraGeometries, then throw an exception.
        virtual void SetGeometriesFromGroup(const std::string& name);

        /// \brief returns a const reference to the vector of geometries for a particular group
        ///
        /// \param name The name of the geometry group.
        /// \throw openrave_exception If the group does not exist, throws an exception.
        virtual const std::vector<KinBody::GeometryInfoPtr>& GetGeometriesFromGroup(const std::string& name) const;

        /// \brief stores geometries for later retrieval
        ///
        /// the list is stored inside _GetInfo()._mapExtraGeometries. Note that the pointers are copied and not the data, so
        /// any be careful not to modify the geometries afterwards
        virtual void SetGroupGeometries(const std::string& name, const std::vector<KinBody::GeometryInfoPtr>& geometries);

        /// \brief returns the number of geometries stored from a particular key
        ///
        /// \return if -1, then the geometries are not in _mapExtraGeometries, otherwise the number
        virtual int GetGroupNumGeometries(const std::string& name) const;

        /// \brief swaps the geometries with the link
        virtual void SwapGeometries(boost::shared_ptr<Link>& link);

        /// validates the contact normal on link and makes sure the normal faces "outside" of the geometry shape it lies on. An exception can be thrown if position is not on a geometry surface
        /// \param position the position of the contact point specified in the link's coordinate system, assumes it is on a particular geometry
        /// \param normal the unit normal of the contact point specified in the link's coordinate system
        /// \return true if the normal is changed to face outside of the shape
        virtual bool ValidateContactNormal(const Vector& position, Vector& normal) const;

        /// \brief returns true if plink is rigidily attahced to this link.
        bool IsRigidlyAttached(boost::shared_ptr<Link const> plink) const RAVE_DEPRECATED {
            return IsRigidlyAttached(*plink);
        }
        virtual bool IsRigidlyAttached(const Link &link) const;

        /// \brief Gets all the rigidly attached links to linkindex, also adds the link to the list.
        ///
        /// \param vattachedlinks the array to insert all links attached to linkindex with the link itself.
        virtual void GetRigidlyAttachedLinks(std::vector<boost::shared_ptr<Link> >& vattachedlinks) const;

        virtual void serialize(std::ostream& o, int options) const;

        /// \brief return a map of custom float parameters
        inline const std::map<std::string, std::vector<dReal> >& GetFloatParameters() const {
            return _info._mapFloatParameters;
        }

        /// \brief set custom float parameters
        ///
        /// \param parameters if empty, then removes the parameter
        virtual void SetFloatParameters(const std::string& key, const std::vector<dReal>& parameters);

        /// \brief return a map of custom integer parameters
        inline const std::map<std::string, std::vector<int> >& GetIntParameters() const {
            return _info._mapIntParameters;
        }

        /// \brief set custom int parameters
        ///
        /// \param parameters if empty, then removes the parameter
        virtual void SetIntParameters(const std::string& key, const std::vector<int>& parameters);

        /// \brief return a map of custom float parameters
        inline const std::map<std::string, std::string >& GetStringParameters() const {
            return _info._mapStringParameters;
        }

        /// \brief set custom string parameters
        ///
        /// \param value if empty, then removes the parameter
        virtual void SetStringParameters(const std::string& key, const std::string& value);

        /// \brief Updates several fields in \ref _info depending on the current state of the link
        virtual void UpdateInfo();

        /// \brief returns the current info structure of the link.
        ///
        /// The LinkInfo::_vgeometryinfos do not reflect geometry changes that happened since the robot was created. User
        /// will need to call Geometry::GetInfo on each individual geometry.
        inline const KinBody::LinkInfo& GetInfo() const {
            return _info;
        }

        /// \brief Calls \ref UpdateInfo and returns the link structure
        inline const KinBody::LinkInfo& UpdateAndGetInfo() {
            UpdateInfo();
            return _info;
        }

        /// \brief similar to GetInfo, but creates a copy of an up-to-date info, safe for caller to manipulate
        virtual void ExtractInfo(KinBody::LinkInfo& info) const;

        /// \brief update Link according to new LinkInfo, returns false if update cannot be performed and requires InitFromInfo
        virtual UpdateFromInfoResult UpdateFromInfo(const KinBody::LinkInfo& info);

protected:
        /// \brief Updates the cached information due to changes in the collision data.
        ///
        /// \param parameterschanged if true, will
        virtual void _Update(bool parameterschanged=true, uint32_t extraParametersChanged=0);

        std::vector<GeometryPtr> _vGeometries;         ///< \see GetGeometries

        LinkInfo _info; ///< parameter information of the link

private:
        /// Sensitive variables that are auto-generated and should not be modified by the user.
        /// @name Private Link Variables
        //@{
        int _index;                  ///< \see GetIndex
        KinBodyWeakPtr _parent;         ///< \see GetParent
        std::vector<int> _vParentLinks;         ///< \see GetParentLinks, IsParentLink
        std::vector<int> _vRigidlyAttachedLinks;         ///< \see IsRigidlyAttached, GetRigidlyAttachedLinks
        TriMesh _collision; ///< triangles for collision checking, triangles are always the triangulation
                            ///< of the body when it is at the identity transformation
        //@}
#ifdef RAVE_PRIVATE
#ifdef _MSC_VER
        friend class OpenRAVEXMLParser::LinkXMLReader;
        friend class OpenRAVEXMLParser::KinBodyXMLReader;
        friend class OpenRAVEXMLParser::RobotXMLReader;
        friend class XFileReader;
#else
        friend class ::OpenRAVEXMLParser::LinkXMLReader;
        friend class ::OpenRAVEXMLParser::KinBodyXMLReader;
        friend class ::OpenRAVEXMLParser::RobotXMLReader;
        friend class ::XFileReader;
#endif
#endif
        friend class ColladaReader;
        friend class KinBody;
        friend class RobotBase;
    };
    typedef boost::shared_ptr<KinBody::Link> LinkPtr;
    typedef boost::shared_ptr<KinBody::Link const> LinkConstPtr;
    typedef boost::weak_ptr<KinBody::Link> LinkWeakPtr;

    /** \brief The type of joint movement.

        Non-special joints that are combinations of revolution and prismatic joints.
        The first 4 bits specify the joint DOF, the next bits specify whether the joint is revolute (0) or prismatic (1).
        There can be also special joint types that are valid if the JointSpecialBit is set.

        For multi-dof joints, the order is transform(parentlink) * transform(axis0) * transform(axis1) ...
     */
    enum JointType {
        JointNone = 0,
        JointHinge = 0x01,
        JointRevolute = 0x01,
        JointSlider = 0x11,
        JointPrismatic = 0x11,
        JointRR = 0x02,
        JointRP = 0x12,
        JointPR = 0x22,
        JointPP = 0x32,
        JointSpecialBit = 0x80000000,
        JointUniversal = 0x80000001,
        JointHinge2 = 0x80000002,
        JointSpherical = 0x80000003,
        JointTrajectory = 0x80000004, ///< there is no axis defined, instead the relative transformation is directly output from the trajectory affine_transform structure
    };

    enum JointControlMode {
        JCM_None = 0, ///< unspecified
        JCM_RobotController = 1, ///< joint controlled by the robot controller
        JCM_IO = 2,              ///< joint controlled by I/O signals
        JCM_ExternalDevice = 3,  ///< joint controlled by an external device
    };

    class Joint;

    /// \brief Holds mimic information about position, velocity, and acceleration of one axis of the joint.
    ///
    /// In every array, [0] is position, [1] is velocity, [2] is acceleration.
    class OPENRAVE_API MimicInfo : public InfoBase
    {
public:
        void Reset() override;
        void SerializeJSON(rapidjson::Value& value, rapidjson::Document::AllocatorType& allocator, dReal fUnitScale, int options=0) const override;
        void DeserializeJSON(const rapidjson::Value& value, dReal fUnitScale, int options) override;

        boost::array< std::string, 3>  _equations;         ///< the original equations
    };
    typedef boost::shared_ptr<MimicInfo> MimicInfoPtr;
    typedef boost::shared_ptr<MimicInfo const> MimicInfoConstPtr;

    class OPENRAVE_API Mimic
    {
public:
        boost::array< std::string, 3>  _equations;         ///< the original equations

        struct DOFFormat
        {
            int16_t jointindex;         ///< the index into the joints, if >= GetJoints.size(), then points to the passive joints
            int16_t dofindex : 14;         ///< if >= 0, then points to a DOF of the robot that is NOT mimiced
            uint8_t axis : 2;         ///< the axis of the joint index
            bool operator <(const DOFFormat& r) const;
            bool operator ==(const DOFFormat& r) const;
            boost::shared_ptr<Joint> GetJoint(KinBody &parent) const;
            boost::shared_ptr<Joint const> GetJoint(const KinBody &parent) const;
        };
        struct DOFHierarchy
        {
            int16_t dofindex;         ///< >=0 dof index
            uint16_t dofformatindex;         ///< index into _vdofformat to follow the computation
            bool operator ==(const DOFHierarchy& r) const {
                return dofindex==r.dofindex && dofformatindex == r.dofformatindex;
            }
        };

        /// @name automatically set
        //@{
        std::vector< DOFFormat > _vdofformat;         ///< the format of the values the equation takes order is important.
        std::vector<DOFHierarchy> _vmimicdofs;         ///< all dof indices that the equations depends on. DOFHierarchy::dofindex can repeat
        OpenRAVEFunctionParserRealPtr _posfn;
        std::vector<OpenRAVEFunctionParserRealPtr > _velfns, _accelfns;         ///< the velocity and acceleration partial derivatives with respect to each of the values in _vdofformat
        //@}
    };
    typedef boost::shared_ptr<Mimic> MimicPtr;
    typedef boost::shared_ptr<Mimic const> MimicConstPtr;

    /// \brief Describes the properties of a joint used to initialize it
    class OPENRAVE_API JointInfo : public InfoBase
    {
public:
        struct JointControlInfo_RobotController
        {
            JointControlInfo_RobotController() {
            };
            int robotId = -1;
            boost::array<int16_t, 3> robotControllerDOFIndex = {-1, -1, -1}; ///< indicates which DOF in the robot controller controls which joint axis. -1 if not specified/not valid.
        };
        typedef boost::shared_ptr<JointControlInfo_RobotController> JointControlInfo_RobotControllerPtr;

        struct JointControlInfo_IO
        {
            JointControlInfo_IO() {
            };
            int deviceId = -1;
            boost::array< std::vector<std::string>, 3 > vMoveIONames;       ///< io names for controlling positions of this joint.
            boost::array< std::vector<std::string>, 3 > vUpperLimitIONames; ///< io names for detecting if the joint is at its upper limit
            boost::array< std::vector<uint8_t>, 3 > vUpperLimitSensorIsOn;  ///< if true, the corresponding upper limit sensor reads 1 when the joint is at its upper limit. otherwise, the upper limit sensor reads 0 when the joint is at its upper limit. the default value is 1.
            boost::array< std::vector<std::string>, 3 > vLowerLimitIONames; ///< io names for detecting if the joint is at its lower limit
            boost::array< std::vector<uint8_t>, 3 > vLowerLimitSensorIsOn;  ///< if true, the corresponding lower limit sensor reads 1 when the joint is at its lower limit. otherwise, the lower limit sensor reads 0 when the joint is at its upper limit. the default value is 1.
        };
        typedef boost::shared_ptr<JointControlInfo_IO> JointControlInfo_IOPtr;

        struct JointControlInfo_ExternalDevice
        {
            JointControlInfo_ExternalDevice() {
            };
            std::string externalDeviceId; ///< id for the external device
        };
        typedef boost::shared_ptr<JointControlInfo_ExternalDevice> JointControlInfo_ExternalDevicePtr;

        JointInfo() {
        }
        JointInfo(const JointInfo& other) {
            *this = other;
        }
        JointInfo& operator=(const JointInfo& other);
        bool operator==(const JointInfo& other) const;
        bool operator!=(const JointInfo& other) const {
            return !operator==(other);
        }

        void Reset() override;
        void SerializeJSON(rapidjson::Value& value, rapidjson::Document::AllocatorType& allocator, dReal fUnitScale, int options=0) const override;
        void DeserializeJSON(const rapidjson::Value& value, dReal fUnitScale, int options) override;

        int GetDOF() const;

        JointType _type = JointNone; /// The joint type

        std::string _id;   // joint unique id
        std::string _name;         ///< the unique joint name
        std::string _linkname0, _linkname1; ///< attaching links, all axes and anchors are defined in the link pointed to by _linkname0 coordinate system. _linkname0 is usually the parent link.
        Vector _vanchor; ///< the anchor of the rotation axes defined in _linkname0's coordinate system. this is only used to construct the internal left/right matrices. passed into Joint::_ComputeInternalInformation
        boost::array<Vector,3> _vaxes = {Vector(0,0,1), Vector(0,0,1), Vector(0,0,1)};                ///< axes in _linkname0's or environment coordinate system used to define joint movement. passed into Joint::_ComputeInternalInformation
        std::vector<dReal> _vcurrentvalues; ///< joint values at initialization. passed into Joint::_ComputeInternalInformation

        boost::array<dReal,3> _vresolution = {0.02, 0.02, 0.02};              ///< interpolation resolution
        boost::array<dReal,3> _vmaxvel = {10, 10, 10};                  ///< the soft maximum velocity (rad/s) to move the joint when planning
        boost::array<dReal,3> _vhardmaxvel = {0, 0, 0};              ///< the hard maximum velocity, robot cannot exceed this velocity. used for verification checking. Default hard limits is 0. if 0, the user should not use the hard limit value.
        boost::array<dReal,3> _vmaxaccel = {50, 50, 50};                ///< the soft maximum acceleration (rad/s^2) of the joint
        boost::array<dReal,3> _vhardmaxaccel = {0, 0, 0};            ///< the hard maximum acceleration (rad/s^2), robot cannot exceed this acceleration. used for verification checking. Default hard limits is 0. if 0, the user should not use the hard limit value.
        boost::array<dReal,3> _vmaxjerk = {50*1000, 50*1000, 50*1000};                 ///< the soft maximum jerk (rad/s^3) of the joint
        // Set negligibly large jerk by default which can change acceleration between min and max within a typical time step.
        boost::array<dReal,3> _vhardmaxjerk = {0, 0, 0};             ///< the hard maximum jerk (rad/s^3), robot cannot exceed this jerk. used for verification checking. Default hard limits is 0. if 0, the user should not use the hard limit value.
        boost::array<dReal,3> _vmaxtorque = {0, 0, 0};               ///< maximum torque (N.m, kg m^2/s^2) that should be applied to the joint. Usually this is computed from the motor nominal torque and gear ratio. Ignore if values are 0. Set max torque to 0 to notify the system that dynamics parameters might not be valid.
        boost::array<dReal,3> _vmaxinertia = {0, 0, 0};             ///< maximum inertia (kg m^2) that the joint can exhibit. Usually this is set for safety reasons. Ignore if values are 0.
        boost::array<dReal,3> _vweights = {1, 1, 1};                ///< the weights of the joint for computing distance metrics.

        /// \brief internal offset parameter that determines the branch the angle centers on
        ///
        /// Wrap offsets are needed for rotation joints since the range is limited to 2*pi.
        /// This allows the wrap offset to be set so the joint can function in [-pi+offset,pi+offset]..
        /// \param iaxis the axis to get the offset from
        boost::array<dReal,3> _voffsets = {0, 0, 0};
        boost::array<dReal,3> _vlowerlimit = {0, 0, 0};
        boost::array<dReal,3> _vupperlimit = {0, 0, 0};         ///< joint limits
        TrajectoryBasePtr _trajfollow; ///< used if joint type is JointTrajectory

        boost::array<MimicInfoPtr,3> _vmimic;          ///< the mimic properties of each of the joint axes. It is theoretically possible for a multi-dof joint to have one axes mimiced and the others free. When cloning, is it ok to copy this and assume it is constant?

        std::map<std::string, std::vector<dReal> > _mapFloatParameters; ///< custom key-value pairs that could not be fit in the current model
        std::map<std::string, std::vector<int> > _mapIntParameters; ///< custom key-value pairs that could not be fit in the current model
        std::map<std::string, std::string > _mapStringParameters; ///< custom key-value pairs that could not be fit in the current model

        ElectricMotorActuatorInfoPtr _infoElectricMotor;

        /// true if joint axis has an identification at some of its lower and upper limits.
        ///
        /// An identification of the lower and upper limits means that once the joint reaches its upper limits, it is also
        /// at its lower limit. The most common identification on revolute joints at -pi and pi. 'circularity' means the
        /// joint does not stop at limits.
        /// Although currently not developed, it could be possible to support identification for joints that are not revolute.
        boost::array<uint8_t, 3> _bIsCircular = {0, 0, 0};

<<<<<<< HEAD
        bool _bIsActive;                 ///< if true, should belong to the DOF of the body, unless it is a mimic joint (_ComputeInternalInformation decides this)
        bool _bStatic; ///< IsStatic with both lower and upper limits equal 0
=======
        bool _bIsActive = true;                 ///< if true, should belong to the DOF of the body, unless it is a mimic joint (_ComputeInternalInformation decides this)
>>>>>>> 85a8f1ea

        /// \brief _controlMode specifies how this joint is controlled. For possible control modes, see enum JointControlMode.
        JointControlMode _controlMode = JCM_None;
        JointControlInfo_RobotControllerPtr _jci_robotcontroller;
        JointControlInfo_IOPtr _jci_io;
        JointControlInfo_ExternalDevicePtr _jci_externaldevice;
    };

    typedef boost::shared_ptr<JointInfo> JointInfoPtr;
    typedef boost::shared_ptr<JointInfo const> JointInfoConstPtr;

    /// \brief Information about a joint that controls the relationship between two links.
    class OPENRAVE_API Joint : public boost::enable_shared_from_this<Joint>
    {
public:
        /// \deprecated 12/10/19
        typedef Mimic MIMIC RAVE_DEPRECATED;
        typedef KinBody::JointType JointType RAVE_DEPRECATED;
        static const KinBody::JointType JointNone RAVE_DEPRECATED = KinBody::JointNone;
        static const KinBody::JointType JointHinge RAVE_DEPRECATED = KinBody::JointHinge;
        static const KinBody::JointType JointRevolute RAVE_DEPRECATED = KinBody::JointRevolute;
        static const KinBody::JointType JointSlider RAVE_DEPRECATED = KinBody::JointSlider;
        static const KinBody::JointType JointPrismatic RAVE_DEPRECATED = KinBody::JointPrismatic;
        static const KinBody::JointType JointRR RAVE_DEPRECATED = KinBody::JointRR;
        static const KinBody::JointType JointRP RAVE_DEPRECATED = KinBody::JointRP;
        static const KinBody::JointType JointPR RAVE_DEPRECATED = KinBody::JointPR;
        static const KinBody::JointType JointPP RAVE_DEPRECATED = KinBody::JointPP;
        static const KinBody::JointType JointSpecialBit RAVE_DEPRECATED = KinBody::JointSpecialBit;
        static const KinBody::JointType JointUniversal RAVE_DEPRECATED = KinBody::JointUniversal;
        static const KinBody::JointType JointHinge2 RAVE_DEPRECATED = KinBody::JointHinge2;
        static const KinBody::JointType JointSpherical RAVE_DEPRECATED = KinBody::JointSpherical;
        static const KinBody::JointType JointTrajectory RAVE_DEPRECATED = KinBody::JointTrajectory;

        Joint(KinBodyPtr parent, KinBody::JointType type = KinBody::JointNone);
        virtual ~Joint();

        /// \brief The unique name of the joint
        inline const std::string& GetName() const {
            return _info._name;
        }

        inline dReal GetMaxVel(int iaxis=0) const {
            return _info._vmaxvel[iaxis];
        }
        inline dReal GetMaxAccel(int iaxis=0) const {
            return _info._vmaxaccel[iaxis];
        }
        inline dReal GetMaxJerk(int iaxis=0) const {
            return _info._vmaxjerk[iaxis];
        }

        inline dReal GetHardMaxVel(int iaxis=0) const {
            return _info._vhardmaxvel[iaxis];
        }
        inline dReal GetHardMaxAccel(int iaxis=0) const {
            return _info._vhardmaxaccel[iaxis];
        }
        inline dReal GetHardMaxJerk(int iaxis=0) const {
            return _info._vhardmaxjerk[iaxis];
        }

        ///< \brief gets the max instantaneous torque of the joint
        ///
        /// If _infoElectricMotor is filled, the will compute the max instantaneous torque depending on the current speed of the joint.
        dReal GetMaxTorque(int iaxis=0) const;

        ///< \brief gets the max instantaneous torque limits of the joint
        ///
        /// If _infoElectricMotor is filled, the will compute the nominal torque limits depending on the current speed of the joint.
        /// \return min and max of torque limits
        std::pair<dReal, dReal> GetInstantaneousTorqueLimits(int iaxis=0) const;

        ///< \brief gets the nominal torque limits of the joint
        ///
        /// If _infoElectricMotor is filled, the will compute the nominal torque limits depending on the current speed of the joint.
        /// \return min and max of torque limits
        std::pair<dReal, dReal> GetNominalTorqueLimits(int iaxis=0) const;

        inline dReal GetMaxInertia(int iaxis=0) const {
            return _info._vmaxinertia[iaxis];
        }

        /// \brief Get the degree of freedom index in the body's DOF array.
        ///
        /// This does not index in KinBody::GetJoints() directly! In other words, KinBody::GetDOFValues()[GetDOFIndex()] == GetValues()[0]
        inline int GetDOFIndex() const {
            return dofindex;
        }

        /// \brief Get the joint index into KinBody::GetJoints.
        inline int GetJointIndex() const {
            return jointindex;
        }

        /// \brief parent body that joint belongs to.
        ///
        /// \param trylock if true then will try to get the parent pointer and return empty pointer if parent was already destroyed. Otherwise throws an exception if parent is already destroyed. By default this should be
        inline KinBodyPtr GetParent(bool trylock=false) const {
            if( trylock ) {
                return _parent.lock();
            }
            else {
                return KinBodyPtr(_parent);
            }
        }

        inline LinkPtr GetFirstAttached() const {
            return _attachedbodies[0];
        }
        inline LinkPtr GetSecondAttached() const {
            return _attachedbodies[1];
        }

        inline KinBody::JointType GetType() const {
            return _info._type;
        }

        /// \brief gets all resolutions for the joint axes
        ///
        /// \param[in] bAppend if true will append to the end of the vector instead of erasing it
        virtual void GetResolutions(std::vector<dReal>& resolutions, bool bAppend=false) const;

        /// \brief The discretization of the joint used when line-collision checking.
        ///
        /// The resolutions are set as large as possible such that the joint will not go through obstacles of determined size.
        virtual dReal GetResolution(int iaxis=0) const;

        virtual void SetResolution(dReal resolution, int iaxis=0);

        /// \brief The degrees of freedom of the joint. Each joint supports a max of 3 degrees of freedom.
        virtual int GetDOF() const;

        /// \brief Return true if any of the joint axes has an identification at some of its lower and upper limits.
        virtual bool IsCircular() const;

        /// \brief Return true if joint is active
        virtual bool IsActive() const;

        /// \brief Return true if joint axis has an identification at some of its lower and upper limits.
        ///
        /// An identification of the lower and upper limits means that once the joint reaches its upper limits, it is also
        /// at its lower limit. The most common identification on revolute joints at -pi and pi. 'circularity' means the
        /// joint does not stop at limits.
        /// Although currently not developed, it could be possible to support identification for joints that are not revolute.
        virtual bool IsCircular(int iaxis) const;

        /// \brief returns true if the axis describes a rotation around an axis.
        ///
        /// \param iaxis the axis of the joint to return the results for
        virtual bool IsRevolute(int iaxis) const;

        /// \brief returns true if the axis describes a translation around an axis.
        ///
        /// \param iaxis the axis of the joint to return the results for
        virtual bool IsPrismatic(int iaxis) const;

        /// \brief Return true if joint can be treated as a static binding (ie all limits are 0)
        virtual bool IsStatic() const;

        /// \brief Return all the joint values with the correct offsets applied
        ///
        /// \param bAppend if true will append to the end of the vector instead of erasing it
        /// \return degrees of freedom of the joint (even if pValues is NULL)
        virtual void GetValues(std::vector<dReal>& values, bool bAppend=false) const;
        virtual void GetValues(boost::array<dReal, 3>& values) const;

        /// \brief Return the value of the specified joint axis only.
        virtual dReal GetValue(int axis) const;

        /// \brief Gets the joint velocities
        ///
        /// \param bAppend if true will append to the end of the vector instead of erasing it
        /// \return the degrees of freedom of the joint (even if pValues is NULL)
        virtual void GetVelocities(std::vector<dReal>& values, bool bAppend=false) const;

        /// \brief Return the velocity of the specified joint axis only.
        virtual dReal GetVelocity(int axis) const;

        /// \brief Add effort (force or torque) to the joint
        virtual void AddTorque(const std::vector<dReal>& torques);

        /// \brief The anchor of the joint in global coordinates.
        virtual Vector GetAnchor() const;

        /// \brief The axis of the joint in global coordinates
        ///
        /// \param[in] axis the axis to get
        virtual Vector GetAxis(int axis = 0) const;

        /** \brief Get the limits of the joint

            \param[out] vLowerLimit the lower limits
            \param[out] vUpperLimit the upper limits
            \param[in] bAppend if true will append to the end of the vector instead of erasing it
         */
        virtual void GetLimits(std::vector<dReal>& vLowerLimit, std::vector<dReal>& vUpperLimit, bool bAppend=false) const;

        /// \brief returns the lower and upper limit of one axis of the joint
        virtual std::pair<dReal, dReal> GetLimit(int iaxis=0) const;

        /// \brief \see GetLimits
        virtual void SetLimits(const std::vector<dReal>& lower, const std::vector<dReal>& upper);

        /** \brief Returns the max velocities of the joint

            \param[out] the max velocity
            \param[in] bAppend if true will append to the end of the vector instead of erasing it
         */
        virtual void GetVelocityLimits(std::vector<dReal>& vmax, bool bAppend=false) const;

        virtual void GetVelocityLimits(std::vector<dReal>& vlower, std::vector<dReal>& vupper, bool bAppend=false) const;

        /// \brief returns the lower and upper velocity limit of one axis of the joint
        virtual std::pair<dReal, dReal> GetVelocityLimit(int iaxis=0) const;

        /// \brief \see GetVelocityLimits
        virtual void SetVelocityLimits(const std::vector<dReal>& vmax);

        /** \brief Returns the max accelerations of the joint

            \param[out] the max acceleration
            \param[in] bAppend if true will append to the end of the vector instead of erasing it
         */
        virtual void GetAccelerationLimits(std::vector<dReal>& vmax, bool bAppend=false) const;

        virtual dReal GetAccelerationLimit(int iaxis=0) const;

        /// \brief \see GetAccelerationLimits
        virtual void SetAccelerationLimits(const std::vector<dReal>& vmax);

        /** \brief Returns the max jerks of the joint

            \param[out] the max jerk
            \param[in] bAppend if true will append to the end of the vector instead of erasing it
         */
        virtual void GetJerkLimits(std::vector<dReal>& vmax, bool bAppend=false) const;

        virtual dReal GetJerkLimit(int iaxis=0) const;

        /// \brief \see GetJerkLimits
        virtual void SetJerkLimits(const std::vector<dReal>& vmax);

        /** \brief Returns the hard max velocities of the joint

            \param[out] the max vel
            \param[in] bAppend if true will append to the end of the vector instead of erasing it
         */
        virtual void GetHardVelocityLimits(std::vector<dReal>& vmax, bool bAppend=false) const;

        virtual dReal GetHardVelocityLimit(int iaxis=0) const;

        /// \brief \see GetHardVelocityLimits
        virtual void SetHardVelocityLimits(const std::vector<dReal>& vmax);

        /** \brief Returns the hard max accelerations of the joint

            \param[out] the max accel
            \param[in] bAppend if true will append to the end of the vector instead of erasing it
         */
        virtual void GetHardAccelerationLimits(std::vector<dReal>& vmax, bool bAppend=false) const;

        virtual dReal GetHardAccelerationLimit(int iaxis=0) const;

        /// \brief \see GetHardAccelerationLimits
        virtual void SetHardAccelerationLimits(const std::vector<dReal>& vmax);

        /** \brief Returns the hard max jerks of the joint

            \param[out] the max jerk
            \param[in] bAppend if true will append to the end of the vector instead of erasing it
         */
        virtual void GetHardJerkLimits(std::vector<dReal>& vmax, bool bAppend=false) const;

        virtual dReal GetHardJerkLimit(int iaxis=0) const;

        /// \brief \see GetHardJerkLimits
        virtual void SetHardJerkLimits(const std::vector<dReal>& vmax);

        /** \brief Returns the max torques of the joint

            \param[out] the max torque
            \param[in] bAppend if true will append to the end of the vector instead of erasing it
         */
        virtual void GetTorqueLimits(std::vector<dReal>& vmax, bool bAppend=false) const;

        /// \brief \see GetTorqueLimits
        virtual void SetTorqueLimits(const std::vector<dReal>& vmax);

        /** \brief Returns the max inertias of the joint

            \param[out] the max inertia
            \param[in] bAppend if true will append to the end of the vector instead of erasing it
         */
        virtual void GetInertiaLimits(std::vector<dReal>& vmax, bool bAppend=false) const;

        /// \brief \see GetInertiaLimits
        virtual void SetInertiaLimits(const std::vector<dReal>& vmax);

        /// \brief gets all weights for the joint axes
        ///
        /// \param[in] bAppend if true will append to the end of the vector instead of erasing it
        virtual void GetWeights(std::vector<dReal>& weights, bool bAppend=false) const;

        /// \brief The weight associated with a joint's axis for computing a distance in the robot configuration space.
        virtual dReal GetWeight(int axis=0) const;

        /// \brief \see GetWeight
        virtual void SetWeights(const std::vector<dReal>& weights);

        /// \brief Computes the configuration difference values1-values2 and stores it in values1.
        ///
        /// Takes into account joint limits and wrapping of circular joints.
        virtual void SubtractValues(std::vector<dReal>& values1, const std::vector<dReal>& values2) const;

        /// \brief Returns the configuration difference value1-value2 for axis i.
        ///
        /// Takes into account joint limits and wrapping of circular joints.
        virtual dReal SubtractValue(dReal value1, dReal value2, int iaxis) const;

        /// \brief Return internal offset parameter that determines the branch the angle centers on
        ///
        /// Wrap offsets are needed for rotation joints since the range is limited to 2*pi.
        /// This allows the wrap offset to be set so the joint can function in [-pi+offset,pi+offset]..
        /// \param iaxis the axis to get the offset from
        inline dReal GetWrapOffset(int iaxis=0) const {
            return _info._voffsets.at(iaxis);
        }

        inline dReal GetOffset(int iaxis=0) const RAVE_DEPRECATED {
            return GetWrapOffset(iaxis);
        }

        /// \brief \see GetWrapOffset
        virtual void SetWrapOffset(dReal offset, int iaxis=0);

        virtual void serialize(std::ostream& o, int options) const;

        /// @name Internal Hierarchy Methods
        //@{
        /// \brief Return the parent link which the joint measures its angle off from (either GetFirstAttached() or GetSecondAttached())
        virtual LinkPtr GetHierarchyParentLink() const;
        /// \brief Return the child link whose transformation is computed by this joint's values (either GetFirstAttached() or GetSecondAttached())
        virtual LinkPtr GetHierarchyChildLink() const;
        /// \brief The axis of the joint in local coordinates.
        virtual const Vector& GetInternalHierarchyAxis(int axis = 0) const;
        /// \brief Left multiply transform given the base body.
        virtual const Transform& GetInternalHierarchyLeftTransform() const;
        /// \brief Right multiply transform given the base body.
        virtual const Transform& GetInternalHierarchyRightTransform() const;
        //@}

        /// A mimic joint's angles are automatically determined from other joints based on a general purpose formula.
        /// A user does not have control of the the mimic joint values, even if they appear in the DOF list.
        /// @name Mimic Joint Properties
        //@{

        /// \deprecated (11/1/1)
        virtual int GetMimicJointIndex() const RAVE_DEPRECATED;
        /// \deprecated (11/1/1)
        virtual const std::vector<dReal> GetMimicCoeffs() const RAVE_DEPRECATED;

        /// \brief Returns true if a particular axis of the joint is mimiced.
        ///
        /// \param axis the axis to query. When -1 returns true if any of the axes have mimic joints
        virtual bool IsMimic(int axis=-1) const;

        /** \brief If the joint is mimic, returns the equation to compute its value

            \param[in] axis the axis index
            \param[in] type 0 for position, 1 for velocity, 2 for acceleration.
            \param[in] format the format the equations are returned in. If empty or "fparser", equation in fparser format. Also supports: "mathml".

            MathML:

            Set 'format' to "mathml". The joint variables are specified with <csymbol>. If a targetted joint has more than one degree of freedom, then axis is suffixed with _\%d. If 'type' is 1 or 2, the partial derivatives are outputted as consecutive <math></math> tags in the same order as \ref Mimic::_vdofformat
         */
        virtual std::string GetMimicEquation(int axis=0, int type=0, const std::string& format="") const;

        /** \brief Returns the set of DOF indices that the computation of a joint axis depends on. Order is arbitrary.

            If the mimic joint uses the values of other mimic joints, then the dependent DOFs of that joint are also
            copied over. Therefore, the dof indices returned can be more than the actual variables used in the equation.
            \throw openrave_exception Throws an exception if the axis is not mimic.
         */
        virtual void GetMimicDOFIndices(std::vector<int>& vmimicdofs, int axis=0) const;

        /** \brief Sets the mimic properties of the joint.

            The equations can use the joint names directly in the equation, which represent the position of the joint. Any non-mimic joint part of KinBody::GetJoints() can be used in the computation of the values.
            If a joint has more than one degree of freedom, then suffix it '_' and the axis index. For example universaljoint_0 * 10 + sin(universaljoint_1).

            See http://warp.povusers.org/FunctionParser/fparser.html for a full description of the equation formats.

            The velocity and acceleration equations are specified in terms of partial derivatives, which means one expression needs to be specified per degree of freedom of used. In order to separate the expressions use "|name ...". The name should immediately follow  '|'.  For example:

         |universaljoint_0 10 |universaljoint_1 10*cos(universaljoint_1)

            If there is only one variable used in the position equation, then the equation can be specified directly without using "{}".

            \param[in] axis the axis to set the properties for.
            \param[in] poseq Equation for joint's position. If it is empty, the mimic properties are turned off for this joint.
            \param[in] veleq First-order partial derivatives of poseq with respect to all used DOFs. Only the variables used in poseq are allowed to be used. If poseq is not empty, this is required.
            \param[in] acceleq Second-order partial derivatives of poseq with respect to all used DOFs. Only the variables used in poseq are allowed to be used. Optional.
            \throw openrave_exception Throws an exception if the mimic equation is invalid in any way.
         */
        virtual void SetMimicEquations(int axis, const std::string& poseq, const std::string& veleq, const std::string& acceleq="");
        //@}

        /// \brief return a map of custom float parameters
        inline const std::map<std::string, std::vector<dReal> >& GetFloatParameters() const {
            return _info._mapFloatParameters;
        }

        /// \brief set custom float parameters
        ///
        /// \param parameters if empty, then removes the parameter
        virtual void SetFloatParameters(const std::string& key, const std::vector<dReal>& parameters);

        /// \brief return a map of custom integer parameters
        inline const std::map<std::string, std::vector<int> >& GetIntParameters() const {
            return _info._mapIntParameters;
        }

        /// \brief set custom int parameters
        ///
        /// \param parameters if empty, then removes the parameter
        virtual void SetIntParameters(const std::string& key, const std::vector<int>& parameters);

        /// \brief return a map of custom string parameters
        inline const std::map<std::string, std::string >& GetStringParameters() const {
            return _info._mapStringParameters;
        }

        /// \brief set custom string parameters
        ///
        /// \param parameters if empty, then removes the parameter
        virtual void SetStringParameters(const std::string& key, const std::string& value);

        /// \brief return controlMode for this joint
        inline JointControlMode GetControlMode() const {
            return _info._controlMode;
        }

        /// \brief Updates several fields in \ref _info depending on the current state of the joint.
        virtual void UpdateInfo();
        /// \brief returns the JointInfo structure containing all information.
        ///
        /// Some values in this structure like _vcurrentvalues need to be updated, so make sure to call \ref UpdateInfo() right before this function is called.
        inline const KinBody::JointInfo& GetInfo() const {
            return _info;
        }

        /// \brief Calls \ref UpdateInfo and returns the joint structure
        inline const KinBody::JointInfo& UpdateAndGetInfo() {
            UpdateInfo();
            return _info;
        }

        /// \brief similar to GetInfo, but creates a copy of an up-to-date info, safe for caller to manipulate
        virtual void ExtractInfo(KinBody::JointInfo& info) const;

        /// \brief update Joint according to new JointInfo, returns false if update cannot be performed and requires InitFromInfo
        virtual UpdateFromInfoResult UpdateFromInfo(const KinBody::JointInfo& info);

protected:
        JointInfo _info;

        boost::array< MimicPtr,3> _vmimic;          ///< the mimic properties of each of the joint axes. It is theoretically possible for a multi-dof joint to have one axes mimiced and the others free. When cloning, is it ok to copy this and assume it is constant?

        /** \brief computes the partial velocities with respect to all dependent DOFs specified by Mimic::_vmimicdofs.

            If the joint is not mimic, then just returns its own index
            \param[out] vpartials A list of dofindex/velocity_partial pairs. The final velocity is computed by taking the dot product. The dofindices do not repeat.
            \param[in] iaxis the axis
            \param[in,out] vcachedpartials set of cached partials for each degree of freedom
         */
        virtual void _ComputePartialVelocities(std::vector<std::pair<int,dReal> >& vpartials, int iaxis, std::map< std::pair<Mimic::DOFFormat, int>, dReal >& mapcachedpartials) const;

        /** \brief Compute internal transformations and specify the attached links of the joint.

            Called after the joint protected parameters {vAxes, vanchor, and _voffsets}  have been initialized. vAxes and vanchor should be in the frame of plink0.
            Compute the left and right multiplications of the joint transformation and cleans up the attached bodies.
            After function completes, the following parameters are initialized: _tRight, _tLeft, _tinvRight, _tinvLeft, _attachedbodies. _attachedbodies does not necessarily contain the links in the same order as they were input.
            \param plink0 the first attaching link, all axes and anchors are defined in its coordinate system
            \param plink1 the second attaching link
            \param vanchor the anchor of the rotation axes
            \param vaxes the axes in plink0's coordinate system of the joints
            \param vinitialvalues the current values of the robot used to set the 0 offset of the robot
         */
        virtual void _ComputeInternalInformation(LinkPtr plink0, LinkPtr plink1, const Vector& vanchor, const std::vector<Vector>& vaxes, const std::vector<dReal>& vcurrentvalues);

        /// \brief evaluates the mimic joint equation using vdependentvalues
        ///
        /// \param[in] axis the joint axis
        /// \param[in] timederiv the time derivative to evaluate. 0 is position, 1 is velocity, 2 is acceleration, etc
        /// \param[in] vdependentvalues input values ordered with respect to _vdofformat[iaxis]
        /// \param[out] voutput the output values
        /// \return an internal error code, 0 if no error
        virtual int _Eval(int axis, uint32_t timederiv, const std::vector<dReal>& vdependentvalues, std::vector<dReal>& voutput);

        /// \brief compute joint velocities given the parent and child link transformations/velocities
        virtual void _GetVelocities(std::vector<dReal>& values, bool bAppend, const std::pair<Vector,Vector>& linkparentvelocity, const std::pair<Vector,Vector>& linkchildvelocity) const;

        /// \brief Return the velocity of the specified joint axis only.
        virtual dReal _GetVelocity(int axis, const std::pair<Vector,Vector>&linkparentvelocity, const std::pair<Vector,Vector>&linkchildvelocity) const;

        boost::array<dReal,3> _doflastsetvalues; ///< the last set value by the kinbody (_voffsets not applied). For revolute joints that have a range greater than 2*pi, it is only possible to recover the joint value from the link positions mod 2*pi. In order to recover the branch, multiplies of 2*pi are added/subtracted to this value that is closest to _doflastsetvalues. For circular joints, the last set value can be ignored since they always return a value from [-pi,pi)

private:
        /// Sensitive variables that should not be modified.
        /// @name Private Joint Variables
        //@{
        int dofindex;                   ///< the degree of freedom index in the body's DOF array, does not index in KinBody::_vecjoints!
        int jointindex;                 ///< the joint index into KinBody::_vecjoints
        boost::array<dReal,3> _vcircularlowerlimit, _vcircularupperlimit;         ///< for circular joints, describes where the identification happens. this is set internally in _ComputeInternalInformation

        KinBodyWeakPtr _parent;               ///< body that joint belong to
        boost::array<LinkPtr,2> _attachedbodies;         ///< attached bodies. The link in [0] is computed first in the hierarchy before the other body.
        boost::array<Vector,3> _vaxes;                ///< normalized axes, this can be different from _info._vaxes and reflects how _tRight and _tLeft are computed
        Transform _tRight, _tLeft;         ///< transforms used to get body[1]'s transformation with respect to body[0]'s: Tbody1 = Tbody0 * tLeft * JointOffsetLeft * JointRotation * JointOffsetRight * tRight
        Transform _tRightNoOffset, _tLeftNoOffset;         ///< same as _tLeft and _tRight except it doesn't not include the offset
        Transform _tinvRight, _tinvLeft;         ///< the inverse transformations of tRight and tLeft
        bool _bInitialized;

        //@}
#ifdef RAVE_PRIVATE
#ifdef _MSC_VER
        friend class OpenRAVEXMLParser::JointXMLReader;
        friend class OpenRAVEXMLParser::KinBodyXMLReader;
        friend class OpenRAVEXMLParser::RobotXMLReader;
        friend class XFileReader;
#else
        friend class ::OpenRAVEXMLParser::JointXMLReader;
        friend class ::OpenRAVEXMLParser::KinBodyXMLReader;
        friend class ::OpenRAVEXMLParser::RobotXMLReader;
        friend class ::XFileReader;
#endif
#endif
        friend class ColladaReader;
        friend class ColladaWriter;
        friend class KinBody;
        friend class RobotBase;
    };
    typedef boost::shared_ptr<KinBody::Joint> JointPtr;
    typedef boost::shared_ptr<KinBody::Joint const> JointConstPtr;
    typedef boost::weak_ptr<KinBody::Joint> JointWeakPtr;

    /// \brief holds all user-set attached sensor information used to initialize the AttachedSensor class.
    ///
    /// This is serializable and independent of environment.
    class OPENRAVE_API GrabbedInfo : public InfoBase
    {
public:
        GrabbedInfo() {
        }
        GrabbedInfo(const GrabbedInfo& other) {
            *this = other;
        }
        GrabbedInfo& operator=(const GrabbedInfo& other) {
            _id = other._id;
            _grabbedname = other._grabbedname;
            _robotlinkname = other._robotlinkname;
            _trelative = other._trelative;
            _setRobotLinksToIgnore = other._setRobotLinksToIgnore;
            return *this;
        }
        bool operator==(const GrabbedInfo& other) const {
            return _id == other._id
                   && _grabbedname == other._grabbedname
                   && _robotlinkname == other._robotlinkname
                   && _trelative == other._trelative
                   && _setRobotLinksToIgnore == other._setRobotLinksToIgnore;
        }
        bool operator!=(const GrabbedInfo& other) const {
            return !operator==(other);
        }

        void Reset() override;
        void SerializeJSON(rapidjson::Value& value, rapidjson::Document::AllocatorType& allocator, dReal fUnitScale, int options=0) const override;
        void DeserializeJSON(const rapidjson::Value& value, dReal fUnitScale, int options) override;

        std::string _id; ///< unique id of the grabbed info
        std::string _grabbedname; ///< the name of the body to grab
        std::string _robotlinkname;  ///< the name of the body link that is grabbing the body
        Transform _trelative; ///< transform of first link of body relative to _robotlinkname's transform. In other words, grabbed->GetTransform() == bodylink->GetTransform()*trelative
        std::set<int> _setRobotLinksToIgnore; ///< links of the body to force ignoring because of pre-existing collions at the time of grabbing. Note that this changes depending on the configuration of the body and the relative position of the grabbed body.
    };
    typedef boost::shared_ptr<GrabbedInfo> GrabbedInfoPtr;
    typedef boost::shared_ptr<GrabbedInfo const> GrabbedInfoConstPtr;

    /// \brief Stores the state of the current body that is published in a thread safe way from the environment without requiring locking the environment.
    class BodyState
    {
public:
        BodyState() : updatestamp(0), environmentid(0) {
        }
        virtual ~BodyState() {
        }

        /// \brief clears any previous set state
        inline void Reset() {
            strname.clear();
            pbody.reset();
            vectrans.clear();
            vLinkEnableStates.clear();
            vConnectedBodyActiveStates.clear();
            jointvalues.clear();
            uri.clear();
            updatestamp = 0;
            environmentid = 0;
            activeManipulatorName.clear();
            activeManipulatorTransform = Transform();
            vGrabbedInfos.clear();
        }

        KinBodyPtr pbody; ///< pointer to the body. if using this, make sure the environment is locked.
        std::string strname;         ///< \see KinBody::GetName
        std::vector<Transform> vectrans; ///< \see KinBody::GetLinkTransformations
        std::vector<uint8_t> vLinkEnableStates; ///< \see KinBody::GetLinkEnableStates
        std::vector<int8_t> vConnectedBodyActiveStates; ///< IsActive state of ConnectedBody \see RobotBase::GetConnectedBodyActiveStates
        std::vector<dReal> jointvalues; ///< \see KinBody::GetDOFValues
        std::string uri; ///< \see KinBody::GetURI
        int updatestamp; ///< \see KinBody::GetUpdateStamp
        int environmentid; ///< \see KinBody::GetEnvironmentId
        std::string activeManipulatorName; ///< the currently active manpiulator set for the body
        Transform activeManipulatorTransform; ///< the active manipulator's transform
        std::vector<GrabbedInfo> vGrabbedInfos; ///< list of grabbed bodies
    };
    typedef boost::shared_ptr<KinBody::BodyState> BodyStatePtr;
    typedef boost::shared_ptr<KinBody::BodyState const> BodyStateConstPtr;

    /// \brief Access point of the sensor system that manages the body.
    class OPENRAVE_API ManageData : public boost::enable_shared_from_this<ManageData>
    {
public:
        ManageData(SensorSystemBasePtr psensorsystem) : _psensorsystem(psensorsystem) {
        }
        virtual ~ManageData() {
        }

        virtual SensorSystemBasePtr GetSystem() {
            return SensorSystemBasePtr(_psensorsystem);
        }

        /// returns a pointer to the data used to initialize the BODY with AddKinBody.
        /// if psize is not NULL, will be filled with the size of the data in bytes
        /// This function will be used to restore bodies that were removed
        virtual ReadableConstPtr GetData() const = 0;

        /// particular link that sensor system is tracking.
        /// All transformations describe this link.
        virtual KinBody::LinkPtr GetOffsetLink() const = 0;

        /// true if the object is being updated by the system due to its presence in the real environment
        virtual bool IsPresent() const = 0;

        /// true if should update openrave body
        virtual bool IsEnabled() const = 0;

        /// if true, the vision system should not destroy this object once it stops being present
        virtual bool IsLocked() const = 0;

        /// set a lock on a particular body
        virtual bool Lock(bool bDoLock) = 0;

private:
        /// the system that owns this class, note that it is a weak pointer in order because
        /// this object is managed by the sensor system and should be deleted when it goes out of scope.
        SensorSystemBaseWeakPtr _psensorsystem;
    };

    typedef boost::shared_ptr<KinBody::ManageData> ManageDataPtr;
    typedef boost::shared_ptr<KinBody::ManageData const> ManageDataConstPtr;

    /// \brief Parameters passed into the state savers to control what information gets saved.
    enum SaveParameters
    {
        Save_LinkTransformation              = 0x00000001, ///< [default] save link transformations and joint branches
        Save_LinkEnable                      = 0x00000002, ///< [default] save link enable states
        Save_LinkVelocities                  = 0x00000004, ///< save the link velocities
        Save_JointMaxVelocityAndAcceleration = 0x00000008, ///< save the max joint velocities and accelerations for the controller DOF
        Save_JointWeights                    = 0x00000010, ///< saves the dof weights
        Save_JointLimits                     = 0x00000020, ///< saves the dof limits
        Save_ActiveDOF                       = 0x00010000, ///< [robot only], saves and restores the current active degrees of freedom
        Save_ActiveManipulator               = 0x00020000, ///< [robot only], saves the active manipulator
        Save_GrabbedBodies                   = 0x00040000, ///< saves the grabbed state of the bodies. This does not affect the configuraiton of those bodies.
        Save_ActiveManipulatorToolTransform  = 0x00080000, ///< [robot only], saves the active manipulator's LocalToolTransform, LocalToolDirection, and IkSolver
        Save_ManipulatorsToolTransform       = 0x00100000, ///< [robot only], saves every manipulator's LocalToolTransform, LocalToolDirection, and IkSolver
        Save_ConnectedBodies                 = 0x00200000, ///< [robot only], saves the connected body states
    };

    /// \brief info structure used to initialize a kinbody
    class OPENRAVE_API KinBodyInfo : public InfoBase
    {
public:
        KinBodyInfo() {
        }
        KinBodyInfo(const KinBodyInfo& other) {
            *this = other;
        }
        KinBodyInfo& operator=(const KinBodyInfo& other) {
            _id = other._id;
            _uri = other._uri;
            _name = other._name;
            _referenceUri = other._referenceUri;
            _interfaceType = other._interfaceType;
            _dofValues = other._dofValues;
            _transform = other._transform;
            _vLinkInfos = other._vLinkInfos;
            _vJointInfos = other._vJointInfos;
            _vGrabbedInfos = other._vGrabbedInfos;
            _mReadableInterfaces = other._mReadableInterfaces;
            _isRobot = other._isRobot;

            // TODO: deep copy infos
            return *this;
        }
        bool operator==(const KinBodyInfo& other) const {
            return _id == other._id
                   && _uri == other._uri
                   && _name == other._name
                   && _referenceUri == other._referenceUri
                   && _interfaceType == other._interfaceType
                   && _dofValues == other._dofValues
                   && _transform == other._transform
                   && _vLinkInfos == other._vLinkInfos
                   && _vJointInfos == other._vJointInfos
                   && _vGrabbedInfos == other._vGrabbedInfos
                   && _mReadableInterfaces == other._mReadableInterfaces
                   && _isRobot == other._isRobot;
            // TODO: deep compare infos
        }
        bool operator!=(const KinBodyInfo& other) const {
            return !operator==(other);
        }

        void Reset() override;
        void SerializeJSON(rapidjson::Value& value, rapidjson::Document::AllocatorType& allocator, dReal fUnitScale, int options=0) const override;
        void DeserializeJSON(const rapidjson::Value& value, dReal fUnitScale, int options) override;

        std::string _id;
        std::string _uri; ///< uri for this body
        std::string _name;
        std::string _referenceUri;  ///< referenced body info uri
        std::string _interfaceType; ///< the interface type

        Transform _transform; ///< transform of the base link
        std::vector< std::pair< std::pair<std::string, int>, dReal> > _dofValues; ///< mapping from (jointName, jointAxis) to dofValue
        std::vector<GrabbedInfoPtr> _vGrabbedInfos; ///< list of pointers to GrabbedInfo

        std::vector<LinkInfoPtr> _vLinkInfos; ///< list of pointers to LinkInfo
        std::vector<JointInfoPtr> _vJointInfos; ///< list of pointers to JointInfo

        std::map<std::string, ReadablePtr> _mReadableInterfaces; ///< readable interface mapping

        bool _isRobot = false; ///< true if should create a RobotBasePtr
protected:
        virtual void _DeserializeReadableInterface(const rapidjson::Value& value);

    };
    typedef boost::shared_ptr<KinBodyInfo> KinBodyInfoPtr;
    typedef boost::shared_ptr<KinBodyInfo const> KinBodyInfoConstPtr;

    /// \brief Helper class to save and restore the entire kinbody state.
    ///
    /// Options can be passed to the constructor in order to choose which parameters to save (see \ref SaveParameters)
    class OPENRAVE_API KinBodyStateSaver
    {
public:
        KinBodyStateSaver(KinBodyPtr pbody, int options = Save_LinkTransformation|Save_LinkEnable);
        virtual ~KinBodyStateSaver();
        inline KinBodyPtr GetBody() const {
            return _pbody;
        }

        /// \brief restore the state
        ///
        /// \param body if set, will attempt to restore the stored state to the passed in body, otherwise will restore it for the original body.
        /// \throw openrave_exception if the passed in body is not compatible with the saved state, will throw
        virtual void Restore(boost::shared_ptr<KinBody> body=boost::shared_ptr<KinBody>());

        /// \brief release the body state. _pbody will not get restored on destruction
        ///
        /// After this call, it will still be possible to use \ref Restore.
        virtual void Release();

        /// \brief sets whether the state saver will restore the state on destruction. by default this is true.
        virtual void SetRestoreOnDestructor(bool restore);
protected:
        KinBodyPtr _pbody;
        int _options;         ///< saved options
        std::vector<Transform> _vLinkTransforms;
        std::vector<uint8_t> _vEnabledLinks;
        std::vector<std::pair<Vector,Vector> > _vLinkVelocities;
        std::vector<dReal> _vdoflastsetvalues;
        std::vector<dReal> _vMaxVelocities, _vMaxAccelerations, _vMaxJerks, _vDOFWeights, _vDOFLimits[2];
        std::vector<UserDataPtr> _vGrabbedBodies;
        bool _bRestoreOnDestructor;
private:
        virtual void _RestoreKinBody(boost::shared_ptr<KinBody> body);
    };

    typedef boost::shared_ptr<KinBodyStateSaver> KinBodyStateSaverPtr;

    /// \brief Helper class to save and restore the entire kinbody state, using only kinbody references.
    ///
    /// Since using only reference, have to be careful of the scope of the kinbody
    /// Options can be passed to the constructor in order to choose which parameters to save (see \ref SaveParameters)
    class OPENRAVE_API KinBodyStateSaverRef
    {
public:
        KinBodyStateSaverRef(KinBody& body, int options = Save_LinkTransformation|Save_LinkEnable);
        virtual ~KinBodyStateSaverRef();
        inline KinBody& GetBody() const {
            return _body;
        }

        /// \brief restore the state
        ///
        /// \throw openrave_exception if the passed in body is not compatible with the saved state, will throw
        virtual void Restore();

        /// \param body if set, will attempt to restore the stored state to the passed in body, otherwise will restore it for the original body.
        /// \throw openrave_exception if the passed in body is not compatible with the saved state, will throw
        virtual void Restore(KinBody& newbody);

        /// \brief release the body state. _pbody will not get restored on destruction
        ///
        /// After this call, it will still be possible to use \ref Restore.
        virtual void Release();

        /// \brief sets whether the state saver will restore the state on destruction. by default this is true.
        virtual void SetRestoreOnDestructor(bool restore);
protected:
        KinBody& _body;

        int _options;         ///< saved options
        std::vector<Transform> _vLinkTransforms;
        std::vector<uint8_t> _vEnabledLinks;
        std::vector<std::pair<Vector,Vector> > _vLinkVelocities;
        std::vector<dReal> _vdoflastsetvalues;
        std::vector<dReal> _vMaxVelocities, _vMaxAccelerations, _vMaxJerks, _vDOFWeights, _vDOFLimits[2];
        std::vector<UserDataPtr> _vGrabbedBodies;
        bool _bRestoreOnDestructor;
        bool _bReleased; ///< if true, then body should not be restored
private:
        virtual void _RestoreKinBody(KinBody& body);
    };

    typedef boost::shared_ptr<KinBodyStateSaverRef> KinBodyStateSaverRefPtr;

    virtual ~KinBody();

    /// return the static interface type this class points to (used for safe casting)
    static inline InterfaceType GetInterfaceTypeStatic() {
        return PT_KinBody;
    }

    virtual void Destroy();

    /// \brief Create a kinbody with one link composed of an array of aligned bounding boxes.
    ///
    /// \param boxes the array of aligned bounding boxes that will comprise of the body
    /// \param visible if true, the boxes will be rendered in the scene
    /// \param uri the new URI to set for the interface
    virtual bool InitFromBoxes(const std::vector<AABB>& boxes, bool visible=true, const std::string& uri=std::string());

    /// \brief Create a kinbody with one link composed of an array of oriented bounding boxes.
    ///
    /// \param boxes the array of oriented bounding boxes that will comprise of the body
    /// \param visible if true, the boxes will be rendered in the scene
    /// \param uri the new URI to set for the interface
    virtual bool InitFromBoxes(const std::vector<OBB>& boxes, bool visible=true, const std::string& uri=std::string());

    /// \brief Create a kinbody with one link composed of an array of spheres
    ///
    /// \param spheres the XYZ position of the spheres with the W coordinate representing the individual radius
    /// \param visible if true, the boxes will be rendered in the scene
    /// \param uri the new URI to set for the interface
    virtual bool InitFromSpheres(const std::vector<Vector>& spheres, bool visible=true, const std::string& uri=std::string());

    /// \brief Create a kinbody with one link composed of a triangle mesh surface
    ///
    /// \param trimesh the triangle mesh
    /// \param visible if true, will be rendered in the scene
    /// \param uri the new URI to set for the interface
    virtual bool InitFromTrimesh(const TriMesh& trimesh, bool visible=true, const std::string& uri=std::string());

    /// \brief Create a kinbody with one link composed of a list of geometries
    ///
    /// \param geometries a list of geometry infos to be initialized into new geometry objects, note that the geometry info data is copied
    /// \param visible if true, will be rendered in the scene
    /// \param uri the new URI to set for the interface
    virtual bool InitFromGeometries(const std::vector<KinBody::GeometryInfoConstPtr>& geometries, const std::string& uri=std::string());
    virtual bool InitFromGeometries(const std::list<KinBody::GeometryInfo>& geometries, const std::string& uri=std::string());

    /// \brief initializes an complex kinematics body with links and joints
    ///
    /// \param linkinfos information for all the links. Links will be created in this order
    /// \param jointinfos information for all the joints. Joints might be rearranged depending on their mimic properties
    /// \param uri the new URI to set for the interface
    virtual bool Init(const std::vector<LinkInfoConstPtr>& linkinfos, const std::vector<JointInfoConstPtr>& jointinfos, const std::string& uri=std::string());

    /// \brief initializes a simple kinematics body with rigidly attached links
    ///
    /// \param linkinfos information for all the links. Links will be created in this order
    /// \param uri the new URI to set for the interface
    virtual void InitFromLinkInfos(const std::vector<LinkInfo>& linkinfos, const std::string& uri=std::string());

    /// \brief initializes an complex kinematics body from info structure
    virtual bool InitFromKinBodyInfo(const KinBodyInfo& info);

    /// \brief Sets new geometries for all the links depending on the stored extra geometries each link has.
    ///
    /// \param name The name of the extra geometries group stored in each link.
    /// The geometries can be set while the body is added to the environment. No other information will be touched.
    /// This method is faster than Link::SetGeometriesFromGroup since it makes only one change callback.
    /// \throw If any links do not have the particular geometry, an exception will be raised.
    virtual void SetLinkGeometriesFromGroup(const std::string& name);

    /// \brief Stores geometries for later retrieval for all the links at the same time.
    ///
    /// \param name The name of the extra geometries group to be stored in each link.
    /// \param linkgeometries a vector containing a collection of geometry infos ptr for each links
    /// Note that the pointers are copied and not the data, so be careful not to modify the geometries afterwards
    /// This method is faster than Link::SetGeometriesFromGroup since it makes only one change callback.
    virtual void SetLinkGroupGeometries(const std::string& name, const std::vector< std::vector<KinBody::GeometryInfoPtr> >& linkgeometries);

    /// \brief Unique name of the body.
    virtual const std::string& GetName() const {
        return _name;
    }

    /// \brief Set the name of the body, notifies the environment and checks for uniqueness.
    virtual void SetName(const std::string& name);

    /// Methods for accessing basic information about joints
    /// @name Basic Information
    //@{

    /// \brief Number controllable degrees of freedom of the body.
    ///
    /// Only uses _vecjoints and last joint for computation, so can work before _ComputeInternalInformation is called.
    virtual int GetDOF() const;

    /// \brief Returns all the joint values as organized by the DOF indices.
    ///
    /// \param dofindices the dof indices to return the values for. If empty, will compute for all the dofs
    virtual void GetDOFValues(std::vector<dReal>& v, const std::vector<int>& dofindices = std::vector<int>()) const;

    /// \brief Returns all the joint velocities as organized by the DOF indices.
    ///
    /// \param dofindices the dof indices to return the values for. If empty, will compute for all the dofs
    virtual void GetDOFVelocities(std::vector<dReal>& v, const std::vector<int>& dofindices = std::vector<int>()) const;

    /// \brief Returns all the joint limits as organized by the DOF indices.
    ///
    /// \param dofindices the dof indices to return the values for. If empty, will compute for all the dofs
    virtual void GetDOFLimits(std::vector<dReal>& lowerlimit, std::vector<dReal>& upperlimit, const std::vector<int>& dofindices = std::vector<int>()) const;

    /// \brief Returns all the joint velocity limits as organized by the DOF indices.
    ///
    /// \param dofindices the dof indices to return the values for. If empty, will compute for all the dofs
    virtual void GetDOFVelocityLimits(std::vector<dReal>& lowerlimit, std::vector<dReal>& upperlimit, const std::vector<int>& dofindices = std::vector<int>()) const;

    /// \brief Returns the max velocity for each DOF
    ///
    /// \param dofindices the dof indices to return the values for. If empty, will compute for all the dofs
    virtual void GetDOFVelocityLimits(std::vector<dReal>& maxvelocities, const std::vector<int>& dofindices = std::vector<int>()) const;

    /// \brief Returns the max acceleration for each DOF
    ///
    /// \param dofindices the dof indices to return the values for. If empty, will compute for all the dofs
    virtual void GetDOFAccelerationLimits(std::vector<dReal>& maxaccelerations, const std::vector<int>& dofindices = std::vector<int>()) const;

    /// \brief Returns the max jerk for each DOF
    ///
    /// \param dofindices the dof indices to return the values for. If empty, will compute for all the dofs
    virtual void GetDOFJerkLimits(std::vector<dReal>& maxjerks, const std::vector<int>& dofindices = std::vector<int>()) const;

    /// \brief Returns the hard max velocity for each DOF
    ///
    /// \param dofindices the dof indices to return the values for. If empty, will compute for all the dofs
    virtual void GetDOFHardVelocityLimits(std::vector<dReal>& maxvels, const std::vector<int>& dofindices = std::vector<int>()) const;

    /// \brief Returns the hard max acceleration for each DOF
    ///
    /// \param dofindices the dof indices to return the values for. If empty, will compute for all the dofs
    virtual void GetDOFHardAccelerationLimits(std::vector<dReal>& maxaccels, const std::vector<int>& dofindices = std::vector<int>()) const;

    /// \brief Returns the hard max jerk for each DOF
    ///
    /// \param dofindices the dof indices to return the values for. If empty, will compute for all the dofs
    virtual void GetDOFHardJerkLimits(std::vector<dReal>& maxjerks, const std::vector<int>& dofindices = std::vector<int>()) const;

    /// \brief Returns the max torque for each DOF
    virtual void GetDOFTorqueLimits(std::vector<dReal>& maxaccelerations) const;

    /// \deprecated (11/05/26)
    virtual void GetDOFMaxVel(std::vector<dReal>& v) const RAVE_DEPRECATED {
        GetDOFVelocityLimits(v);
    }
    virtual void GetDOFMaxAccel(std::vector<dReal>& v) const RAVE_DEPRECATED {
        GetDOFAccelerationLimits(v);
    }
    virtual void GetDOFMaxTorque(std::vector<dReal>& v) const;

    /// \brief get the dof resolutions
    ///
    /// \param dofindices the dof indices to return the values for. If empty, will compute for all the dofs
    virtual void GetDOFResolutions(std::vector<dReal>& v, const std::vector<int>& dofindices = std::vector<int>()) const;

    /// \brief get dof weights
    ///
    /// \param dofindices the dof indices to return the values for. If empty, will compute for all the dofs
    virtual void GetDOFWeights(std::vector<dReal>& v, const std::vector<int>& dofindices = std::vector<int>()) const;

    /// \brief \see GetDOFVelocityLimits
    virtual void SetDOFVelocityLimits(const std::vector<dReal>& maxlimits);

    /// \brief \see GetDOFAccelerationLimits
    virtual void SetDOFAccelerationLimits(const std::vector<dReal>& maxlimits);

    /// \brief \see GetDOFJerkLimits
    virtual void SetDOFJerkLimits(const std::vector<dReal>& maxlimits);

    /// \brief \see GetDOFHardVelocityLimits
    virtual void SetDOFHardVelocityLimits(const std::vector<dReal>& maxlimits);

    /// \brief \see GetDOFHardAccelerationLimits
    virtual void SetDOFHardAccelerationLimits(const std::vector<dReal>& maxlimits);

    /// \brief \see GetDOFHardJerkLimits
    virtual void SetDOFHardJerkLimits(const std::vector<dReal>& maxlimits);

    /// \brief \see GetDOFTorqueLimits
    virtual void SetDOFTorqueLimits(const std::vector<dReal>& maxlimits);

    /// \brief sets dof weights
    ///
    /// \param dofindices the dof indices to set the values for. If empty, will use all the dofs
    virtual void SetDOFWeights(const std::vector<dReal>& weights, const std::vector<int>& dofindices = std::vector<int>());

    /// \brief sets dof resolutoins
    ///
    /// \param dofindices the dof indices to set the values for. If empty, will use all the dofs
    virtual void SetDOFResolutions(const std::vector<dReal>& resolutions, const std::vector<int>& dofindices = std::vector<int>());

    /// \brief \see GetDOFLimits
    virtual void SetDOFLimits(const std::vector<dReal>& lower, const std::vector<dReal>& upper, const std::vector<int>& dofindices = std::vector<int>());

    /// \brief Returns the joints making up the controllable degrees of freedom of the body.
    const std::vector<JointPtr>& GetJoints() const {
        return _vecjoints;
    }

    /** \brief Returns the passive joints, order does not matter.

        A passive joint is not directly controlled by the body's degrees of freedom so it has no
        joint index and no dof index. Passive joints allows mimic joints to be hidden from the users.
        However, there are cases when passive joints are not mimic; for example, suspension mechanism on vehicles.
     */
    const std::vector<JointPtr>& GetPassiveJoints() const {
        return _vPassiveJoints;
    }

    /// \brief Returns the joints in hierarchical order starting at the base link.
    ///
    /// In the case of closed loops, the joints are returned in the order closest to the root.
    /// All the joints affecting a particular joint's transformation will always come before the joint in the list.
    virtual const std::vector<JointPtr>& GetDependencyOrderedJoints() const;

    /** \brief Return the set of unique closed loops of the kinematics hierarchy.

        Each loop is a set of link indices and joint indices. For example, a loop of link indices:
        [l_0,l_1,l_2] will consist of three joints connecting l_0 to l_1, l_1 to l_2, and l_2 to l_0.
        The first element in the pair is the link l_X, the second element in the joint connecting l_X to l_(X+1).
     */
    virtual const std::vector< std::vector< std::pair<LinkPtr, JointPtr> > >& GetClosedLoops() const;

    /** \en \brief Computes the minimal chain of joints that are between two links in the order of linkindex1 to linkindex2

        Passive joints are also used in the computation of the chain and can be returned.
        Note that a passive joint has a joint index and dof index of -1.
        \param[in] linkindex1 the link index to start the search
        \param[in] linkindex2 the link index where the search ends
        \param[out] vjoints the joints to fill that describe the chain
        \return true if the two links are connected (vjoints will be filled), false if the links are separate

        \ja \brief 2つのリンクを繋ぐ関節の最短経路を計算する．

        受動的な関節は，位置関係が固定されているリンクを見つけるために調べられている
        受動的な関節も返される可能があるから，注意する必要があります．
        \param[in] linkindex1 始点リンクインデックス
        \param[in] linkindex2 終点リンクインデックス
        \param[out] vjoints　関節の経路
        \return 経路が存在している場合，trueを返す．
     */
    virtual bool GetChain(int linkindex1, int linkindex2, std::vector<JointPtr>& vjoints) const;

    /// \brief similar to \ref GetChain(int,int,std::vector<JointPtr>&) except returns the links along the path.
    virtual bool GetChain(int linkindex1, int linkindex2, std::vector<LinkPtr>& vlinks) const;

    /// \brief Returns true if the dof index affects the relative transformation between the two links.
    ///
    /// The internal implementation uses \ref KinBody::DoesAffect, therefore mimic indices are correctly handled.
    /// \param[in] linkindex1 the link index to start the search
    /// \param[in] linkindex2 the link index where the search ends
    virtual bool IsDOFInChain(int linkindex1, int linkindex2, int dofindex) const;

    /// \brief Return the index of the joint with the given name, else -1.
    virtual int GetJointIndex(const std::string& name) const;

    /// \brief Return a pointer to the joint with the given name. Search in the regular and passive joints.
    virtual JointPtr GetJoint(const std::string& name) const;

    /// \brief Returns the joint that covers the degree of freedom index.
    ///
    /// Note that the mapping of joint structures is not the same as the values in GetJointValues since each joint can have more than one degree of freedom.
    virtual JointPtr GetJointFromDOFIndex(int dofindex) const;
    //@}

    /// \brief Computes the configuration difference values1-values2 and stores it in values1.
    ///
    /// Takes into account joint limits and wrapping of circular joints.
    /// \param[inout] values1 the result is stored back in this
    /// \param[in] values2
    /// \param dofindices the dof indices to compute the subtraction for. If empty, will compute for all the dofs
    virtual void SubtractDOFValues(std::vector<dReal>& values1, const std::vector<dReal>& values2, const std::vector<int>& dofindices=std::vector<int>()) const;

    /// \brief Adds a torque to every joint.
    ///
    /// \param bAdd if true, adds to previous torques, otherwise resets the torques on all bodies and starts from 0
    virtual void SetDOFTorques(const std::vector<dReal>& torques, bool add);

    /// \brief Returns all the rigid links of the body.
    virtual const std::vector<LinkPtr>& GetLinks() const {
        return _veclinks;
    }

    /// \brief returns true if the DOF describes a rotation around an axis.
    ///
    /// \param dofindex the degree of freedom index
    virtual bool IsDOFRevolute(int dofindex) const;

    /// \brief returns true if the DOF describes a translation around an axis.
    ///
    /// \param dofindex the degree of freedom index
    virtual bool IsDOFPrismatic(int dofindex) const;

    /// return a pointer to the link with the given name
    virtual LinkPtr GetLink(const std::string& name) const;

    /// Updates the bounding box and any other parameters that could have changed by a simulation step
    virtual void SimulationStep(dReal fElapsedTime);

    /// \brief get the transformations of all the links at once
    virtual void GetLinkTransformations(std::vector<Transform>& transforms) const;

    /// \brief get the transformations of all the links and the dof branches at once.
    ///
    /// Knowing the dof branches allows the robot to recover the full state of the joints with SetLinkTransformations
    virtual void GetLinkTransformations(std::vector<Transform>& transforms, std::vector<dReal>& doflastsetvalues) const;

    /// \brief gets the enable states of all links
    virtual void GetLinkEnableStates(std::vector<uint8_t>& enablestates) const;

    /// \brief gets a mask of the link enable states.
    ///
    /// If there are more than 64 links in the kinbody, then will give a warning. User should throw exception themselves.
    virtual uint64_t GetLinkEnableStatesMask() const;

    /// queries the transfromation of the first link of the body
    virtual Transform GetTransform() const;

    /// \brief Set the velocity of the base link, rest of links are set to a consistent velocity so entire robot moves correctly.
    /// \param linearvel linear velocity
    /// \param angularvel is the rotation axis * angular speed
    virtual bool SetVelocity(const Vector& linearvel, const Vector& angularvel);

    /** \brief Sets the velocity of the base link and each of the joints.

        Computes internally what the correponding velocities of each of the links should be in order to
        achieve consistent results with the joint velocities. Sends the velocities to the physics engine.
        Velocities correspond to the link's coordinate system origin.
        \param[in] linearvel linear velocity of base link
        \param[in] angularvel angular velocity rotation_axis*theta_dot
        \param[in] dofvelocities - velocities of each of the degrees of freeom
        \param[in] checklimits one of \ref CheckLimitsAction and will excplicitly check the joint velocity limits before setting the values and clamp them.
     */
    virtual void SetDOFVelocities(const std::vector<dReal>& dofvelocities, const Vector& linearvel, const Vector& angularvel,uint32_t checklimits = CLA_CheckLimits);

    /// \brief Sets the velocity of the joints.
    ///
    /// Copies the current velocity of the base link and calls SetDOFVelocities(linearvel,angularvel,vDOFVelocities)
    /// \param[in] dofvelocities - velocities of each of the degrees of freeom
    /// \param[in] checklimits if >0, will excplicitly check the joint velocity limits before setting the values and clamp them. If == 1, then will warn if the limits are overboard, if == 2, then will not warn (used for code that knows it's giving bad values)
    /// \param dofindices the dof indices to return the values for. If empty, will compute for all the dofs
    virtual void SetDOFVelocities(const std::vector<dReal>& dofvelocities, uint32_t checklimits = CLA_CheckLimits, const std::vector<int>& dofindices = std::vector<int>());

    /// \brief Returns the linear and angular velocities for each link
    ///
    /// \param[out] velocities The velocities of the link frames with respect to the world coordinate system are returned.
    virtual void GetLinkVelocities(std::vector<std::pair<Vector,Vector> >& velocities) const;

    /// \brief link index and the linear and angular accelerations of the link. First is linear acceleration of the link's coordinate system, and second is the angular acceleration of this coordinate system.
    typedef std::map<int, std::pair<Vector,Vector> > AccelerationMap;
    typedef boost::shared_ptr<AccelerationMap> AccelerationMapPtr;
    typedef boost::shared_ptr<AccelerationMap const> AccelerationMapConstPtr;

    /** \brief Returns the linear and angular accelerations for each link given the dof accelerations

        Computes accelerations of the link frames with respect to the world coordinate system are returned.
        The base angular velocity is used when computing accelerations.
        If externalaccelerations is null, the gravity vector from the physics engine is used as the negative acceleration of the base link.
        The derivate is taken with respect to the world origin fixed in space (also known as spatial acceleration).
        The current angles and velocities set on the robot are used.
        Note that this function calls the internal _ComputeLinkAccelerations function, so for users that are interested in overriding it, override _ComputeLinkAccelerations
        \param[in] dofaccelerations the accelerations of each of the DOF
        \param[out] linkaccelerations the linear and angular accelerations of link (in that order)
        \param[in] externalaccelerations [optional] The external accelerations to add to each link.
     */
    virtual void GetLinkAccelerations(const std::vector<dReal>& dofaccelerations, std::vector<std::pair<Vector,Vector> >& linkaccelerations, AccelerationMapConstPtr externalaccelerations=AccelerationMapConstPtr()) const;

    /** \en \brief set the transform of the first link (the rest of the links are computed based on the joint values).

        \param transform affine transformation

        \ja \brief 胴体の絶対姿勢を設定、残りのリンクは運動学の構造に従って変換される．

        \param transform 変換行列
     */
    virtual void SetTransform(const Transform& transform);

    /// \brief Return an axis-aligned bounding box of the entire object in the world coordinate system.
    ///
    /// \brief bEnabledOnlyLinks if true, will only count links that are enabled. By default this is false
    virtual AABB ComputeAABB(bool bEnabledOnlyLinks=false) const;

    /// \brief returns an axis-aligned bounding box when body has transform tBody.
    ///
    /// AABB equivalent to SetTransform(tBody); aabb = ComptueAABB(bEnabledOnlyLinks).
    /// \brief tBody the transform to put this kinbody in when computing the AABB
    /// \brief bEnabledOnlyLinks if true, will only count links that are enabled. By default this is false
    virtual AABB ComputeAABBFromTransform(const Transform& tBody, bool bEnabledOnlyLinks=false) const;

    /// \brief returns an axis-aligned bounding box when body has identity transform
    ///
    /// Internally equivalent to ComputeAABBFromTransform(Transform(), ...)
    virtual AABB ComputeLocalAABB(bool bEnabledOnlyLinks=false) const;

    /// \brief Return the center of mass of entire robot in the world coordinate system.
    virtual Vector GetCenterOfMass() const;

    /// \brief Enables or disables all the links.
    virtual void Enable(bool enable);

    /// \return true if any link of the KinBody is enabled
    virtual bool IsEnabled() const;

    /// \brief Sets all the links as visible or not visible.
    ///
    /// \return true if changed
    virtual bool SetVisible(bool visible);

    /// \return true if any link of the KinBody is visible.
    virtual bool IsVisible() const;

    /// \brief Sets the joint values of the robot.
    ///
    /// \param values the values to set the joint angles (ordered by the dof indices)
    /// \param[in] checklimits one of \ref CheckLimitsAction and will excplicitly check the joint limits before setting the values and clamp them.
    /// \param dofindices the dof indices to return the values for. If empty, will compute for all the dofs
    virtual void SetDOFValues(const std::vector<dReal>& values, uint32_t checklimits = CLA_CheckLimits, const std::vector<int>& dofindices = std::vector<int>());

    virtual void SetJointValues(const std::vector<dReal>& values, bool checklimits = true) {
        SetDOFValues(values,static_cast<uint32_t>(checklimits));
    }

    /// \brief Sets the joint values and transformation of the body.
    ///
    /// \param values the values to set the joint angles (ordered by the dof indices)
    /// \param transform represents the transformation of the first body.
    /// \param[in] checklimits one of \ref CheckLimitsAction and will excplicitly check the joint limits before setting the values and clamp them.
    virtual void SetDOFValues(const std::vector<dReal>& values, const Transform& transform, uint32_t checklimits = CLA_CheckLimits);

    virtual void SetJointValues(const std::vector<dReal>& values, const Transform& transform, bool checklimits = true)
    {
        SetDOFValues(values,transform,static_cast<uint32_t>(checklimits));
    }

    /// \brief sets the transformations of all the links at once
    virtual void SetLinkTransformations(const std::vector<Transform>& transforms);

    /// \brief sets the transformations of all the links and dof branches at once.
    ///
    /// Using dof branches allows the full joint state to be recovered
    virtual void SetLinkTransformations(const std::vector<Transform>& transforms, const std::vector<dReal>& doflastsetvalues);

    /// \brief sets the link velocities
    virtual void SetLinkVelocities(const std::vector<std::pair<Vector,Vector> >& velocities);

    /// \brief sets the link enable states
    virtual void SetLinkEnableStates(const std::vector<uint8_t>& enablestates);

    /// \brief Computes the translation jacobian with respect to a world position.
    ///
    /// Gets the jacobian with respect to a link by computing the partial differentials for all joints that in the path from the root node to GetLinks()[index]
    /// (doesn't touch the rest of the values)
    /// \param linkindex of the link that defines the frame the position is attached to
    /// \param position position in world space where to compute derivatives from.
    /// \param jacobian 3xDOF matrix
    /// \param dofindices the dof indices to compute the jacobian for. If empty, will compute for all the dofs
    virtual void ComputeJacobianTranslation(int linkindex, const Vector& position, std::vector<dReal>& jacobian, const std::vector<int>& dofindices=std::vector<int>()) const;

    /// \brief calls std::vector version of ComputeJacobian internally
    virtual void CalculateJacobian(int linkindex, const Vector& position, std::vector<dReal>& jacobian) const {
        ComputeJacobianTranslation(linkindex,position,jacobian);
    }

    /// \brief calls std::vector version of ComputeJacobian internally, a little inefficient since it copies memory
    virtual void CalculateJacobian(int linkindex, const Vector& position, boost::multi_array<dReal,2>& jacobian) const;

    /// \brief Computes the rotational jacobian as a quaternion with respect to an initial rotation.
    ///
    /// \param linkindex of the link that the rotation is attached to
    /// \param qInitialRot the rotation in world space whose derivative to take from.
    /// \param jacobian 4xDOF matrix
    virtual void CalculateRotationJacobian(int linkindex, const Vector& quat, std::vector<dReal>& jacobian) const;

    /// \brief calls std::vector version of CalculateRotationJacobian internally, a little inefficient since it copies memory
    virtual void CalculateRotationJacobian(int linkindex, const Vector& quat, boost::multi_array<dReal,2>& jacobian) const;

    /// \brief Computes the angular velocity jacobian of a specified link about the axes of world coordinates.
    ///
    /// \param linkindex of the link that the rotation is attached to
    /// \param vjacobian 3xDOF matrix
    virtual void ComputeJacobianAxisAngle(int linkindex, std::vector<dReal>& jacobian, const std::vector<int>& dofindices=std::vector<int>()) const;

    /// \brief Computes the angular velocity jacobian of a specified link about the axes of world coordinates.
    virtual void CalculateAngularVelocityJacobian(int linkindex, std::vector<dReal>& jacobian) const {
        ComputeJacobianAxisAngle(linkindex,jacobian);
    }

    /// \brief calls std::vector version of CalculateAngularVelocityJacobian internally, a little inefficient since it copies memory
    virtual void CalculateAngularVelocityJacobian(int linkindex, boost::multi_array<dReal,2>& jacobian) const;

    /** \brief Computes the DOFx3xDOF hessian of the linear translation

        Arjang Hourtash. "The Kinematic Hessian and Higher Derivatives", IEEE Symposium on Computational Intelligence in Robotics and Automation (CIRA), 2005.

        Can be used to find the world position acceleration
        \code
        accel = Jacobian * dofaccelerations + dofvelocities^T * Hessian * dofvelocities
        \endcode

        It can also be used for a second-order approximation of the position given delta dof values
        \code
        newposition = position + Jacobian * delta + 0.5 * delta^T * Hessian * delta
        \endcode

        H[i,j.k] = hessian[k+DOF*(j+3*i)]
        delta[j] = sum_i sum_k values[i] * H[i,j,k] * values[k]

        \param linkindex of the link that defines the frame the position is attached to
        \param position position in world space where to compute derivatives from.
        \param hessian DOFx3xDOF matrix such that numpy.dot(dq,numpy.dot(hessian,dq)) is the expected second-order delta translation
        \param dofindices the dof indices to compute the hessian for. If empty, will compute for all the dofs
     */
    virtual void ComputeHessianTranslation(int linkindex, const Vector& position, std::vector<dReal>& hessian, const std::vector<int>& dofindices=std::vector<int>()) const;

    /** \brief Computes the DOFx3xDOF hessian of the rotation represented as angle-axis

        Arjang Hourtash. "The Kinematic Hessian and Higher Derivatives", IEEE Symposium on Computational Intelligence in Robotics and Automation (CIRA), 2005.

        Can be used to find the world axis-angle acceleration
        \code
        accel = Jacobian * dofaccelerations + dofvelocities^T * Hessian * dofvelocities
        \endcode

        It can also be used for a second-order approximation of the axis-angle given delta dof values
        \code
        newaxisangle = axisangle + Jacobian * delta + 0.5 * delta^T * Hessian * delta
        \endcode

        H[i,j.k] = hessian[k+DOF*(j+3*i)]
        delta[j] = sum_i sum_k values[i] * H[i,j,k] * values[k]

        \param linkindex of the link that defines the frame the position is attached to
        \param hessian DOFx3xDOF matrix such that numpy.dot(dq,numpy.dot(hessian,dq)) is the expected second-order delta angle-axis
        \param dofindices the dof indices to compute the hessian for. If empty, will compute for all the dofs
     */
    virtual void ComputeHessianAxisAngle(int linkindex, std::vector<dReal>& hessian, const std::vector<int>& dofindices=std::vector<int>()) const;

    /// \brief link index and the linear forces and torques. Value.first is linear force acting on the link's COM and Value.second is torque
    typedef std::map<int, std::pair<Vector,Vector> > ForceTorqueMap;

    /** \brief Computes the inverse dynamics (torques) from the current robot position, velocity, and acceleration.

        The dof values are ready from GetDOFValues() and GetDOFVelocities(). Because openrave does not have a state for robot acceleration,
        it has to be inserted as a parameter to this function. Acceleration due to gravitation is extracted from GetEnv()->GetPhysicsEngine()->GetGravity().
        The method uses Recursive Newton Euler algorithm from  Walker Orin and Corke.
        \param[out] doftorques The output torques.
        \param[in] dofaccelerations The dof accelerations of the current robot state. If the size is 0, assumes all accelerations are 0 (this should be faster)
        \param[in] externalforcetorque [optional] Specifies all the external forces/torques acting on the links at their center of mass.
     */
    virtual void ComputeInverseDynamics(std::vector<dReal>& doftorques, const std::vector<dReal>& dofaccelerations, const ForceTorqueMap& externalforcetorque=ForceTorqueMap()) const;

    /** \brief Computes the separated inverse dynamics torque terms from the current robot position, velocity, and acceleration.

        torques = M(dofvalues) * dofaccel + C(dofvalues,dofvel) * dofvel + G(dofvalues)

        Where
        torques - generalized forces associated with dofvalues
        M - manipulator inertia tensor (symmetric joint-space inertia)
        C - coriolis and centripetal effects
        G - gravity loading + external forces due to externalforcetorque + base link angular acceleration contribution

        The dof values are ready from GetDOFValues() and GetDOFVelocities(). Because openrave does not have a state for robot acceleration,
        it has to be inserted as a parameter to this function. Acceleration due to gravitation is extracted from GetEnv()->GetPhysicsEngine()->GetGravity().
        The method uses Recursive Newton Euler algorithm from  Walker Orin and Corke.
        \param[out] doftorquecomponents A set of 3 torques [M(dofvalues) * dofaccel, C(dofvalues,dofvel) * dofvel, G(dofvalues)]
        \param[in] dofaccelerations The dof accelerations of the current robot state. If the size is 0, assumes all accelerations are 0 (this should be faster)
        \param[in] externalforcetorque [optional] Specifies all the external forces/torques acting on the links at their center of mass.
     */
    virtual void ComputeInverseDynamics(boost::array< std::vector<dReal>, 3>& doftorquecomponents, const std::vector<dReal>& dofaccelerations, const ForceTorqueMap& externalforcetorque=ForceTorqueMap()) const;

    /// \brief sets a self-collision checker to be used whenever \ref CheckSelfCollision is called
    ///
    /// This function allows self-collisions to use a different, un-padded geometry for self-collisions
    /// \param collisionchecker The new collision checker to use. If empty, will use the environment set collision checker.
    virtual void SetSelfCollisionChecker(CollisionCheckerBasePtr collisionchecker);

    /// \brief Returns the self-collision checker set specifically for this robot. If none has been set, return empty.
    virtual CollisionCheckerBasePtr GetSelfCollisionChecker() const;

    /// Collision checking utilities that use internal structures of the kinbody like grabbed info or the self-collision checker.
    /// @name Collision Checking Utilities
    //@{

    /** \brief Check if body is self colliding with its links or its grabbed bodies.

        Links that are joined together are ignored.
        Collisions between grabbed bodies are also considered as self-collisions for this body.
        \param report [optional] collision report
        \param collisionchecker An option collision checker to use for checking self-collisions. If not specified, then will use the environment collision checker.
     */
    virtual bool CheckSelfCollision(CollisionReportPtr report = CollisionReportPtr(), CollisionCheckerBasePtr collisionchecker=CollisionCheckerBasePtr()) const;

    /** \brief checks collision of a robot link with the surrounding environment using a new transform. Attached/Grabbed bodies to this link are also checked for collision.

       \param[in] ilinkindex the index of the link to check
       \param[in] tlinktrans The transform of the link to check
       \param[out] report [optional] collision report
     */
    virtual bool CheckLinkCollision(int ilinkindex, const Transform& tlinktrans, CollisionReportPtr report = CollisionReportPtr());

    /** \brief checks collision of a robot link with the surrounding environment using the current link's transform. Attached/Grabbed bodies to this link are also checked for collision.

        \param[in] ilinkindex the index of the link to check
        \param[out] report [optional] collision report
     */
    virtual bool CheckLinkCollision(int ilinkindex, CollisionReportPtr report = CollisionReportPtr());

    /** \brief checks self-collision of a robot link with the other robot links. Attached/Grabbed bodies to this link are also checked for self-collision.

        \param[in] ilinkindex the index of the link to check
        \param[out] report [optional] collision report
     */
    virtual bool CheckLinkSelfCollision(int ilinkindex, CollisionReportPtr report = CollisionReportPtr());

    /** \brief checks self-collision of a robot link with the other robot links. Attached/Grabbed bodies to this link are also checked for self-collision.

        \param[in] ilinkindex the index of the link to check
        \param[in] tlinktrans The transform of the link to check
        \param[out] report [optional] collision report
     */
    virtual bool CheckLinkSelfCollision(int ilinkindex, const Transform& tlinktrans, CollisionReportPtr report = CollisionReportPtr());

    //@}

    /// \return true if two bodies should be considered as one during collision (ie one is grabbing the other)
    virtual bool IsAttached(KinBodyConstPtr body) const RAVE_DEPRECATED {
        return IsAttached(*body);
    }
    virtual bool IsAttached(const KinBody &body) const;

    /// \brief Recursively get all attached bodies of this body, including this body.
    ///
    /// \param setAttached fills with the attached bodies. If any bodies are already in setAttached, then ignores recursing on their attached bodies.
    virtual void GetAttached(std::set<KinBodyPtr>& setAttached) const;
    virtual void GetAttached(std::set<KinBodyConstPtr>& setAttached) const;

    /// \brief return true if there are attached bodies. Used in place of GetAttached for quicker computation.
    virtual bool HasAttached() const;

    /// \brief Return true if this body is derived from RobotBase.
    virtual bool IsRobot() const {
        return false;
    }

    /// \brief return a unique id of the body used in the environment.
    ///
    /// If object is not added to the environment, this will return 0. So checking if GetEnvironmentId() is 0 is a good way to check if object is present in the environment.
    /// This id will not be copied when cloning in order to respect another environment's ids.
    virtual int GetEnvironmentId() const;

    /** \brief Returns a nonzero value if the joint index effects the link transformation.

        In closed loops, all joints on all paths to the root link are counted as affecting the link.
        If a mimic joint affects the link, then all the joints used in the mimic joint's computation affect the link.
        If negative, the partial derivative of the Jacobian should be negated.
        \param jointindex index of the joint
        \param linkindex index of the link
     */
    virtual int8_t DoesAffect(int jointindex, int linkindex) const;

    /** \brief Returns a nonzero value if the dof index effects the link transformation.

        In closed loops, all joints on all paths to the root link are counted as affecting the link.
        If a mimic joint affects the link, then all the joints used in the mimic joint's computation affect the link.
        If negative, the partial derivative of the Jacobian should be negated.
        \param dofindex index of DOF as returned from \ref GetDOFValues
        \param linkindex index of the link
     */
    virtual int8_t DoesDOFAffectLink(int dofindex, int linkindex) const;

    /// \brief specifies the type of adjacent link information to receive
    enum AdjacentOptions
    {
        AO_Enabled = 1,     ///< return only enabled link pairs
        AO_ActiveDOFs = 2,     ///< return only link pairs that have an active in its path
    };

    /// \brief return all possible link pairs that could get in collision.
    /// \param adjacentoptions a bitmask of \ref AdjacentOptions values
    virtual const std::vector<int>& GetNonAdjacentLinks(int adjacentoptions=0) const;

    /// \brief return all possible link pairs whose collisions are ignored.
    virtual const std::set<int>& GetAdjacentLinks() const;

    /// \brief adds the pair of links to the adjacency list. This is
    virtual void SetAdjacentLinks(int linkindex0, int linkindex1);

    virtual ManageDataPtr GetManageData() const {
        return _pManageData;
    }

    /// \brief Return a unique id for every transformation state change of any link. Used to check if robot state has changed.
    ///
    /// The stamp is used by the collision checkers, physics engines, or any other item
    /// that needs to keep track of any changes of the KinBody as it moves.
    /// Currently stamps monotonically increment for every transformation/joint angle change.
    virtual int GetUpdateStamp() const {
        return _nUpdateStampId;
    }

    virtual void Clone(InterfaceBaseConstPtr preference, int cloningoptions);

    /// \brief Register a callback with the interface.
    ///
    /// Everytime a static property of the interface changes, all
    /// registered callbacks are called to update the users of the changes. Note that the callbacks will
    /// block the thread that made the parameter change.
    /// \param callback
    /// \param properties a mask of the \ref KinBodyProperty values that the callback should be called for when they change
    virtual UserDataPtr RegisterChangeCallback(uint32_t properties, const boost::function<void()>& callback) const;

    void Serialize(BaseXMLWriterPtr writer, int options=0) const;

    /// \brief A md5 hash unique to the particular kinematic and geometric structure of a KinBody.
    ///
    /// This 32 byte string can be used to check if two bodies have the same kinematic structure and can be used
    /// to index into tables when looking for body-specific models. OpenRAVE stores all
    /// such models in the OPENRAVE_HOME directory (usually ~/.openrave), indexed by the particular robot/body hashes.
    /// \return md5 hash string of kinematics/geometry
    virtual const std::string& GetKinematicsGeometryHash() const;

    /// \brief Sets the joint offsets so that the current configuration becomes the new zero state of the robot.
    ///
    /// When this function returns, the returned DOF values should be all zero for controllable joints.
    /// Mimic equations will use the new offsetted values when computing their joints.
    /// This is primarily used for calibrating a robot's zero position
    virtual void SetZeroConfiguration();

    /// \brief Treats the current pose as a pose not in collision, which sets the adjacent pairs of links
    virtual void SetNonCollidingConfiguration();

    /// Functions dealing with configuration specifications
    /// @name Configuration Specification API
    //@{

    /// \brief return the configuration specification of the joint values and transform
    ///
    /// Note that the return type is by-value, so should not be used in iteration
    virtual ConfigurationSpecification GetConfigurationSpecification(const std::string& interpolation="") const;

    /// \brief return the configuration specification of the specified joint indices.
    ///
    /// Note that the return type is by-value, so should not be used in iteration
    virtual ConfigurationSpecification GetConfigurationSpecificationIndices(const std::vector<int>& indices, const std::string& interpolation="") const;

    /// \brief sets joint values and transform of the body using configuration values as specified by \ref GetConfigurationSpecification()
    ///
    /// \param itvalues the iterator to the vector containing the dof values. Must have GetConfigurationSpecification().GetDOF() values!
    /// \param[in] checklimits one of \ref CheckLimitsAction and will excplicitly check the joint limits before setting the values and clamp them.
    virtual void SetConfigurationValues(std::vector<dReal>::const_iterator itvalues, uint32_t checklimits = CLA_CheckLimits);

    /// \brief returns the configuration values as specified by \ref GetConfigurationSpecification()
    virtual void GetConfigurationValues(std::vector<dReal>& v) const;

    //@}

    /** A grabbed body becomes part of the body and its relative pose with respect to a body's
        link will be fixed. KinBody::_AttachBody is called for every grabbed body in order to make
        the grabbed body a part of the body. Once grabbed, the inter-collisions between the grabbing body
        and the grabbed body are regarded as self-collisions; any outside collisions of the grabbed body and the
        environment are regarded as environment collisions with the grabbing body.
        @name Grabbing Bodies
        @{
     */

    /** \brief Grab the body with the specified link.

        \param[in] body the body to be grabbed
        \param[in] pBodyLinkToGrabWith the link of this body that will perform the grab
        \param[in] setBodyLinksToIgnore Additional body link indices that collision checker ignore
        when checking collisions between the grabbed body and the body.
        \return true if successful and body is grabbed.
     */
    virtual bool Grab(KinBodyPtr body, LinkPtr pBodyLinkToGrabWith, const std::set<int>& setBodyLinksToIgnore);

    /** \brief Grab a body with the specified link.

        \param[in] body the body to be grabbed
        \param[in] pBodyLinkToGrabWith the link of this body that will perform the grab
        \return true if successful and body is grabbed/
     */
    virtual bool Grab(KinBodyPtr body, LinkPtr pBodyLinkToGrabWith);

    /** \brief Release the body if grabbed.

        \param body body to release
     */
    void Release(KinBodyPtr body) RAVE_DEPRECATED {
        Release(*body);
    }
    virtual void Release(KinBody &body);

    /// Release all grabbed bodies.
    virtual void ReleaseAllGrabbed();     ///< release all bodies

    void ReleaseAllGrabbedWithLink(LinkPtr pBodyLinkToGrabWith) {
        ReleaseAllGrabbedWithLink(*pBodyLinkToGrabWith);
    }
    virtual void ReleaseAllGrabbedWithLink(const KinBody::Link& bodyLinkToGrabWith);

    /** \brief Releases and grabs all bodies, has the effect of recalculating all the initial collision with the bodies.

        This has the effect of resetting the current collisions any grabbed body makes with the body into an ignore list.
     */
    virtual void RegrabAll();

    /** \brief return the body link that is currently grabbing the body. If the body is not grabbed, will return an  empty pointer.

        \param[in] body the body to check
     */
    LinkPtr IsGrabbing(KinBodyConstPtr body) const RAVE_DEPRECATED {
        return IsGrabbing(*body);
    }
    virtual LinkPtr IsGrabbing(const KinBody &body) const;

    /** \brief gets all grabbed bodies of the body

        \param[out] vbodies filled with the grabbed bodies
     */
    virtual void GetGrabbed(std::vector<KinBodyPtr>& vbodies) const;

    /** \brief gets all grabbed bodies of the body

        \param[out] vgrabbedinfo filled with the grabbed info for every body. The pointers are newly created.
     */
    virtual void GetGrabbedInfo(std::vector<GrabbedInfoPtr>& vgrabbedinfo) const;

    /** \brief gets all grabbed bodies of the body

        \param[out] vgrabbedinfo all the grabbed infos
     */
    virtual void GetGrabbedInfo(std::vector<GrabbedInfo>& vgrabbedinfo) const;

    /** \brief gets the grabbed info of a grabbed object whose name matches grabbedname

        \param[in] the grabbed name to get the info from
        \param[out] grabbedInfo initialized with the grabbed info
        \return true if robot is grabbing body with name "grabbedname" and grabbedInfo is initialized
     */
    virtual bool GetGrabbedInfo(const std::string& grabbedname, GrabbedInfo& grabbedInfo) const;

    /** \brief resets the grabbed bodies of the body

        Any currently grabbed bodies will be first released.
        \param[out] vgrabbedinfo filled with the grabbed info for every body
     */
    virtual void ResetGrabbed(const std::vector<GrabbedInfoConstPtr>& vgrabbedinfo);

    /** \brief returns all the links of the body whose links are being ignored by the grabbed body.

        \param[in] body the grabbed body
        \param[out] list of the ignored links
     */
    virtual void GetIgnoredLinksOfGrabbed(KinBodyConstPtr body, std::list<KinBody::LinkConstPtr>& ignorelinks) const;

    //@}

    /// only used for hashes...
    virtual void serialize(std::ostream& o, int options) const;

    inline KinBodyPtr shared_kinbody() {
        return boost::static_pointer_cast<KinBody>(shared_from_this());
    }
    inline KinBodyConstPtr shared_kinbody_const() const {
        return boost::static_pointer_cast<KinBody const>(shared_from_this());
    }

    /// \brief similar to GetInfo, but creates a copy of an up-to-date info, safe for caller to manipulate
    virtual void ExtractInfo(KinBodyInfo& info);

    /// \brief update KinBody according to new KinBodyInfo, returns false if update cannot be performed and requires InitFromInfo
    virtual UpdateFromInfoResult UpdateFromKinBodyInfo(const KinBodyInfo& info);

protected:
    /// \brief constructors declared protected so that user always goes through environment to create bodies
    KinBody(InterfaceType type, EnvironmentBasePtr penv);

    /// \brief **internal use only** Releases and grabs the body inside the grabbed structure from _vGrabbedBodies.
    virtual void _Regrab(UserDataPtr pgrabbed);

    virtual void SetManageData(ManageDataPtr pdata) {
        _pManageData = pdata;
    }

    /** \brief Final post-processing stage before a kinematics body can be used.

        This method is called after the body is finished being initialized with data and before being added to the environment. Also builds the hashes. Builds the internal hierarchy and kinematic body hash.

        Avoids making specific calls on the collision checker (like CheckCollision) or physics engine (like simulating velocities/torques) since this information can change depending on the attached plugin.
     */
    virtual void _ComputeInternalInformation();

    /// \brief de-initializes any internal information computed
    virtual void _DeinitializeInternalInformation();

    /// \brief returns the dof velocities and link velocities
    ///
    /// \param[in] usebaselinkvelocity if true, will compute all velocities using the base link velocity. otherwise will assume it is 0
    virtual void _ComputeDOFLinkVelocities(std::vector<dReal>& dofvelocities, std::vector<std::pair<Vector,Vector> >& linkvelocities, bool usebaselinkvelocity=true) const;

    /// \brief Computes accelerations of the links given all the necessary data of the robot. \see GetLinkAccelerations
    ///
    /// for passive joints that are not mimic and are not static, will call Joint::GetVelocities to get their initial velocities (this is state dependent!)
    /// \param dofvelocities if size is 0, will assume all velocities are 0
    /// \param dofaccelerations if size is 0, will assume all accelerations are 0
    /// \param[in] externalaccelerations [optional] The external accelerations to add to each link. When doing inverse dynamics, should set the base link's acceleration to -gravity.
    virtual void _ComputeLinkAccelerations(const std::vector<dReal>& dofvelocities, const std::vector<dReal>& dofaccelerations, const std::vector< std::pair<Vector, Vector> >& linkvelocities, std::vector<std::pair<Vector,Vector> >& linkaccelerations, AccelerationMapConstPtr externalaccelerations=AccelerationMapConstPtr()) const;

    /// \brief Called to notify the body that certain groups of parameters have been changed.
    ///
    /// This function in calls every registers calledback that is tracking the changes. It also
    /// recomputes the hashes if geometry changed.
    virtual void _PostprocessChangedParameters(uint32_t parameters);

    /// \brief Return true if two bodies should be considered as one during collision (ie one is grabbing the other)
    virtual bool _IsAttached(const KinBody &body, std::set<KinBodyConstPtr>& setChecked) const;

    /// \brief adds an attached body
    virtual void _AttachBody(KinBodyPtr body);

    /// \brief removes an attached body
    ///
    /// \return true if body was successfully found and removed
    virtual bool _RemoveAttachedBody(KinBody &body);

    virtual void _UpdateGrabbedBodies();

    /// \brief resets cached information dependent on the collision checker (usually called when the collision checker is switched or some big mode is set.
    virtual void _ResetInternalCollisionCache();

    /// \brief initializes and adds a link to internal hierarchy.
    ///
    /// Assumes plink has _info initialized correctly, so will be initializing the other data depending on it.
    /// Can only be called before internal robot hierarchy is initialized.
    virtual void _InitAndAddLink(LinkPtr plink);

    /// \brief initializes and adds a link to internal hierarchy.
    ///
    /// Assumes plink has _info initialized correctly, so will be initializing the other data depending on it.
    /// Can only be called before internal robot hierarchy is initialized
    virtual void _InitAndAddJoint(JointPtr pjoint);

    /// \brief goes through all the link/joint ids and makes sure they are unique
    virtual void _ResolveInfoIds();

    std::string _name; ///< name of body
    std::vector<JointPtr> _vecjoints; ///< \see GetJoints
    std::vector<JointPtr> _vTopologicallySortedJoints; ///< \see GetDependencyOrderedJoints
    std::vector<JointPtr> _vTopologicallySortedJointsAll; ///< Similar to _vDependencyOrderedJoints except includes _vecjoints and _vPassiveJoints
    std::vector<int> _vTopologicallySortedJointIndicesAll; ///< the joint indices of the joints in _vTopologicallySortedJointsAll. Passive joint indices have _vecjoints.size() added to them.
    std::vector<JointPtr> _vDOFOrderedJoints; ///< all joints of the body ordered on how they are arranged within the degrees of freedom
    std::vector<LinkPtr> _veclinks; ///< \see GetLinks
    std::vector<int> _vDOFIndices; ///< cached start joint indices, indexed by dof indices
    std::vector<std::pair<int16_t,int16_t> > _vAllPairsShortestPaths; ///< all-pairs shortest paths through the link hierarchy. The first value describes the parent link index, and the second value is an index into _vecjoints or _vPassiveJoints. If the second value is greater or equal to  _vecjoints.size() then it indexes into _vPassiveJoints.
    std::vector<int8_t> _vJointsAffectingLinks; ///< joint x link: (jointindex*_veclinks.size()+linkindex). entry is non-zero if the joint affects the link in the forward kinematics. If negative, the partial derivative of ds/dtheta should be negated.
    std::vector< std::vector< std::pair<LinkPtr,JointPtr> > > _vClosedLoops; ///< \see GetClosedLoops
    std::vector< std::vector< std::pair<int16_t,int16_t> > > _vClosedLoopIndices; ///< \see GetClosedLoops
    std::vector<JointPtr> _vPassiveJoints; ///< \see GetPassiveJoints()
    std::set<int> _setAdjacentLinks; ///< a set of which links are connected to which if link i and j are connected then
                                     ///< i|(j<<16) will be in the set where i<j.
    std::vector< std::pair<std::string, std::string> > _vForcedAdjacentLinks; ///< internally stores forced adjacent links
    std::list<KinBodyWeakPtr> _listAttachedBodies; ///< list of bodies that are directly attached to this body (can have duplicates)

    std::vector<UserDataPtr> _vGrabbedBodies; ///< vector of grabbed bodies

    mutable std::vector<std::list<UserDataWeakPtr> > _vlistRegisteredCallbacks; ///< callbacks to call when particular properties of the body change. _vlistRegisteredCallbacks[index] is the list of change callbacks where 1<<index is part of KinBodyProperty, this makes it easy to find out if any particular bits have callbacks. The registration/de-registration of the lists can happen at any point and does not modify the kinbody state exposed to the user, hence it is mutable.

    mutable boost::array<std::vector<int>, 4> _vNonAdjacentLinks; ///< contains cached versions of the non-adjacent links depending on values in AdjacentOptions. Declared as mutable since data is cached.
    mutable boost::array<std::set<int>, 4> _cacheSetNonAdjacentLinks; ///< used for caching return value of GetNonAdjacentLinks.
    mutable int _nNonAdjacentLinkCache; ///< specifies what information is currently valid in the AdjacentOptions.  Declared as mutable since data is cached. If 0x80000000 (ie < 0), then everything needs to be recomputed including _setNonAdjacentLinks[0].
    std::vector<Transform> _vInitialLinkTransformations; ///< the initial transformations of each link specifying at least one pose where the robot is collision free

    ConfigurationSpecification _spec;
    CollisionCheckerBasePtr _selfcollisionchecker; ///< optional checker to use for self-collisions

    int _environmentid; ///< \see GetEnvironmentId
    mutable int _nUpdateStampId; ///< \see GetUpdateStamp
    uint32_t _nParametersChanged; ///< set of parameters that changed and need callbacks
    ManageDataPtr _pManageData;
    uint32_t _nHierarchyComputed; ///< 2 if the joint heirarchy and other cached information is computed. 1 if the hierarchy information is computing
    bool _bMakeJoinedLinksAdjacent; ///< if true, then automatically add adjacent links to the adjacency list so that their self-collisions are ignored.
    bool _bAreAllJoints1DOFAndNonCircular; ///< if true, then all controllable joints  of the robot are guaranteed to be either revolute or prismatic and non-circular. This allows certain functions that do operations on the joint values (like SubtractActiveDOFValues) to be optimized without calling Joint functions.

    std::string _id; ///< unique id of the KinBody
    std::string _referenceUri; ///< reference uri saved from InitFromInfo

private:
    mutable std::string __hashkinematics;
    mutable std::vector<dReal> _vTempJoints;
    virtual const char* GetHash() const {
        return OPENRAVE_KINBODY_HASH;
    }

#ifdef RAVE_PRIVATE
#ifdef _MSC_VER
    friend class Environment;
    friend class OpenRAVEXMLParser::KinBodyXMLReader;
    friend class OpenRAVEXMLParser::JointXMLReader;
    friend class XFileReader;
#else
    friend class ::Environment;
    friend class ::OpenRAVEXMLParser::KinBodyXMLReader;
    friend class ::OpenRAVEXMLParser::JointXMLReader;
    friend class ::XFileReader;
#endif
#endif

    friend class ColladaReader;
    friend class ColladaWriter;
    friend class PhysicsEngineBase;
    friend class CollisionCheckerBase;
    friend class ViewerBase;
    friend class SensorSystemBase;
    friend class RaveDatabase;
    friend class ChangeCallbackData;
    friend class Grabbed;
};

} // end namespace OpenRAVE

#endif<|MERGE_RESOLUTION|>--- conflicted
+++ resolved
@@ -1082,12 +1082,8 @@
         /// Although currently not developed, it could be possible to support identification for joints that are not revolute.
         boost::array<uint8_t, 3> _bIsCircular = {0, 0, 0};
 
-<<<<<<< HEAD
-        bool _bIsActive;                 ///< if true, should belong to the DOF of the body, unless it is a mimic joint (_ComputeInternalInformation decides this)
-        bool _bStatic; ///< IsStatic with both lower and upper limits equal 0
-=======
         bool _bIsActive = true;                 ///< if true, should belong to the DOF of the body, unless it is a mimic joint (_ComputeInternalInformation decides this)
->>>>>>> 85a8f1ea
+        bool _bStatic = false; ///< IsStatic with both lower and upper limits equal 0
 
         /// \brief _controlMode specifies how this joint is controlled. For possible control modes, see enum JointControlMode.
         JointControlMode _controlMode = JCM_None;
