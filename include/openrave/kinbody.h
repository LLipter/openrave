// -*- coding: utf-8 -*-
// Copyright (C) 2006-2014 Rosen Diankov <rosen.diankov@gmail.com>
//
// This file is part of OpenRAVE.
// OpenRAVE is free software: you can redistribute it and/or modify
// it under the terms of the GNU Lesser General Public License as published by
// the Free Software Foundation, either version 3 of the License, or
// at your option) any later version.
//
// This program is distributed in the hope that it will be useful,
// but WITHOUT ANY WARRANTY; without even the implied warranty of
// MERCHANTABILITY or FITNESS FOR A PARTICULAR PURPOSE.  See the
// GNU Lesser General Public License for more details.
//
// You should have received a copy of the GNU Lesser General Public License
// along with this program.  If not, see <http://www.gnu.org/licenses/>.
/** \file   kinbody.h
    \brief  Kinematics body related definitions.

    Automatically included with \ref openrave.h
 */
#ifndef OPENRAVE_KINBODY_H
#define OPENRAVE_KINBODY_H

namespace OpenRAVE {

class OpenRAVEFunctionParserReal;
typedef boost::shared_ptr< OpenRAVEFunctionParserReal > OpenRAVEFunctionParserRealPtr;

/// \brief Result of UpdateFromInfo() call
enum UpdateFromInfoResult {
    UFIR_Success = 0, ///< Updated successfully
    UFIR_RequireRemoveFromEnvironment, ///< Failed to update, require the kinbody to be removed from environment before update can succeed
    UFIR_RequireReinitialize, ///< Failed to update, require InitFromInfo() to be called before update can succeed
};

/// \brief The type of geometry primitive.
enum GeometryType {
    GT_None = 0,
    GT_Box = 1,
    GT_Sphere = 2,
    GT_Cylinder = 3, ///< oriented towards z-axis
    GT_TriMesh = 4,
    GT_Container=5, ///< a container shaped geometry that has inner and outer extents. container opens on +Z. The origin is at the bottom of the base.
    GT_Cage=6, ///< a container shaped geometry with removable side walls. The side walls can be on any of the four sides. The origin is at the bottom of the base. The inner volume of the cage is measured from the base to the highest wall.
};

enum DynamicsConstraintsType {
    DC_Unknown = -1, ///< constraints type is not set.
    DC_IgnoreTorque        = 0, ///< Do no check torque limits
    DC_NominalTorque       = 1, ///< Compute and check torque limits using nominal torque
    DC_InstantaneousTorque = 2, ///< Compute and check torque limits using instantaneous torque
};

OPENRAVE_API const char* GetDynamicsConstraintsTypeString(DynamicsConstraintsType type);

/// \brief holds parameters for an electric motor
///
/// all speed is in revolutions/second
class OPENRAVE_API ElectricMotorActuatorInfo : public InfoBase
{
public:
    ElectricMotorActuatorInfo() {
    };
    ElectricMotorActuatorInfo(const ElectricMotorActuatorInfo& other) {
        *this = other;
    }
    bool operator==(const ElectricMotorActuatorInfo& other) const {
        return model_type == other.model_type
               && assigned_power_rating == other.assigned_power_rating
               && max_speed == other.max_speed
               && no_load_speed == other.no_load_speed
               && stall_torque == other.stall_torque
               && max_instantaneous_torque == other.max_instantaneous_torque
               && nominal_speed_torque_points == other.nominal_speed_torque_points
               && max_speed_torque_points == other.max_speed_torque_points
               && nominal_torque == other.nominal_torque
               && rotor_inertia == other.rotor_inertia
               && torque_constant == other.torque_constant
               && nominal_voltage == other.nominal_voltage
               && speed_constant == other.speed_constant
               && starting_current == other.starting_current
               && terminal_resistance == other.terminal_resistance
               && gear_ratio == other.gear_ratio
               && coloumb_friction == other.coloumb_friction
               && viscous_friction == other.viscous_friction;
    }
    bool operator!=(const ElectricMotorActuatorInfo& other) const {
        return !operator==(other);
    }

    void Reset() override;
    void SerializeJSON(rapidjson::Value& value, rapidjson::Document::AllocatorType& allocator, dReal fUnitScale, int options) const override;
    void DeserializeJSON(const rapidjson::Value& value, dReal fUnitScale, int options) override;

    std::string model_type; ///< the type of actuator it is. Usually the motor model name is ok, but can include other info like gear box, etc
    //@{ from motor data sheet
    dReal assigned_power_rating = 0; ///< the nominal power the electric motor can safely produce. Units are **Mass * Distance² * Time-³**
    dReal max_speed = 0; ///< the maximum speed of the motor **Time-¹**
    dReal no_load_speed = 0; ///< specifies the speed of the motor powered by the nominal voltage when the motor provides zero torque. Units are **Time-¹**.
    dReal stall_torque = 0; ///< the maximum torque achievable by the motor at the nominal voltage. This torque is achieved at zero velocity (stall). Units are **Mass * Distance * Time-²**.
    dReal max_instantaneous_torque = 0; ///< the maximum instantenous torque achievable by the motor when voltage <= nominal voltage. Motor going between nominal_torque and max_instantaneous_torque can overheat, so should not be driven at it for a long time. Units are **Mass * Distance * Time-²**.
    std::vector<std::pair<dReal, dReal> > nominal_speed_torque_points; ///< the speed and torque achievable when the motor is powered by the nominal voltage. Given the speed, the max torque can be computed. If not specified, the speed-torque curve will just be a line connecting the no load speed and the stall torque directly (ideal). Should be ordered from increasing speed.
    std::vector<std::pair<dReal, dReal> > max_speed_torque_points; ///< the speed and torque achievable when the motor is powered by the max voltage/current. Given the speed, the max torque can be computed. If not specified, the speed-torque curve will just be a line connecting the no load speed and the max_instantaneous_torque directly (ideal). Should be ordered from increasing speed.
    dReal nominal_torque = 0; ///< the maximum torque the motor can provide continuously without overheating. Units are **Mass * Distance * Time-²**.
    dReal rotor_inertia = 0; ///< the inertia of the rotating element about the axis of rotation. Units are **Mass * Distance²**.
    dReal torque_constant = 0; ///< specifies the proportion relating current to torque. Units are **Mass * Distance * Time-¹ * Charge-¹**.
    dReal nominal_voltage = 0; ///< the nominal voltage the electric motor can safely produce. Units are **Mass * Distance² * Time-² * Charge**.
    dReal speed_constant = 0; ///< the constant of proportionality relating speed to voltage. Units are **Mass-¹ * Distance-² * Time * Charge-¹**.
    dReal starting_current = 0; ///< specifies the current through the motor at zero velocity, equal to the nominal voltage divided by the terminal resistance. Also called the stall current.  Units are **Time-¹ * Charge**.
    dReal terminal_resistance = 0; ///< the resistance of the motor windings. Units are **Mass * Distance² * Time-¹ * Charge-²**.
    //@}

    //@{ depending on gear box
    dReal gear_ratio = 0; ///< specifies the ratio between the input speed of the transmission (the speed of the motor shaft) and the output speed of the transmission.
    dReal coloumb_friction = 0; ///< static coloumb friction on each joint after the gear box. Units are **Mass * Distance * Time-²**.
    dReal viscous_friction = 0; ///< viscous friction on each joint after the gear box. Units are **Mass * Distance * Time-²**.
    //@}
};

typedef boost::shared_ptr<ElectricMotorActuatorInfo> ElectricMotorActuatorInfoPtr;

/** \brief <b>[interface]</b> A kinematic body of links and joints. <b>If not specified, method is not multi-thread safe.</b> See \ref arch_kinbody.
    \ingroup interfaces
 */
class OPENRAVE_API KinBody : public InterfaceBase
{
public:
    /// \brief A set of properties for the kinbody. These properties are used to describe a set of variables used in KinBody.
    enum KinBodyProperty {
        Prop_JointMimic=0x1,     ///< joint mimic equations
        Prop_JointLimits=0x2,     ///< regular limits
        Prop_JointOffset=0x4,
        Prop_JointProperties=0x8,     ///< resolution, weights
        Prop_JointAccelerationVelocityTorqueLimits=0x10,     ///< velocity + acceleration + jerk + torque
        Prop_Joints=Prop_JointMimic|Prop_JointLimits|Prop_JointOffset|Prop_JointProperties|Prop_JointAccelerationVelocityTorqueLimits, ///< all properties of all joints

        Prop_Name=0x20,     ///< name changed
        Prop_LinkDraw=0x40,     ///< toggle link geometries rendering
        Prop_LinkGeometry=0x80,     ///< the current geometry of the link changed
        Prop_LinkTransforms=0x100, ///< if any of the link transforms changed, this implies the DOF values of the robot changed
        Prop_LinkGeometryGroup=0x200, ///< the geometry informations of some geometry group changed
        Prop_LinkStatic=0x400,     ///< static property of link changed
        Prop_LinkEnable=0x800,     ///< enable property of link changed
        Prop_LinkDynamics=0x1000,     ///< mass/inertia properties of link changed
        Prop_Links=Prop_LinkDraw|Prop_LinkGeometry|Prop_LinkStatic|Prop_LinkGeometryGroup|Prop_LinkEnable|Prop_LinkDynamics,     ///< all properties of all links
        Prop_JointCustomParameters = 0x2000, ///< when Joint::SetFloatParameters(), Joint::SetIntParameters(), and Joint::SetStringParameters() are called
        Prop_LinkCustomParameters = 0x4000, ///< when Link::SetFloatParameters(), Link::SetIntParameters(), Link::SetStringParameters() are called
        Prop_BodyAttached=0x8000, ///< if attached bodies changed

        // robot only
        // 0x00010000
        Prop_RobotSensors = 0x00020000,     ///< [robot only] all properties of all sensors
        Prop_Sensors = 0x00020000,
        Prop_RobotSensorPlacement = 0x00040000,     ///< [robot only] relative sensor placement of sensors
        Prop_SensorPlacement = 0x00040000,
        Prop_RobotActiveDOFs = 0x00080000,     ///< [robot only] active dofs changed
        Prop_RobotManipulatorTool = 0x00100000, ///< [robot only] the tool coordinate system changed
        Prop_RobotManipulatorName = 0x00200000, ///< [robot only] the manipulator name
        Prop_RobotManipulatorSolver = 0x00400000,
        Prop_RobotManipulators = Prop_RobotManipulatorTool | Prop_RobotManipulatorName | Prop_RobotManipulatorSolver,     ///< [robot only] all properties of all manipulators
        Prop_RobotGrabbed = 0x01000000, ///< [robot only] if grabbed bodies changed

        Prop_BodyRemoved = 0x10000000, ///< if a KinBody is removed from the environment
    };

    /// \brief used for specifying the type of limit checking and the messages associated with it
    enum CheckLimitsAction {
        CLA_Nothing = 0, ///< no checking
        CLA_CheckLimits = 1, /// < checks and warns if the limits are overboard (default)
        CLA_CheckLimitsSilent = 2, ///< checks the limits and silently clamps the joint values (used if the code expects bad values as part of normal operation)
        CLA_CheckLimitsThrow = 3, ///< check the limits and throws if something went wrong
    };

    /// \brief Describes the properties of a geometric primitive.
    ///
    /// Contains everything associated with a geometry's appearance and shape
    class OPENRAVE_API GeometryInfo : public InfoBase
    {
public:
<<<<<<< HEAD
        GeometryInfo();
=======
        GeometryInfo() {
        }
        GeometryInfo(const GeometryInfo& other) {
            *this = other;
        }
        bool operator==(const GeometryInfo& other) const {
            return _t == other._t
                   && _vGeomData == other._vGeomData
                   && _vGeomData2 == other._vGeomData2
                   && _vGeomData3 == other._vGeomData3
                   && _vGeomData4 == other._vGeomData4
                   // && _vSideWalls == other._vSideWalls
                   && _vDiffuseColor == other._vDiffuseColor
                   && _vAmbientColor == other._vAmbientColor
                   // && _meshcollision == other._meshcollision
                   && _id == other._id
                   && _name == other._name
                   && _type == other._type
                   && _filenamerender == other._filenamerender
                   && _filenamecollision == other._filenamecollision
                   && _vRenderScale == other._vRenderScale
                   && _vCollisionScale == other._vCollisionScale
                   && _fTransparency == other._fTransparency
                   && _bVisible == other._bVisible
                   && _bModifiable == other._bModifiable;
        }
        bool operator!=(const GeometryInfo& other) const {
            return !operator==(other);
        }

        void Reset() override;

        void SerializeJSON(rapidjson::Value &value, rapidjson::Document::AllocatorType& allocator, dReal fUnitScale, int options) const override;

        void DeserializeJSON(const rapidjson::Value &value, dReal fUnitScale, int options) override;

        /// \brief compare two geometry infos. If the floating differences are within fEpsilon, then comparison will return true.
        bool Compare(const GeometryInfo& rhs, dReal fEpsilon=1e-7) const;
>>>>>>> f95ebcdd

        /// triangulates the geometry object and initializes collisionmesh. GeomTrimesh types must already be triangulated
        /// \param fTessellation to control how fine the triangles need to be. 1.0f is the default value
        bool InitCollisionMesh(float fTessellation=1);

        inline dReal GetSphereRadius() const {
            return _vGeomData.x;
        }
        inline dReal GetCylinderRadius() const {
            return _vGeomData.x;
        }
        inline dReal GetCylinderHeight() const {
            return _vGeomData.y;
        }
        inline const Vector& GetBoxExtents() const {
            return _vGeomData;
        }

        /// \brief compute the inner empty volume in the geometry coordinate system
        ///
        /// \return bool true if the geometry has a concept of empty volume nad tInnerEmptyVolume/abInnerEmptyVolume are filled
        bool ComputeInnerEmptyVolume(Transform& tInnerEmptyVolume, Vector& abInnerEmptyExtents) const;

        /// \brief computes the bounding box in the world. tGeometryWorld is for the world transform.
        AABB ComputeAABB(const Transform& tGeometryWorld) const;

<<<<<<< HEAD
        /// \brief converts the unit scale of the geometry
        void ConvertUnitScale(dReal fUnitScale);
            
        ///< \param multiply all translational values by fUnitScale
        void SerializeJSON(rapidjson::Value &value, rapidjson::Document::AllocatorType& allocator, dReal fUnitScale=1.0, int options=0) const;

        ///< \param multiply all translational values by fUnitScale
        void DeserializeJSON(const rapidjson::Value &value, dReal fUnitScale=1.0);

=======
>>>>>>> f95ebcdd
        Transform _t; ///< Local transformation of the geom primitive with respect to the link's coordinate system.

        ///< for sphere it is radius
        ///< for cylinder, first 2 values are radius and height
        ///< for trimesh, none
        /// for boxes, first 3 values are half extents. For containers, the first 3 values are the full outer extents.
        /// For GT_Cage, this is the base box extents with the origin being at the -Z center.
        Vector _vGeomData;

        ///< For GT_Container, the first 3 values are the full inner extents.
        ///< For GT_Cage, if any are non-zero, then force the full inner extents (bottom center) to be this much, starting at the base center top
        Vector _vGeomData2;
        Vector _vGeomData3; ///< For containers, the first 3 values is the bottom cross XY full extents and Z height from bottom face.

        ///< For containers, the first 3 values are the full extents of the bottom pad (a box attached to the container
        ///  beneath the container bottom). This geometry only valid if the first 3 values are all positive. The origin
        ///  of the container will still be at the outer bottom of the container.
        Vector _vGeomData4;

        // For GT_Cage
        enum SideWallType
        {
            SWT_NX=0,
            SWT_PX=1,
            SWT_NY=2,
            SWT_PY=3,
        };

        struct SideWall
        {
            Transform transf;
            Vector vExtents;
            SideWallType type;
        };
        std::vector<SideWall> _vSideWalls; ///< used by GT_Cage

        RaveVector<float> _vDiffuseColor = Vector(1,1,1);
        RaveVector<float> _vAmbientColor; ///< hints for how to color the meshes

        /// \brief trimesh representation of the collision data of this object in this local coordinate system
        ///
        /// Should be transformed by \ref _t before rendering.
        /// For spheres and cylinders, an appropriate discretization value is chosen.
        /// If empty, will be automatically computed from the geometry's type and render data
        TriMesh _meshcollision;

        GeometryType _type = GT_None; ///< the type of geometry primitive
        std::string _id;   ///< unique id of the geometry
        std::string _name; ///< the name of the geometry

        /// \brief filename for render model (optional)
        ///
        /// Should be transformed by _t before rendering.
        /// If the value is "__norenderif__:x", then the viewer should not render the object if it supports *.x files where"x" is the file extension.
        std::string _filenamerender;

        /// \brief filename for collision data (optional)
        ///
        /// This is for record keeping only and geometry does not get automatically loaded to _meshcollision.
        /// The user should call _meshcollision = *env->ReadTrimeshURI(_filenamecollision) by themselves.
        std::string _filenamecollision;

        Vector _vRenderScale = Vector(1,1,1); ///< render scale of the object (x,y,z) from _filenamerender
        Vector _vCollisionScale = Vector(1,1,1); ///< render scale of the object (x,y,z) from _filenamecollision
        float _fTransparency = 0; ///< value from 0-1 for the transparency of the rendered object, 0 is opaque
        bool _bVisible = true; ///< if true, geometry is visible as part of the 3d model (default is true)
        bool _bModifiable = true; ///< if true, object geometry can be dynamically modified (default is true)

    };
    typedef boost::shared_ptr<GeometryInfo> GeometryInfoPtr;
    typedef boost::shared_ptr<GeometryInfo const> GeometryInfoConstPtr;

    /// \brief Describes the properties of a link used to initialize it
    class OPENRAVE_API LinkInfo : public InfoBase
    {
public:
<<<<<<< HEAD
        LinkInfo();

        LinkInfo(const LinkInfo& other);
=======
        LinkInfo() {
        };
        LinkInfo(const LinkInfo& other) {
            *this = other;
        }
>>>>>>> f95ebcdd
        LinkInfo& operator=(const LinkInfo& other);
        bool operator==(const LinkInfo& other) const;
        bool operator!=(const LinkInfo& other) const {
            return !operator==(other);
        }

<<<<<<< HEAD
        /// \brief converts the unit scale of the link properties and geometries
        void ConvertUnitScale(dReal fUnitScale);

        void SerializeJSON(rapidjson::Value &value, rapidjson::Document::AllocatorType& allocator, dReal fUnitScale=1.0, int options=0) const;
        void DeserializeJSON(const rapidjson::Value &value, dReal fUnitScale=1.0);
=======
        void Reset() override;
        void SerializeJSON(rapidjson::Value &value, rapidjson::Document::AllocatorType& allocator, dReal fUnitScale, int options=0) const override;
        void DeserializeJSON(const rapidjson::Value &value, dReal fUnitScale, int options) override;
>>>>>>> f95ebcdd

        std::vector<GeometryInfoPtr> _vgeometryinfos;
        /// extra-purpose geometries like
        /// self -  self-collision specific geometry. By default, this type of geometry will be always set
        std::map< std::string, std::vector<GeometryInfoPtr> > _mapExtraGeometries;

        ///\brief unique id of the link
        std::string _id;
        /// \brief unique link name
        std::string _name;
        /// the current transformation of the link with respect to the body coordinate system
        Transform _t;
        /// the frame for inertia and center of mass of the link in the link's coordinate system
        Transform _tMassFrame;
        /// mass of link
<<<<<<< HEAD
        dReal _mass; ///< kg

        Vector _vinertiamoments; ///< kg/unit**2 inertia along the axes of _tMassFrame
=======
        dReal _mass = 0;
        /// inertia along the axes of _tMassFrame
        Vector _vinertiamoments;
>>>>>>> f95ebcdd
        std::map<std::string, std::vector<dReal> > _mapFloatParameters; ///< custom key-value pairs that could not be fit in the current model
        std::map<std::string, std::vector<int> > _mapIntParameters; ///< custom key-value pairs that could not be fit in the current model
        std::map<std::string, std::string > _mapStringParameters; ///< custom key-value pairs that could not be fit in the current model
        /// force the following links to be treated as adjacent to this link
        std::vector<std::string> _vForcedAdjacentLinks;
        /// \brief Indicates a static body that does not move with respect to the root link.
        ///
        //// Static should be used when an object has infinite mass and
        /// shouldn't be affected by physics (including gravity). Collision still works.
        bool _bStatic = false;

        /// \true false if the link is disabled. disabled links do not participate in collision detection
        bool _bIsEnabled = true;
        bool __padding0, __padding1; // for 4-byte alignment
    };
    typedef boost::shared_ptr<LinkInfo> LinkInfoPtr;
    typedef boost::shared_ptr<LinkInfo const> LinkInfoConstPtr;

    /// \brief A rigid body holding all its collision and rendering data.
    class OPENRAVE_API Link : public boost::enable_shared_from_this<Link>
    {
public:
        Link(KinBodyPtr parent);         ///< pass in a ODE world
        virtual ~Link();

        /// \deprecated (12/10/18)
        typedef KinBody::GeometryInfo GeometryInfo RAVE_DEPRECATED;
        typedef boost::shared_ptr<KinBody::GeometryInfo> GeometryInfoPtr RAVE_DEPRECATED;
        typedef TriMesh TRIMESH RAVE_DEPRECATED;
        typedef GeometryType GeomType RAVE_DEPRECATED;
        static const GeometryType GeomNone RAVE_DEPRECATED = OpenRAVE::GT_None;
        static const GeometryType GeomBox RAVE_DEPRECATED = OpenRAVE::GT_Box;
        static const GeometryType GeomSphere RAVE_DEPRECATED = OpenRAVE::GT_Sphere;
        static const GeometryType GeomCylinder RAVE_DEPRECATED = OpenRAVE::GT_Cylinder;
        static const GeometryType GeomTrimesh RAVE_DEPRECATED = OpenRAVE::GT_TriMesh;

        /// \brief geometry object holding a link parent and wrapping access to a protected geometry info
        class OPENRAVE_API Geometry
        {
public:
            /// \deprecated (12/07/16)
            static const GeometryType GeomNone RAVE_DEPRECATED = OpenRAVE::GT_None;
            static const GeometryType GeomBox RAVE_DEPRECATED = OpenRAVE::GT_Box;
            static const GeometryType GeomSphere RAVE_DEPRECATED = OpenRAVE::GT_Sphere;
            static const GeometryType GeomCylinder RAVE_DEPRECATED = OpenRAVE::GT_Cylinder;
            static const GeometryType GeomTrimesh RAVE_DEPRECATED = OpenRAVE::GT_TriMesh;

            Geometry(boost::shared_ptr<Link> parent, const KinBody::GeometryInfo& info);
            virtual ~Geometry() {
            }

            /// \brief get local geometry transform
            inline const Transform& GetTransform() const {
                return _info._t;
            }
            inline GeometryType GetType() const {
                return _info._type;
            }

            inline const Vector& GetRenderScale() const {
                return _info._vRenderScale;
            }

            inline const std::string& GetRenderFilename() const {
                return _info._filenamerender;
            }
            inline float GetTransparency() const {
                return _info._fTransparency;
            }
            /// \deprecated (12/1/12)
            inline bool IsDraw() const RAVE_DEPRECATED {
                return _info._bVisible;
            }
            inline bool IsVisible() const {
                return _info._bVisible;
            }
            inline bool IsModifiable() const {
                return _info._bModifiable;
            }

            inline dReal GetSphereRadius() const {
                return _info._vGeomData.x;
            }
            inline dReal GetCylinderRadius() const {
                return _info._vGeomData.x;
            }
            inline dReal GetCylinderHeight() const {
                return _info._vGeomData.y;
            }
            inline const Vector& GetBoxExtents() const {
                return _info._vGeomData;
            }
            inline const Vector& GetContainerOuterExtents() const {
                return _info._vGeomData;
            }
            inline const Vector& GetContainerInnerExtents() const {
                return _info._vGeomData2;
            }
            inline const Vector& GetContainerBottomCross() const {
                return _info._vGeomData3;
            }
            inline const Vector& GetContainerBottom() const {
                return _info._vGeomData4;
            }
            inline const RaveVector<float>& GetDiffuseColor() const {
                return _info._vDiffuseColor;
            }
            inline const RaveVector<float>& GetAmbientColor() const {
                return _info._vAmbientColor;
            }
            inline const std::string& GetName() const {
                return _info._name;
            }

            /// \brief returns the local collision mesh
            inline const TriMesh& GetCollisionMesh() const {
                return _info._meshcollision;
            }

            inline const KinBody::GeometryInfo& GetInfo() const {
                return _info;
            }

            inline const KinBody::GeometryInfo& UpdateAndGetInfo() {
                UpdateInfo();
                return _info;
            }

            virtual void UpdateInfo();

            /// \brief similar to GetInfo, but creates a copy of an up-to-date info, safe for caller to manipulate
            virtual void ExtractInfo(KinBody::GeometryInfo& info) const;

            /// \brief update Geometry according to new GeometryInfo, returns false if update cannot be performed and requires InitFromInfo
            virtual UpdateFromInfoResult UpdateFromInfo(const KinBody::GeometryInfo& info);

            /// cage
            //@{
            inline const Vector& GetCageBaseExtents() const {
                return _info._vGeomData;
            }

            /// \brief compute the inner empty volume in the parent link coordinate system
            ///
            /// \return bool true if the geometry has a concept of empty volume nad tInnerEmptyVolume/abInnerEmptyVolume are filled
            virtual bool ComputeInnerEmptyVolume(Transform& tInnerEmptyVolume, Vector& abInnerEmptyExtents) const;
            //@}

            virtual bool InitCollisionMesh(float fTessellation=1);

            /// \brief returns an axis aligned bounding box given that the geometry is transformed by trans
            virtual AABB ComputeAABB(const Transform& trans) const;

            virtual uint8_t GetSideWallExists() const;

            virtual void serialize(std::ostream& o, int options) const;

            /// \brief sets a new collision mesh and notifies every registered callback about it
            virtual void SetCollisionMesh(const TriMesh& mesh);
            /// \brief sets visible flag. if changed, notifies every registered callback about it.
            ///
            /// \return true if changed
            virtual bool SetVisible(bool visible);

            /// \deprecated (12/1/12)
            inline void SetDraw(bool bDraw) RAVE_DEPRECATED {
                SetVisible(bDraw);
            }
            /// \brief set transparency level (0 is opaque)
            virtual void SetTransparency(float f);
            /// \brief override diffuse color of geometry material
            virtual void SetDiffuseColor(const RaveVector<float>& color);
            /// \brief override ambient color of geometry material
            virtual void SetAmbientColor(const RaveVector<float>& color);

            /// \brief validates the contact normal on the surface of the geometry and makes sure the normal faces "outside" of the shape.
            ///
            /// \param position the position of the contact point specified in the link's coordinate system
            /// \param normal the unit normal of the contact point specified in the link's coordinate system
            /// \return true if the normal is changed to face outside of the shape
            virtual bool ValidateContactNormal(const Vector& position, Vector& normal) const;

            /// \brief sets a new render filename for the geometry. This does not change the collision
            virtual void SetRenderFilename(const std::string& renderfilename);

            /// \brief sets the name of the geometry
            virtual void SetName(const std::string& name);

protected:
            boost::weak_ptr<Link> _parent;
            KinBody::GeometryInfo _info; ///< geometry info
#ifdef RAVE_PRIVATE
#ifdef _MSC_VER
            friend class OpenRAVEXMLParser::LinkXMLReader;
            friend class OpenRAVEXMLParser::KinBodyXMLReader;
            friend class XFileReader;
#else
            friend class ::OpenRAVEXMLParser::LinkXMLReader;
            friend class ::OpenRAVEXMLParser::KinBodyXMLReader;
            friend class ::XFileReader;
#endif
#endif
            friend class ColladaReader;
            friend class RobotBase;
            friend class KinBody;
            friend class KinBody::Link;
        };

        typedef boost::shared_ptr<Geometry> GeometryPtr;
        typedef boost::shared_ptr<Geometry const> GeometryConstPtr;
        typedef Geometry GEOMPROPERTIES RAVE_DEPRECATED;

        inline const std::string& GetName() const {
            return _info._name;
        }

        /// \brief Indicates a static body that does not move with respect to the root link.
        ///
        //// Static should be used when an object has infinite mass and
        ///< shouldn't be affected by physics (including gravity). Collision still works.
        inline bool IsStatic() const {
            return _info._bStatic;
        }

        /// \brief Enables a Link. An enabled link takes part in collision detection and physics simulations
        virtual void Enable(bool enable);

        /// \brief returns true if the link is enabled. \see Enable
        virtual bool IsEnabled() const;

        /// \brief Sets all the geometries of the link as visible or non visible.
        ///
        /// \return true if changed
        virtual bool SetVisible(bool visible);

        /// \return true if any geometry of the link is visible.
        virtual bool IsVisible() const;

        /// \brief parent body that link belongs to.
        ///
        /// \param trylock if true then will try to get the parent pointer and return empty pointer if parent was already destroyed. Otherwise throws an exception if parent is already destroyed. By default this should be
        inline KinBodyPtr GetParent(bool trylock=false) const {
            if( trylock ) {
                return _parent.lock();
            }
            else {
                return KinBodyPtr(_parent);
            }
        }

        /// \brief unique index into parent KinBody::GetLinks vector
        inline int GetIndex() const {
            return _index;
        }
        inline const TriMesh& GetCollisionData() const {
            return _collision;
        }

        /// \brief Compute the aabb of all the geometries of the link in the link coordinate system
        virtual AABB ComputeLocalAABB() const;

        /// \brief Compute the aabb of all the geometries of the link in the world coordinate system
        virtual AABB ComputeAABB() const;

        /// \brief returns an axis-aligned bounding box when link has transform tLink.
        ///
        /// AABB equivalent to setting link transform to tLink and calling ComptueAABB()
        /// \brief tLink the world transform to put this link in when computing the AABB
        virtual AABB ComputeAABBFromTransform(const Transform& tLink) const;

        /// \brief Return the current transformation of the link in the world coordinate system.
        inline Transform GetTransform() const {
            return _info._t;
        }

        /// \brief Return all the direct parent links in the kinematics hierarchy of this link.
        ///
        /// A parent link is is immediately connected to this link by a joint and has a path to the root joint so that it is possible
        /// to compute this link's transformation from its parent.
        /// \param[out] filled with the parent links
        virtual void GetParentLinks(std::vector< boost::shared_ptr<Link> >& vParentLinks) const;

        /// \brief Tests if a link is a direct parent.
        ///
        /// \see GetParentLinks
        /// \param link The link to test if it is one of the parents of this link.
        bool IsParentLink(boost::shared_ptr<Link const> plink) const RAVE_DEPRECATED {
            return IsParentLink(*plink);
        }
        virtual bool IsParentLink(const Link &link) const;

        /// \brief return center of mass offset in the link's local coordinate frame
        inline Vector GetLocalCOM() const {
            return _info._tMassFrame.trans;
        }

        /// \brief return center of mass of the link in the global coordinate system
        inline Vector GetGlobalCOM() const {
            return _info._t*_info._tMassFrame.trans;
        }

        inline Vector GetCOMOffset() const {
            return _info._tMassFrame.trans;
        }

        /// \brief return inertia in link's local coordinate frame. The translation component is the the COM in the link's frame.
        virtual TransformMatrix GetLocalInertia() const;

        // \brief return inertia around the link's COM in the global coordinate frame.
        virtual TransformMatrix GetGlobalInertia() const;

        /// \brief sets a new mass frame with respect to the link coordinate system
        virtual void SetLocalMassFrame(const Transform& massframe);

        /// \brief sets new principal moments of inertia (with respect to the mass frame)
        virtual void SetPrincipalMomentsOfInertia(const Vector& inertiamoments);

        /// \brief set a new mass
        virtual void SetMass(dReal mass);

        /// \brief return the mass frame in the link's local coordinate system that holds the center of mass and principal axes for inertia.
        inline const Transform& GetLocalMassFrame() const {
            return _info._tMassFrame;
        }

        /// \brief return the mass frame in the global coordinate system that holds the center of mass and principal axes for inertia.
        inline Transform GetGlobalMassFrame() const {
            return _info._t*_info._tMassFrame;
        }

        /// \brief return the principal moments of inertia inside the mass frame
        inline const Vector& GetPrincipalMomentsOfInertia() const {
            return _info._vinertiamoments;
        }
        inline dReal GetMass() const {
            return _info._mass;
        }

        /// \brief sets a link to be static.
        ///
        /// Because this can affect the kinematics, it requires the body's internal structures to be recomputed
        virtual void SetStatic(bool bStatic);

        /// \brief Sets the transform of the link regardless of kinematics
        ///
        /// \param[in] t the new transformation
        virtual void SetTransform(const Transform& transform);

        /// adds an external force at pos (absolute coords)
        /// \param[in] force the direction and magnitude of the force
        /// \param[in] pos in the world where the force is getting applied
        /// \param[in] add if true, force is added to previous forces, otherwise it is set
        virtual void SetForce(const Vector& force, const Vector& pos, bool add);

        /// adds torque to a body (absolute coords)
        /// \param add if true, torque is added to previous torques, otherwise it is set
        virtual void SetTorque(const Vector& torque, bool add);

        /// forces the velocity of the link
        /// \param[in] linearvel the translational velocity
        /// \param[in] angularvel is the rotation axis * angular speed
        virtual void SetVelocity(const Vector& linearvel, const Vector& angularvel);

        /// \brief get the velocity of the link
        /// \param[out] linearvel the translational velocity
        /// \param[out] angularvel is the rotation axis * angular speed
        virtual void GetVelocity(Vector& linearvel, Vector& angularvel) const;

        /// \brief return the linear/angular velocity of the link
        virtual std::pair<Vector,Vector> GetVelocity() const;

        /// \brief returns a list of all the geometry objects.
        inline const std::vector<GeometryPtr>& GetGeometries() const {
            return _vGeometries;
        }
        virtual GeometryPtr GetGeometry(int index);

        /// \brief inits the current geometries with the new geometry info.
        ///
        /// This gives a user control for dynamically changing the object geometry. Note that the kinbody/robot hash could change.
        /// \param geometries a list of geometry infos to be initialized into new geometry objects, note that the geometry info data is copied
        /// \param bForceRecomputeMeshCollision if true, then recompute mesh collision for all non-tri meshes
        virtual void InitGeometries(std::vector<KinBody::GeometryInfoConstPtr>& geometries, bool bForceRecomputeMeshCollision=true);
        virtual void InitGeometries(std::list<KinBody::GeometryInfo>& geometries, bool bForceRecomputeMeshCollision=true);

        /// \brief adds geometry info to all the current geometries and possibly stored extra group geometries
        ///
        /// Will store the geometry pointer to use for later, so do not modify after this.
        /// \param addToGroups if true, will add the same ginfo to all groups
        virtual void AddGeometry(KinBody::GeometryInfoPtr pginfo, bool addToGroups);

        /// \brief removes geometry that matches a name from the current geometries and possibly stored extra group geometries
        ///
        /// \param removeFromAllGroups if true, will check and remove the geometry from all stored groups
        virtual void RemoveGeometryByName(const std::string& geometryname, bool removeFromAllGroups);

        /// \brief initializes the link with geometries from the extra geomeries in LinkInfo
        ///
        /// \param name The name of the geometry group. If name is empty, will initialize the default geometries.
        /// \throw If name does not exist in GetInfo()._mapExtraGeometries, then throw an exception.
        virtual void SetGeometriesFromGroup(const std::string& name);

        /// \brief returns a const reference to the vector of geometries for a particular group
        ///
        /// \param name The name of the geometry group.
        /// \throw openrave_exception If the group does not exist, throws an exception.
        virtual const std::vector<KinBody::GeometryInfoPtr>& GetGeometriesFromGroup(const std::string& name) const;

        /// \brief stores geometries for later retrieval
        ///
        /// the list is stored inside _GetInfo()._mapExtraGeometries. Note that the pointers are copied and not the data, so
        /// any be careful not to modify the geometries afterwards
        virtual void SetGroupGeometries(const std::string& name, const std::vector<KinBody::GeometryInfoPtr>& geometries);

        /// \brief returns the number of geometries stored from a particular key
        ///
        /// \return if -1, then the geometries are not in _mapExtraGeometries, otherwise the number
        virtual int GetGroupNumGeometries(const std::string& name) const;

        /// \brief swaps the geometries with the link
        virtual void SwapGeometries(boost::shared_ptr<Link>& link);

        /// validates the contact normal on link and makes sure the normal faces "outside" of the geometry shape it lies on. An exception can be thrown if position is not on a geometry surface
        /// \param position the position of the contact point specified in the link's coordinate system, assumes it is on a particular geometry
        /// \param normal the unit normal of the contact point specified in the link's coordinate system
        /// \return true if the normal is changed to face outside of the shape
        virtual bool ValidateContactNormal(const Vector& position, Vector& normal) const;

        /// \brief returns true if plink is rigidily attahced to this link.
        bool IsRigidlyAttached(boost::shared_ptr<Link const> plink) const RAVE_DEPRECATED {
            return IsRigidlyAttached(*plink);
        }
        virtual bool IsRigidlyAttached(const Link &link) const;

        /// \brief Gets all the rigidly attached links to linkindex, also adds the link to the list.
        ///
        /// \param vattachedlinks the array to insert all links attached to linkindex with the link itself.
        virtual void GetRigidlyAttachedLinks(std::vector<boost::shared_ptr<Link> >& vattachedlinks) const;

        virtual void serialize(std::ostream& o, int options) const;

        /// \brief return a map of custom float parameters
        inline const std::map<std::string, std::vector<dReal> >& GetFloatParameters() const {
            return _info._mapFloatParameters;
        }

        /// \brief set custom float parameters
        ///
        /// \param parameters if empty, then removes the parameter
        virtual void SetFloatParameters(const std::string& key, const std::vector<dReal>& parameters);

        /// \brief return a map of custom integer parameters
        inline const std::map<std::string, std::vector<int> >& GetIntParameters() const {
            return _info._mapIntParameters;
        }

        /// \brief set custom int parameters
        ///
        /// \param parameters if empty, then removes the parameter
        virtual void SetIntParameters(const std::string& key, const std::vector<int>& parameters);

        /// \brief return a map of custom float parameters
        inline const std::map<std::string, std::string >& GetStringParameters() const {
            return _info._mapStringParameters;
        }

        /// \brief set custom string parameters
        ///
        /// \param value if empty, then removes the parameter
        virtual void SetStringParameters(const std::string& key, const std::string& value);

        /// \brief Updates several fields in \ref _info depending on the current state of the link
        virtual void UpdateInfo();

        /// \brief returns the current info structure of the link.
        ///
        /// The LinkInfo::_vgeometryinfos do not reflect geometry changes that happened since the robot was created. User
        /// will need to call Geometry::GetInfo on each individual geometry.
        inline const KinBody::LinkInfo& GetInfo() const {
            return _info;
        }

        /// \brief Calls \ref UpdateInfo and returns the link structure
        inline const KinBody::LinkInfo& UpdateAndGetInfo() {
            UpdateInfo();
            return _info;
        }

        /// \brief similar to GetInfo, but creates a copy of an up-to-date info, safe for caller to manipulate
        virtual void ExtractInfo(KinBody::LinkInfo& info) const;

        /// \brief update Link according to new LinkInfo, returns false if update cannot be performed and requires InitFromInfo
        virtual UpdateFromInfoResult UpdateFromInfo(const KinBody::LinkInfo& info);

protected:
        /// \brief Updates the cached information due to changes in the collision data.
        ///
        /// \param parameterschanged if true, will
        virtual void _Update(bool parameterschanged=true, uint32_t extraParametersChanged=0);

        std::vector<GeometryPtr> _vGeometries;         ///< \see GetGeometries

        LinkInfo _info; ///< parameter information of the link

private:
        /// Sensitive variables that are auto-generated and should not be modified by the user.
        /// @name Private Link Variables
        //@{
        int _index;                  ///< \see GetIndex
        KinBodyWeakPtr _parent;         ///< \see GetParent
        std::vector<int> _vParentLinks;         ///< \see GetParentLinks, IsParentLink
        std::vector<int> _vRigidlyAttachedLinks;         ///< \see IsRigidlyAttached, GetRigidlyAttachedLinks
        TriMesh _collision; ///< triangles for collision checking, triangles are always the triangulation
                            ///< of the body when it is at the identity transformation
        //@}
#ifdef RAVE_PRIVATE
#ifdef _MSC_VER
        friend class OpenRAVEXMLParser::LinkXMLReader;
        friend class OpenRAVEXMLParser::KinBodyXMLReader;
        friend class OpenRAVEXMLParser::RobotXMLReader;
        friend class XFileReader;
#else
        friend class ::OpenRAVEXMLParser::LinkXMLReader;
        friend class ::OpenRAVEXMLParser::KinBodyXMLReader;
        friend class ::OpenRAVEXMLParser::RobotXMLReader;
        friend class ::XFileReader;
#endif
#endif
        friend class ColladaReader;
        friend class KinBody;
        friend class RobotBase;
    };
    typedef boost::shared_ptr<KinBody::Link> LinkPtr;
    typedef boost::shared_ptr<KinBody::Link const> LinkConstPtr;
    typedef boost::weak_ptr<KinBody::Link> LinkWeakPtr;

    /** \brief The type of joint movement.

        Non-special joints that are combinations of revolution and prismatic joints.
        The first 4 bits specify the joint DOF, the next bits specify whether the joint is revolute (0) or prismatic (1).
        There can be also special joint types that are valid if the JointSpecialBit is set.

        For multi-dof joints, the order is transform(parentlink) * transform(axis0) * transform(axis1) ...
     */
    enum JointType {
        JointNone = 0,
        JointHinge = 0x01,
        JointRevolute = 0x01,
        JointSlider = 0x11,
        JointPrismatic = 0x11,
        JointRR = 0x02,
        JointRP = 0x12,
        JointPR = 0x22,
        JointPP = 0x32,
        JointSpecialBit = 0x80000000,
        JointUniversal = 0x80000001,
        JointHinge2 = 0x80000002,
        JointSpherical = 0x80000003,
        JointTrajectory = 0x80000004, ///< there is no axis defined, instead the relative transformation is directly output from the trajectory affine_transform structure
    };

    enum JointControlMode {
        JCM_None = 0, ///< unspecified
        JCM_RobotController = 1, ///< joint controlled by the robot controller
        JCM_IO = 2,              ///< joint controlled by I/O signals
        JCM_ExternalDevice = 3,  ///< joint controlled by an external device
    };

    class Joint;

    /// \brief Holds mimic information about position, velocity, and acceleration of one axis of the joint.
    ///
    /// In every array, [0] is position, [1] is velocity, [2] is acceleration.
    class OPENRAVE_API MimicInfo : public InfoBase
    {
public:
        void Reset() override;
        void SerializeJSON(rapidjson::Value& value, rapidjson::Document::AllocatorType& allocator, dReal fUnitScale, int options=0) const override;
        void DeserializeJSON(const rapidjson::Value& value, dReal fUnitScale, int options) override;

        boost::array< std::string, 3>  _equations;         ///< the original equations
    };
    typedef boost::shared_ptr<MimicInfo> MimicInfoPtr;
    typedef boost::shared_ptr<MimicInfo const> MimicInfoConstPtr;

    class OPENRAVE_API Mimic
    {
public:
        boost::array< std::string, 3>  _equations;         ///< the original equations

        struct DOFFormat
        {
            int16_t jointindex;         ///< the index into the joints, if >= GetJoints.size(), then points to the passive joints
            int16_t dofindex : 14;         ///< if >= 0, then points to a DOF of the robot that is NOT mimiced
            uint8_t axis : 2;         ///< the axis of the joint index
            bool operator <(const DOFFormat& r) const;
            bool operator ==(const DOFFormat& r) const;
            boost::shared_ptr<Joint> GetJoint(KinBody &parent) const;
            boost::shared_ptr<Joint const> GetJoint(const KinBody &parent) const;
        };
        struct DOFHierarchy
        {
            int16_t dofindex;         ///< >=0 dof index
            uint16_t dofformatindex;         ///< index into _vdofformat to follow the computation
            bool operator ==(const DOFHierarchy& r) const {
                return dofindex==r.dofindex && dofformatindex == r.dofformatindex;
            }
        };

        /// @name automatically set
        //@{
        std::vector< DOFFormat > _vdofformat;         ///< the format of the values the equation takes order is important.
        std::vector<DOFHierarchy> _vmimicdofs;         ///< all dof indices that the equations depends on. DOFHierarchy::dofindex can repeat
        OpenRAVEFunctionParserRealPtr _posfn;
        std::vector<OpenRAVEFunctionParserRealPtr > _velfns, _accelfns;         ///< the velocity and acceleration partial derivatives with respect to each of the values in _vdofformat
        //@}
    };
    typedef boost::shared_ptr<Mimic> MimicPtr;
    typedef boost::shared_ptr<Mimic const> MimicConstPtr;

    /// \brief Describes the properties of a joint used to initialize it
    class OPENRAVE_API JointInfo : public InfoBase
    {
public:
        struct JointControlInfo_RobotController
        {
            JointControlInfo_RobotController() {
            };
            int robotId = -1;
            boost::array<int16_t, 3> robotControllerDOFIndex = {-1, -1, -1}; ///< indicates which DOF in the robot controller controls which joint axis. -1 if not specified/not valid.
        };
        typedef boost::shared_ptr<JointControlInfo_RobotController> JointControlInfo_RobotControllerPtr;

        struct JointControlInfo_IO
        {
            JointControlInfo_IO() {
            };
            int deviceId = -1;
            boost::array< std::vector<std::string>, 3 > vMoveIONames;       ///< io names for controlling positions of this joint.
            boost::array< std::vector<std::string>, 3 > vUpperLimitIONames; ///< io names for detecting if the joint is at its upper limit
            boost::array< std::vector<uint8_t>, 3 > vUpperLimitSensorIsOn;  ///< if true, the corresponding upper limit sensor reads 1 when the joint is at its upper limit. otherwise, the upper limit sensor reads 0 when the joint is at its upper limit. the default value is 1.
            boost::array< std::vector<std::string>, 3 > vLowerLimitIONames; ///< io names for detecting if the joint is at its lower limit
            boost::array< std::vector<uint8_t>, 3 > vLowerLimitSensorIsOn;  ///< if true, the corresponding lower limit sensor reads 1 when the joint is at its lower limit. otherwise, the lower limit sensor reads 0 when the joint is at its upper limit. the default value is 1.
        };
        typedef boost::shared_ptr<JointControlInfo_IO> JointControlInfo_IOPtr;

        struct JointControlInfo_ExternalDevice
        {
            JointControlInfo_ExternalDevice() {
            };
            std::string externalDeviceId; ///< id for the external device
        };
        typedef boost::shared_ptr<JointControlInfo_ExternalDevice> JointControlInfo_ExternalDevicePtr;

        JointInfo() {
        }
        JointInfo(const JointInfo& other) {
            *this = other;
        }
        JointInfo& operator=(const JointInfo& other);
        bool operator==(const JointInfo& other) const;
        bool operator!=(const JointInfo& other) const {
            return !operator==(other);
        }

        void Reset() override;
        void SerializeJSON(rapidjson::Value& value, rapidjson::Document::AllocatorType& allocator, dReal fUnitScale, int options=0) const override;
        void DeserializeJSON(const rapidjson::Value& value, dReal fUnitScale, int options) override;

        int GetDOF() const;

        JointType _type = JointNone; /// The joint type

        std::string _id;   // joint unique id
        std::string _name;         ///< the unique joint name
        std::string _linkname0, _linkname1; ///< attaching links, all axes and anchors are defined in the link pointed to by _linkname0 coordinate system. _linkname0 is usually the parent link.
        Vector _vanchor; ///< the anchor of the rotation axes defined in _linkname0's coordinate system. this is only used to construct the internal left/right matrices. passed into Joint::_ComputeInternalInformation
        boost::array<Vector,3> _vaxes = {Vector(0,0,1), Vector(0,0,1), Vector(0,0,1)};                ///< axes in _linkname0's or environment coordinate system used to define joint movement. passed into Joint::_ComputeInternalInformation
        std::vector<dReal> _vcurrentvalues; ///< joint values at initialization. passed into Joint::_ComputeInternalInformation

        boost::array<dReal,3> _vresolution = {0.02, 0.02, 0.02};              ///< interpolation resolution
        boost::array<dReal,3> _vmaxvel = {10, 10, 10};                  ///< the soft maximum velocity (rad/s) to move the joint when planning
        boost::array<dReal,3> _vhardmaxvel = {0, 0, 0};              ///< the hard maximum velocity, robot cannot exceed this velocity. used for verification checking. Default hard limits is 0. if 0, the user should not use the hard limit value.
        boost::array<dReal,3> _vmaxaccel = {50, 50, 50};                ///< the soft maximum acceleration (rad/s^2) of the joint
        boost::array<dReal,3> _vhardmaxaccel = {0, 0, 0};            ///< the hard maximum acceleration (rad/s^2), robot cannot exceed this acceleration. used for verification checking. Default hard limits is 0. if 0, the user should not use the hard limit value.
        boost::array<dReal,3> _vmaxjerk = {50*1000, 50*1000, 50*1000};                 ///< the soft maximum jerk (rad/s^3) of the joint
        // Set negligibly large jerk by default which can change acceleration between min and max within a typical time step.
        boost::array<dReal,3> _vhardmaxjerk = {0, 0, 0};             ///< the hard maximum jerk (rad/s^3), robot cannot exceed this jerk. used for verification checking. Default hard limits is 0. if 0, the user should not use the hard limit value.
        boost::array<dReal,3> _vmaxtorque = {0, 0, 0};               ///< maximum torque (N.m, kg m^2/s^2) that should be applied to the joint. Usually this is computed from the motor nominal torque and gear ratio. Ignore if values are 0. Set max torque to 0 to notify the system that dynamics parameters might not be valid.
        boost::array<dReal,3> _vmaxinertia = {0, 0, 0};             ///< maximum inertia (kg m^2) that the joint can exhibit. Usually this is set for safety reasons. Ignore if values are 0.
        boost::array<dReal,3> _vweights = {1, 1, 1};                ///< the weights of the joint for computing distance metrics.

        /// \brief internal offset parameter that determines the branch the angle centers on
        ///
        /// Wrap offsets are needed for rotation joints since the range is limited to 2*pi.
        /// This allows the wrap offset to be set so the joint can function in [-pi+offset,pi+offset]..
        /// \param iaxis the axis to get the offset from
        boost::array<dReal,3> _voffsets = {0, 0, 0};
        boost::array<dReal,3> _vlowerlimit = {0, 0, 0};
        boost::array<dReal,3> _vupperlimit = {0, 0, 0};         ///< joint limits
        TrajectoryBasePtr _trajfollow; ///< used if joint type is JointTrajectory

        boost::array<MimicInfoPtr,3> _vmimic;          ///< the mimic properties of each of the joint axes. It is theoretically possible for a multi-dof joint to have one axes mimiced and the others free. When cloning, is it ok to copy this and assume it is constant?

        std::map<std::string, std::vector<dReal> > _mapFloatParameters; ///< custom key-value pairs that could not be fit in the current model
        std::map<std::string, std::vector<int> > _mapIntParameters; ///< custom key-value pairs that could not be fit in the current model
        std::map<std::string, std::string > _mapStringParameters; ///< custom key-value pairs that could not be fit in the current model

        ElectricMotorActuatorInfoPtr _infoElectricMotor;

        /// true if joint axis has an identification at some of its lower and upper limits.
        ///
        /// An identification of the lower and upper limits means that once the joint reaches its upper limits, it is also
        /// at its lower limit. The most common identification on revolute joints at -pi and pi. 'circularity' means the
        /// joint does not stop at limits.
        /// Although currently not developed, it could be possible to support identification for joints that are not revolute.
        boost::array<uint8_t, 3> _bIsCircular = {0, 0, 0};

        bool _bIsActive = true;                 ///< if true, should belong to the DOF of the body, unless it is a mimic joint (_ComputeInternalInformation decides this)

        /// \brief _controlMode specifies how this joint is controlled. For possible control modes, see enum JointControlMode.
        JointControlMode _controlMode = JCM_None;
        JointControlInfo_RobotControllerPtr _jci_robotcontroller;
        JointControlInfo_IOPtr _jci_io;
        JointControlInfo_ExternalDevicePtr _jci_externaldevice;
    };

    typedef boost::shared_ptr<JointInfo> JointInfoPtr;
    typedef boost::shared_ptr<JointInfo const> JointInfoConstPtr;

    /// \brief Information about a joint that controls the relationship between two links.
    class OPENRAVE_API Joint : public boost::enable_shared_from_this<Joint>
    {
public:
        /// \deprecated 12/10/19
        typedef Mimic MIMIC RAVE_DEPRECATED;
        typedef KinBody::JointType JointType RAVE_DEPRECATED;
        static const KinBody::JointType JointNone RAVE_DEPRECATED = KinBody::JointNone;
        static const KinBody::JointType JointHinge RAVE_DEPRECATED = KinBody::JointHinge;
        static const KinBody::JointType JointRevolute RAVE_DEPRECATED = KinBody::JointRevolute;
        static const KinBody::JointType JointSlider RAVE_DEPRECATED = KinBody::JointSlider;
        static const KinBody::JointType JointPrismatic RAVE_DEPRECATED = KinBody::JointPrismatic;
        static const KinBody::JointType JointRR RAVE_DEPRECATED = KinBody::JointRR;
        static const KinBody::JointType JointRP RAVE_DEPRECATED = KinBody::JointRP;
        static const KinBody::JointType JointPR RAVE_DEPRECATED = KinBody::JointPR;
        static const KinBody::JointType JointPP RAVE_DEPRECATED = KinBody::JointPP;
        static const KinBody::JointType JointSpecialBit RAVE_DEPRECATED = KinBody::JointSpecialBit;
        static const KinBody::JointType JointUniversal RAVE_DEPRECATED = KinBody::JointUniversal;
        static const KinBody::JointType JointHinge2 RAVE_DEPRECATED = KinBody::JointHinge2;
        static const KinBody::JointType JointSpherical RAVE_DEPRECATED = KinBody::JointSpherical;
        static const KinBody::JointType JointTrajectory RAVE_DEPRECATED = KinBody::JointTrajectory;

        Joint(KinBodyPtr parent, KinBody::JointType type = KinBody::JointNone);
        virtual ~Joint();

        /// \brief The unique name of the joint
        inline const std::string& GetName() const {
            return _info._name;
        }

        inline dReal GetMaxVel(int iaxis=0) const {
            return _info._vmaxvel[iaxis];
        }
        inline dReal GetMaxAccel(int iaxis=0) const {
            return _info._vmaxaccel[iaxis];
        }
        inline dReal GetMaxJerk(int iaxis=0) const {
            return _info._vmaxjerk[iaxis];
        }

        inline dReal GetHardMaxVel(int iaxis=0) const {
            return _info._vhardmaxvel[iaxis];
        }
        inline dReal GetHardMaxAccel(int iaxis=0) const {
            return _info._vhardmaxaccel[iaxis];
        }
        inline dReal GetHardMaxJerk(int iaxis=0) const {
            return _info._vhardmaxjerk[iaxis];
        }

        ///< \brief gets the max instantaneous torque of the joint
        ///
        /// If _infoElectricMotor is filled, the will compute the max instantaneous torque depending on the current speed of the joint.
        dReal GetMaxTorque(int iaxis=0) const;

        ///< \brief gets the max instantaneous torque limits of the joint
        ///
        /// If _infoElectricMotor is filled, the will compute the nominal torque limits depending on the current speed of the joint.
        /// \return min and max of torque limits
        std::pair<dReal, dReal> GetInstantaneousTorqueLimits(int iaxis=0) const;

        ///< \brief gets the nominal torque limits of the joint
        ///
        /// If _infoElectricMotor is filled, the will compute the nominal torque limits depending on the current speed of the joint.
        /// \return min and max of torque limits
        std::pair<dReal, dReal> GetNominalTorqueLimits(int iaxis=0) const;

        inline dReal GetMaxInertia(int iaxis=0) const {
            return _info._vmaxinertia[iaxis];
        }

        /// \brief Get the degree of freedom index in the body's DOF array.
        ///
        /// This does not index in KinBody::GetJoints() directly! In other words, KinBody::GetDOFValues()[GetDOFIndex()] == GetValues()[0]
        inline int GetDOFIndex() const {
            return dofindex;
        }

        /// \brief Get the joint index into KinBody::GetJoints.
        inline int GetJointIndex() const {
            return jointindex;
        }

        /// \brief parent body that joint belongs to.
        ///
        /// \param trylock if true then will try to get the parent pointer and return empty pointer if parent was already destroyed. Otherwise throws an exception if parent is already destroyed. By default this should be
        inline KinBodyPtr GetParent(bool trylock=false) const {
            if( trylock ) {
                return _parent.lock();
            }
            else {
                return KinBodyPtr(_parent);
            }
        }

        inline LinkPtr GetFirstAttached() const {
            return _attachedbodies[0];
        }
        inline LinkPtr GetSecondAttached() const {
            return _attachedbodies[1];
        }

        inline KinBody::JointType GetType() const {
            return _info._type;
        }

        /// \brief gets all resolutions for the joint axes
        ///
        /// \param[in] bAppend if true will append to the end of the vector instead of erasing it
        virtual void GetResolutions(std::vector<dReal>& resolutions, bool bAppend=false) const;

        /// \brief The discretization of the joint used when line-collision checking.
        ///
        /// The resolutions are set as large as possible such that the joint will not go through obstacles of determined size.
        virtual dReal GetResolution(int iaxis=0) const;

        virtual void SetResolution(dReal resolution, int iaxis=0);

        /// \brief The degrees of freedom of the joint. Each joint supports a max of 3 degrees of freedom.
        virtual int GetDOF() const;

        /// \brief Return true if any of the joint axes has an identification at some of its lower and upper limits.
        virtual bool IsCircular() const;

        /// \brief Return true if joint is active
        virtual bool IsActive() const;

        /// \brief Return true if joint axis has an identification at some of its lower and upper limits.
        ///
        /// An identification of the lower and upper limits means that once the joint reaches its upper limits, it is also
        /// at its lower limit. The most common identification on revolute joints at -pi and pi. 'circularity' means the
        /// joint does not stop at limits.
        /// Although currently not developed, it could be possible to support identification for joints that are not revolute.
        virtual bool IsCircular(int iaxis) const;

        /// \brief returns true if the axis describes a rotation around an axis.
        ///
        /// \param iaxis the axis of the joint to return the results for
        virtual bool IsRevolute(int iaxis) const;

        /// \brief returns true if the axis describes a translation around an axis.
        ///
        /// \param iaxis the axis of the joint to return the results for
        virtual bool IsPrismatic(int iaxis) const;

        /// \brief Return true if joint can be treated as a static binding (ie all limits are 0)
        virtual bool IsStatic() const;

        /// \brief Return all the joint values with the correct offsets applied
        ///
        /// \param bAppend if true will append to the end of the vector instead of erasing it
        /// \return degrees of freedom of the joint (even if pValues is NULL)
        virtual void GetValues(std::vector<dReal>& values, bool bAppend=false) const;

        /// \brief Return the value of the specified joint axis only.
        virtual dReal GetValue(int axis) const;

        /// \brief Gets the joint velocities
        ///
        /// \param bAppend if true will append to the end of the vector instead of erasing it
        /// \return the degrees of freedom of the joint (even if pValues is NULL)
        virtual void GetVelocities(std::vector<dReal>& values, bool bAppend=false) const;

        /// \brief Return the velocity of the specified joint axis only.
        virtual dReal GetVelocity(int axis) const;

        /// \brief Add effort (force or torque) to the joint
        virtual void AddTorque(const std::vector<dReal>& torques);

        /// \brief The anchor of the joint in global coordinates.
        virtual Vector GetAnchor() const;

        /// \brief The axis of the joint in global coordinates
        ///
        /// \param[in] axis the axis to get
        virtual Vector GetAxis(int axis = 0) const;

        /** \brief Get the limits of the joint

            \param[out] vLowerLimit the lower limits
            \param[out] vUpperLimit the upper limits
            \param[in] bAppend if true will append to the end of the vector instead of erasing it
         */
        virtual void GetLimits(std::vector<dReal>& vLowerLimit, std::vector<dReal>& vUpperLimit, bool bAppend=false) const;

        /// \brief returns the lower and upper limit of one axis of the joint
        virtual std::pair<dReal, dReal> GetLimit(int iaxis=0) const;

        /// \brief \see GetLimits
        virtual void SetLimits(const std::vector<dReal>& lower, const std::vector<dReal>& upper);

        /** \brief Returns the max velocities of the joint

            \param[out] the max velocity
            \param[in] bAppend if true will append to the end of the vector instead of erasing it
         */
        virtual void GetVelocityLimits(std::vector<dReal>& vmax, bool bAppend=false) const;

        virtual void GetVelocityLimits(std::vector<dReal>& vlower, std::vector<dReal>& vupper, bool bAppend=false) const;

        /// \brief returns the lower and upper velocity limit of one axis of the joint
        virtual std::pair<dReal, dReal> GetVelocityLimit(int iaxis=0) const;

        /// \brief \see GetVelocityLimits
        virtual void SetVelocityLimits(const std::vector<dReal>& vmax);

        /** \brief Returns the max accelerations of the joint

            \param[out] the max acceleration
            \param[in] bAppend if true will append to the end of the vector instead of erasing it
         */
        virtual void GetAccelerationLimits(std::vector<dReal>& vmax, bool bAppend=false) const;

        virtual dReal GetAccelerationLimit(int iaxis=0) const;

        /// \brief \see GetAccelerationLimits
        virtual void SetAccelerationLimits(const std::vector<dReal>& vmax);

        /** \brief Returns the max jerks of the joint

            \param[out] the max jerk
            \param[in] bAppend if true will append to the end of the vector instead of erasing it
         */
        virtual void GetJerkLimits(std::vector<dReal>& vmax, bool bAppend=false) const;

        virtual dReal GetJerkLimit(int iaxis=0) const;

        /// \brief \see GetJerkLimits
        virtual void SetJerkLimits(const std::vector<dReal>& vmax);

        /** \brief Returns the hard max velocities of the joint

            \param[out] the max vel
            \param[in] bAppend if true will append to the end of the vector instead of erasing it
         */
        virtual void GetHardVelocityLimits(std::vector<dReal>& vmax, bool bAppend=false) const;

        virtual dReal GetHardVelocityLimit(int iaxis=0) const;

        /// \brief \see GetHardVelocityLimits
        virtual void SetHardVelocityLimits(const std::vector<dReal>& vmax);

        /** \brief Returns the hard max accelerations of the joint

            \param[out] the max accel
            \param[in] bAppend if true will append to the end of the vector instead of erasing it
         */
        virtual void GetHardAccelerationLimits(std::vector<dReal>& vmax, bool bAppend=false) const;

        virtual dReal GetHardAccelerationLimit(int iaxis=0) const;

        /// \brief \see GetHardAccelerationLimits
        virtual void SetHardAccelerationLimits(const std::vector<dReal>& vmax);

        /** \brief Returns the hard max jerks of the joint

            \param[out] the max jerk
            \param[in] bAppend if true will append to the end of the vector instead of erasing it
         */
        virtual void GetHardJerkLimits(std::vector<dReal>& vmax, bool bAppend=false) const;

        virtual dReal GetHardJerkLimit(int iaxis=0) const;

        /// \brief \see GetHardJerkLimits
        virtual void SetHardJerkLimits(const std::vector<dReal>& vmax);

        /** \brief Returns the max torques of the joint

            \param[out] the max torque
            \param[in] bAppend if true will append to the end of the vector instead of erasing it
         */
        virtual void GetTorqueLimits(std::vector<dReal>& vmax, bool bAppend=false) const;

        /// \brief \see GetTorqueLimits
        virtual void SetTorqueLimits(const std::vector<dReal>& vmax);

        /** \brief Returns the max inertias of the joint

            \param[out] the max inertia
            \param[in] bAppend if true will append to the end of the vector instead of erasing it
         */
        virtual void GetInertiaLimits(std::vector<dReal>& vmax, bool bAppend=false) const;

        /// \brief \see GetInertiaLimits
        virtual void SetInertiaLimits(const std::vector<dReal>& vmax);

        /// \brief gets all weights for the joint axes
        ///
        /// \param[in] bAppend if true will append to the end of the vector instead of erasing it
        virtual void GetWeights(std::vector<dReal>& weights, bool bAppend=false) const;

        /// \brief The weight associated with a joint's axis for computing a distance in the robot configuration space.
        virtual dReal GetWeight(int axis=0) const;

        /// \brief \see GetWeight
        virtual void SetWeights(const std::vector<dReal>& weights);

        /// \brief Computes the configuration difference values1-values2 and stores it in values1.
        ///
        /// Takes into account joint limits and wrapping of circular joints.
        virtual void SubtractValues(std::vector<dReal>& values1, const std::vector<dReal>& values2) const;

        /// \brief Returns the configuration difference value1-value2 for axis i.
        ///
        /// Takes into account joint limits and wrapping of circular joints.
        virtual dReal SubtractValue(dReal value1, dReal value2, int iaxis) const;

        /// \brief Return internal offset parameter that determines the branch the angle centers on
        ///
        /// Wrap offsets are needed for rotation joints since the range is limited to 2*pi.
        /// This allows the wrap offset to be set so the joint can function in [-pi+offset,pi+offset]..
        /// \param iaxis the axis to get the offset from
        inline dReal GetWrapOffset(int iaxis=0) const {
            return _info._voffsets.at(iaxis);
        }

        inline dReal GetOffset(int iaxis=0) const RAVE_DEPRECATED {
            return GetWrapOffset(iaxis);
        }

        /// \brief \see GetWrapOffset
        virtual void SetWrapOffset(dReal offset, int iaxis=0);

        virtual void serialize(std::ostream& o, int options) const;

        /// @name Internal Hierarchy Methods
        //@{
        /// \brief Return the parent link which the joint measures its angle off from (either GetFirstAttached() or GetSecondAttached())
        virtual LinkPtr GetHierarchyParentLink() const;
        /// \brief Return the child link whose transformation is computed by this joint's values (either GetFirstAttached() or GetSecondAttached())
        virtual LinkPtr GetHierarchyChildLink() const;
        /// \brief The axis of the joint in local coordinates.
        virtual const Vector& GetInternalHierarchyAxis(int axis = 0) const;
        /// \brief Left multiply transform given the base body.
        virtual const Transform& GetInternalHierarchyLeftTransform() const;
        /// \brief Right multiply transform given the base body.
        virtual const Transform& GetInternalHierarchyRightTransform() const;
        //@}

        /// A mimic joint's angles are automatically determined from other joints based on a general purpose formula.
        /// A user does not have control of the the mimic joint values, even if they appear in the DOF list.
        /// @name Mimic Joint Properties
        //@{

        /// \deprecated (11/1/1)
        virtual int GetMimicJointIndex() const RAVE_DEPRECATED;
        /// \deprecated (11/1/1)
        virtual const std::vector<dReal> GetMimicCoeffs() const RAVE_DEPRECATED;

        /// \brief Returns true if a particular axis of the joint is mimiced.
        ///
        /// \param axis the axis to query. When -1 returns true if any of the axes have mimic joints
        virtual bool IsMimic(int axis=-1) const;

        /** \brief If the joint is mimic, returns the equation to compute its value

            \param[in] axis the axis index
            \param[in] type 0 for position, 1 for velocity, 2 for acceleration.
            \param[in] format the format the equations are returned in. If empty or "fparser", equation in fparser format. Also supports: "mathml".

            MathML:

            Set 'format' to "mathml". The joint variables are specified with <csymbol>. If a targetted joint has more than one degree of freedom, then axis is suffixed with _\%d. If 'type' is 1 or 2, the partial derivatives are outputted as consecutive <math></math> tags in the same order as \ref Mimic::_vdofformat
         */
        virtual std::string GetMimicEquation(int axis=0, int type=0, const std::string& format="") const;

        /** \brief Returns the set of DOF indices that the computation of a joint axis depends on. Order is arbitrary.

            If the mimic joint uses the values of other mimic joints, then the dependent DOFs of that joint are also
            copied over. Therefore, the dof indices returned can be more than the actual variables used in the equation.
            \throw openrave_exception Throws an exception if the axis is not mimic.
         */
        virtual void GetMimicDOFIndices(std::vector<int>& vmimicdofs, int axis=0) const;

        /** \brief Sets the mimic properties of the joint.

            The equations can use the joint names directly in the equation, which represent the position of the joint. Any non-mimic joint part of KinBody::GetJoints() can be used in the computation of the values.
            If a joint has more than one degree of freedom, then suffix it '_' and the axis index. For example universaljoint_0 * 10 + sin(universaljoint_1).

            See http://warp.povusers.org/FunctionParser/fparser.html for a full description of the equation formats.

            The velocity and acceleration equations are specified in terms of partial derivatives, which means one expression needs to be specified per degree of freedom of used. In order to separate the expressions use "|name ...". The name should immediately follow  '|'.  For example:

         |universaljoint_0 10 |universaljoint_1 10*cos(universaljoint_1)

            If there is only one variable used in the position equation, then the equation can be specified directly without using "{}".

            \param[in] axis the axis to set the properties for.
            \param[in] poseq Equation for joint's position. If it is empty, the mimic properties are turned off for this joint.
            \param[in] veleq First-order partial derivatives of poseq with respect to all used DOFs. Only the variables used in poseq are allowed to be used. If poseq is not empty, this is required.
            \param[in] acceleq Second-order partial derivatives of poseq with respect to all used DOFs. Only the variables used in poseq are allowed to be used. Optional.
            \throw openrave_exception Throws an exception if the mimic equation is invalid in any way.
         */
        virtual void SetMimicEquations(int axis, const std::string& poseq, const std::string& veleq, const std::string& acceleq="");
        //@}

        /// \brief return a map of custom float parameters
        inline const std::map<std::string, std::vector<dReal> >& GetFloatParameters() const {
            return _info._mapFloatParameters;
        }

        /// \brief set custom float parameters
        ///
        /// \param parameters if empty, then removes the parameter
        virtual void SetFloatParameters(const std::string& key, const std::vector<dReal>& parameters);

        /// \brief return a map of custom integer parameters
        inline const std::map<std::string, std::vector<int> >& GetIntParameters() const {
            return _info._mapIntParameters;
        }

        /// \brief set custom int parameters
        ///
        /// \param parameters if empty, then removes the parameter
        virtual void SetIntParameters(const std::string& key, const std::vector<int>& parameters);

        /// \brief return a map of custom string parameters
        inline const std::map<std::string, std::string >& GetStringParameters() const {
            return _info._mapStringParameters;
        }

        /// \brief set custom string parameters
        ///
        /// \param parameters if empty, then removes the parameter
        virtual void SetStringParameters(const std::string& key, const std::string& value);

        /// \brief return controlMode for this joint
        inline JointControlMode GetControlMode() const {
            return _info._controlMode;
        }

        /// \brief Updates several fields in \ref _info depending on the current state of the joint.
        virtual void UpdateInfo();
        /// \brief returns the JointInfo structure containing all information.
        ///
        /// Some values in this structure like _vcurrentvalues need to be updated, so make sure to call \ref UpdateInfo() right before this function is called.
        inline const KinBody::JointInfo& GetInfo() const {
            return _info;
        }

        /// \brief Calls \ref UpdateInfo and returns the joint structure
        inline const KinBody::JointInfo& UpdateAndGetInfo() {
            UpdateInfo();
            return _info;
        }

        /// \brief similar to GetInfo, but creates a copy of an up-to-date info, safe for caller to manipulate
        virtual void ExtractInfo(KinBody::JointInfo& info) const;

        /// \brief update Joint according to new JointInfo, returns false if update cannot be performed and requires InitFromInfo
        virtual UpdateFromInfoResult UpdateFromInfo(const KinBody::JointInfo& info);

protected:
        JointInfo _info;

        boost::array< MimicPtr,3> _vmimic;          ///< the mimic properties of each of the joint axes. It is theoretically possible for a multi-dof joint to have one axes mimiced and the others free. When cloning, is it ok to copy this and assume it is constant?

        /** \brief computes the partial velocities with respect to all dependent DOFs specified by Mimic::_vmimicdofs.

            If the joint is not mimic, then just returns its own index
            \param[out] vpartials A list of dofindex/velocity_partial pairs. The final velocity is computed by taking the dot product. The dofindices do not repeat.
            \param[in] iaxis the axis
            \param[in,out] vcachedpartials set of cached partials for each degree of freedom
         */
        virtual void _ComputePartialVelocities(std::vector<std::pair<int,dReal> >& vpartials, int iaxis, std::map< std::pair<Mimic::DOFFormat, int>, dReal >& mapcachedpartials) const;

        /** \brief Compute internal transformations and specify the attached links of the joint.

            Called after the joint protected parameters {vAxes, vanchor, and _voffsets}  have been initialized. vAxes and vanchor should be in the frame of plink0.
            Compute the left and right multiplications of the joint transformation and cleans up the attached bodies.
            After function completes, the following parameters are initialized: _tRight, _tLeft, _tinvRight, _tinvLeft, _attachedbodies. _attachedbodies does not necessarily contain the links in the same order as they were input.
            \param plink0 the first attaching link, all axes and anchors are defined in its coordinate system
            \param plink1 the second attaching link
            \param vanchor the anchor of the rotation axes
            \param vaxes the axes in plink0's coordinate system of the joints
            \param vinitialvalues the current values of the robot used to set the 0 offset of the robot
         */
        virtual void _ComputeInternalInformation(LinkPtr plink0, LinkPtr plink1, const Vector& vanchor, const std::vector<Vector>& vaxes, const std::vector<dReal>& vcurrentvalues);

        /// \brief evaluates the mimic joint equation using vdependentvalues
        ///
        /// \param[in] axis the joint axis
        /// \param[in] timederiv the time derivative to evaluate. 0 is position, 1 is velocity, 2 is acceleration, etc
        /// \param[in] vdependentvalues input values ordered with respect to _vdofformat[iaxis]
        /// \param[out] voutput the output values
        /// \return an internal error code, 0 if no error
        virtual int _Eval(int axis, uint32_t timederiv, const std::vector<dReal>& vdependentvalues, std::vector<dReal>& voutput);

        /// \brief compute joint velocities given the parent and child link transformations/velocities
        virtual void _GetVelocities(std::vector<dReal>& values, bool bAppend, const std::pair<Vector,Vector>& linkparentvelocity, const std::pair<Vector,Vector>& linkchildvelocity) const;

        /// \brief Return the velocity of the specified joint axis only.
        virtual dReal _GetVelocity(int axis, const std::pair<Vector,Vector>&linkparentvelocity, const std::pair<Vector,Vector>&linkchildvelocity) const;

        boost::array<dReal,3> _doflastsetvalues; ///< the last set value by the kinbody (_voffsets not applied). For revolute joints that have a range greater than 2*pi, it is only possible to recover the joint value from the link positions mod 2*pi. In order to recover the branch, multiplies of 2*pi are added/subtracted to this value that is closest to _doflastsetvalues. For circular joints, the last set value can be ignored since they always return a value from [-pi,pi)

private:
        /// Sensitive variables that should not be modified.
        /// @name Private Joint Variables
        //@{
        int dofindex;                   ///< the degree of freedom index in the body's DOF array, does not index in KinBody::_vecjoints!
        int jointindex;                 ///< the joint index into KinBody::_vecjoints
        boost::array<dReal,3> _vcircularlowerlimit, _vcircularupperlimit;         ///< for circular joints, describes where the identification happens. this is set internally in _ComputeInternalInformation

        KinBodyWeakPtr _parent;               ///< body that joint belong to
        boost::array<LinkPtr,2> _attachedbodies;         ///< attached bodies. The link in [0] is computed first in the hierarchy before the other body.
        boost::array<Vector,3> _vaxes;                ///< normalized axes, this can be different from _info._vaxes and reflects how _tRight and _tLeft are computed
        Transform _tRight, _tLeft;         ///< transforms used to get body[1]'s transformation with respect to body[0]'s: Tbody1 = Tbody0 * tLeft * JointOffsetLeft * JointRotation * JointOffsetRight * tRight
        Transform _tRightNoOffset, _tLeftNoOffset;         ///< same as _tLeft and _tRight except it doesn't not include the offset
        Transform _tinvRight, _tinvLeft;         ///< the inverse transformations of tRight and tLeft
        bool _bInitialized;
        //@}
#ifdef RAVE_PRIVATE
#ifdef _MSC_VER
        friend class OpenRAVEXMLParser::JointXMLReader;
        friend class OpenRAVEXMLParser::KinBodyXMLReader;
        friend class OpenRAVEXMLParser::RobotXMLReader;
        friend class XFileReader;
#else
        friend class ::OpenRAVEXMLParser::JointXMLReader;
        friend class ::OpenRAVEXMLParser::KinBodyXMLReader;
        friend class ::OpenRAVEXMLParser::RobotXMLReader;
        friend class ::XFileReader;
#endif
#endif
        friend class ColladaReader;
        friend class ColladaWriter;
        friend class KinBody;
        friend class RobotBase;
    };
    typedef boost::shared_ptr<KinBody::Joint> JointPtr;
    typedef boost::shared_ptr<KinBody::Joint const> JointConstPtr;
    typedef boost::weak_ptr<KinBody::Joint> JointWeakPtr;

    /// \brief holds all user-set attached sensor information used to initialize the AttachedSensor class.
    ///
    /// This is serializable and independent of environment.
    class OPENRAVE_API GrabbedInfo : public InfoBase
    {
public:
        GrabbedInfo() {
        }
        GrabbedInfo(const GrabbedInfo& other) {
            *this = other;
        }
        GrabbedInfo& operator=(const GrabbedInfo& other) {
            _id = other._id;
            _grabbedname = other._grabbedname;
            _robotlinkname = other._robotlinkname;
            _trelative = other._trelative;
            _setRobotLinksToIgnore = other._setRobotLinksToIgnore;
            return *this;
        }
        bool operator==(const GrabbedInfo& other) const {
            return _id == other._id
                   && _grabbedname == other._grabbedname
                   && _robotlinkname == other._robotlinkname
                   && _trelative == other._trelative
                   && _setRobotLinksToIgnore == other._setRobotLinksToIgnore;
        }
        bool operator!=(const GrabbedInfo& other) const {
            return !operator==(other);
        }

        void Reset() override;
        void SerializeJSON(rapidjson::Value& value, rapidjson::Document::AllocatorType& allocator, dReal fUnitScale, int options=0) const override;
        void DeserializeJSON(const rapidjson::Value& value, dReal fUnitScale, int options) override;

        std::string _id; ///< unique id of the grabbed info
        std::string _grabbedname; ///< the name of the body to grab
        std::string _robotlinkname;  ///< the name of the body link that is grabbing the body
        Transform _trelative; ///< transform of first link of body relative to _robotlinkname's transform. In other words, grabbed->GetTransform() == bodylink->GetTransform()*trelative
        std::set<int> _setRobotLinksToIgnore; ///< links of the body to force ignoring because of pre-existing collions at the time of grabbing. Note that this changes depending on the configuration of the body and the relative position of the grabbed body.
    };
    typedef boost::shared_ptr<GrabbedInfo> GrabbedInfoPtr;
    typedef boost::shared_ptr<GrabbedInfo const> GrabbedInfoConstPtr;

    /// \brief Stores the state of the current body that is published in a thread safe way from the environment without requiring locking the environment.
    class BodyState
    {
public:
        BodyState() : updatestamp(0), environmentid(0) {
        }
        virtual ~BodyState() {
        }

        /// \brief clears any previous set state
        inline void Reset() {
            strname.clear();
            pbody.reset();
            vectrans.clear();
            vLinkEnableStates.clear();
            vConnectedBodyActiveStates.clear();
            jointvalues.clear();
            uri.clear();
            updatestamp = 0;
            environmentid = 0;
            activeManipulatorName.clear();
            activeManipulatorTransform = Transform();
            vGrabbedInfos.clear();
        }

        KinBodyPtr pbody; ///< pointer to the body. if using this, make sure the environment is locked.
        std::string strname;         ///< \see KinBody::GetName
        std::vector<Transform> vectrans; ///< \see KinBody::GetLinkTransformations
        std::vector<uint8_t> vLinkEnableStates; ///< \see KinBody::GetLinkEnableStates
        std::vector<int8_t> vConnectedBodyActiveStates; ///< IsActive state of ConnectedBody \see RobotBase::GetConnectedBodyActiveStates
        std::vector<dReal> jointvalues; ///< \see KinBody::GetDOFValues
        std::string uri; ///< \see KinBody::GetURI
        int updatestamp; ///< \see KinBody::GetUpdateStamp
        int environmentid; ///< \see KinBody::GetEnvironmentId
        std::string activeManipulatorName; ///< the currently active manpiulator set for the body
        Transform activeManipulatorTransform; ///< the active manipulator's transform
        std::vector<GrabbedInfo> vGrabbedInfos; ///< list of grabbed bodies
    };
    typedef boost::shared_ptr<KinBody::BodyState> BodyStatePtr;
    typedef boost::shared_ptr<KinBody::BodyState const> BodyStateConstPtr;

    /// \brief Access point of the sensor system that manages the body.
    class OPENRAVE_API ManageData : public boost::enable_shared_from_this<ManageData>
    {
public:
        ManageData(SensorSystemBasePtr psensorsystem) : _psensorsystem(psensorsystem) {
        }
        virtual ~ManageData() {
        }

        virtual SensorSystemBasePtr GetSystem() {
            return SensorSystemBasePtr(_psensorsystem);
        }

        /// returns a pointer to the data used to initialize the BODY with AddKinBody.
        /// if psize is not NULL, will be filled with the size of the data in bytes
        /// This function will be used to restore bodies that were removed
        virtual XMLReadableConstPtr GetData() const = 0;

        /// particular link that sensor system is tracking.
        /// All transformations describe this link.
        virtual KinBody::LinkPtr GetOffsetLink() const = 0;

        /// true if the object is being updated by the system due to its presence in the real environment
        virtual bool IsPresent() const = 0;

        /// true if should update openrave body
        virtual bool IsEnabled() const = 0;

        /// if true, the vision system should not destroy this object once it stops being present
        virtual bool IsLocked() const = 0;

        /// set a lock on a particular body
        virtual bool Lock(bool bDoLock) = 0;

private:
        /// the system that owns this class, note that it is a weak pointer in order because
        /// this object is managed by the sensor system and should be deleted when it goes out of scope.
        SensorSystemBaseWeakPtr _psensorsystem;
    };

    typedef boost::shared_ptr<KinBody::ManageData> ManageDataPtr;
    typedef boost::shared_ptr<KinBody::ManageData const> ManageDataConstPtr;

    /// \brief Parameters passed into the state savers to control what information gets saved.
    enum SaveParameters
    {
        Save_LinkTransformation              = 0x00000001, ///< [default] save link transformations and joint branches
        Save_LinkEnable                      = 0x00000002, ///< [default] save link enable states
        Save_LinkVelocities                  = 0x00000004, ///< save the link velocities
        Save_JointMaxVelocityAndAcceleration = 0x00000008, ///< save the max joint velocities and accelerations for the controller DOF
        Save_JointWeights                    = 0x00000010, ///< saves the dof weights
        Save_JointLimits                     = 0x00000020, ///< saves the dof limits
        Save_ActiveDOF                       = 0x00010000, ///< [robot only], saves and restores the current active degrees of freedom
        Save_ActiveManipulator               = 0x00020000, ///< [robot only], saves the active manipulator
        Save_GrabbedBodies                   = 0x00040000, ///< saves the grabbed state of the bodies. This does not affect the configuraiton of those bodies.
        Save_ActiveManipulatorToolTransform  = 0x00080000, ///< [robot only], saves the active manipulator's LocalToolTransform, LocalToolDirection, and IkSolver
        Save_ManipulatorsToolTransform       = 0x00100000, ///< [robot only], saves every manipulator's LocalToolTransform, LocalToolDirection, and IkSolver
        Save_ConnectedBodies                 = 0x00200000, ///< [robot only], saves the connected body states
    };

    /// \brief info structure used to initialize a kinbody
    class OPENRAVE_API KinBodyInfo : public InfoBase
    {
public:
        KinBodyInfo() {
        }
        KinBodyInfo(const KinBodyInfo& other) {
            *this = other;
        }
        KinBodyInfo& operator=(const KinBodyInfo& other) {
            _id = other._id;
            _uri = other._uri;
            _name = other._name;
            _referenceUri = other._referenceUri;
            _interfaceType = other._interfaceType;
            _dofValues = other._dofValues;
            _transform = other._transform;
            _vLinkInfos = other._vLinkInfos;
            _vJointInfos = other._vJointInfos;
            _vGrabbedInfos = other._vGrabbedInfos;
            _mReadableInterfaces = other._mReadableInterfaces;
            _isRobot = other._isRobot;

            // TODO: deep copy infos
            return *this;
        }
        bool operator==(const KinBodyInfo& other) const {
            return _id == other._id
                   && _uri == other._uri
                   && _name == other._name
                   && _referenceUri == other._referenceUri
                   && _interfaceType == other._interfaceType
                   && _dofValues == other._dofValues
                   && _transform == other._transform
                   && _vLinkInfos == other._vLinkInfos
                   && _vJointInfos == other._vJointInfos
                   && _vGrabbedInfos == other._vGrabbedInfos
                   && _mReadableInterfaces == other._mReadableInterfaces
                   && _isRobot == other._isRobot;
            // TODO: deep compare infos
        }
        bool operator!=(const KinBodyInfo& other) const {
            return !operator==(other);
        }

        void Reset() override;
        void SerializeJSON(rapidjson::Value& value, rapidjson::Document::AllocatorType& allocator, dReal fUnitScale, int options=0) const override;
        void DeserializeJSON(const rapidjson::Value& value, dReal fUnitScale, int options) override;

        std::string _id;
        std::string _uri; ///< uri for this body
        std::string _name;
        std::string _referenceUri;  ///< referenced body info uri
        std::string _interfaceType; ///< the interface type

        Transform _transform; ///< transform of the base link
        std::vector< std::pair< std::pair<std::string, int>, dReal> > _dofValues; ///< mapping from (jointName, jointAxis) to dofValue
        std::vector<GrabbedInfoPtr> _vGrabbedInfos; ///< list of pointers to GrabbedInfo

        std::vector<LinkInfoPtr> _vLinkInfos; ///< list of pointers to LinkInfo
        std::vector<JointInfoPtr> _vJointInfos; ///< list of pointers to JointInfo

        std::map<std::string, JSONReadablePtr> _mReadableInterfaces; ///< readable interface mapping

        bool _isRobot = false; ///< true if should create a RobotBasePtr
protected:
        virtual void _DeserializeReadableInterface(const rapidjson::Value& value);

    };
    typedef boost::shared_ptr<KinBodyInfo> KinBodyInfoPtr;
    typedef boost::shared_ptr<KinBodyInfo const> KinBodyInfoConstPtr;

    /// \brief Helper class to save and restore the entire kinbody state.
    ///
    /// Options can be passed to the constructor in order to choose which parameters to save (see \ref SaveParameters)
    class OPENRAVE_API KinBodyStateSaver
    {
public:
        KinBodyStateSaver(KinBodyPtr pbody, int options = Save_LinkTransformation|Save_LinkEnable);
        virtual ~KinBodyStateSaver();
        inline KinBodyPtr GetBody() const {
            return _pbody;
        }

        /// \brief restore the state
        ///
        /// \param body if set, will attempt to restore the stored state to the passed in body, otherwise will restore it for the original body.
        /// \throw openrave_exception if the passed in body is not compatible with the saved state, will throw
        virtual void Restore(boost::shared_ptr<KinBody> body=boost::shared_ptr<KinBody>());

        /// \brief release the body state. _pbody will not get restored on destruction
        ///
        /// After this call, it will still be possible to use \ref Restore.
        virtual void Release();

        /// \brief sets whether the state saver will restore the state on destruction. by default this is true.
        virtual void SetRestoreOnDestructor(bool restore);
protected:
        KinBodyPtr _pbody;
        int _options;         ///< saved options
        std::vector<Transform> _vLinkTransforms;
        std::vector<uint8_t> _vEnabledLinks;
        std::vector<std::pair<Vector,Vector> > _vLinkVelocities;
        std::vector<dReal> _vdoflastsetvalues;
        std::vector<dReal> _vMaxVelocities, _vMaxAccelerations, _vMaxJerks, _vDOFWeights, _vDOFLimits[2];
        std::vector<UserDataPtr> _vGrabbedBodies;
        bool _bRestoreOnDestructor;
private:
        virtual void _RestoreKinBody(boost::shared_ptr<KinBody> body);
    };

    typedef boost::shared_ptr<KinBodyStateSaver> KinBodyStateSaverPtr;

    /// \brief Helper class to save and restore the entire kinbody state, using only kinbody references.
    ///
    /// Since using only reference, have to be careful of the scope of the kinbody
    /// Options can be passed to the constructor in order to choose which parameters to save (see \ref SaveParameters)
    class OPENRAVE_API KinBodyStateSaverRef
    {
public:
        KinBodyStateSaverRef(KinBody& body, int options = Save_LinkTransformation|Save_LinkEnable);
        virtual ~KinBodyStateSaverRef();
        inline KinBody& GetBody() const {
            return _body;
        }

        /// \brief restore the state
        ///
        /// \throw openrave_exception if the passed in body is not compatible with the saved state, will throw
        virtual void Restore();

        /// \param body if set, will attempt to restore the stored state to the passed in body, otherwise will restore it for the original body.
        /// \throw openrave_exception if the passed in body is not compatible with the saved state, will throw
        virtual void Restore(KinBody& newbody);

        /// \brief release the body state. _pbody will not get restored on destruction
        ///
        /// After this call, it will still be possible to use \ref Restore.
        virtual void Release();

        /// \brief sets whether the state saver will restore the state on destruction. by default this is true.
        virtual void SetRestoreOnDestructor(bool restore);
protected:
        KinBody& _body;

        int _options;         ///< saved options
        std::vector<Transform> _vLinkTransforms;
        std::vector<uint8_t> _vEnabledLinks;
        std::vector<std::pair<Vector,Vector> > _vLinkVelocities;
        std::vector<dReal> _vdoflastsetvalues;
        std::vector<dReal> _vMaxVelocities, _vMaxAccelerations, _vMaxJerks, _vDOFWeights, _vDOFLimits[2];
        std::vector<UserDataPtr> _vGrabbedBodies;
        bool _bRestoreOnDestructor;
        bool _bReleased; ///< if true, then body should not be restored
private:
        virtual void _RestoreKinBody(KinBody& body);
    };

    typedef boost::shared_ptr<KinBodyStateSaverRef> KinBodyStateSaverRefPtr;

    virtual ~KinBody();

    /// return the static interface type this class points to (used for safe casting)
    static inline InterfaceType GetInterfaceTypeStatic() {
        return PT_KinBody;
    }

    virtual void Destroy();

    /// \brief Create a kinbody with one link composed of an array of aligned bounding boxes.
    ///
    /// \param boxes the array of aligned bounding boxes that will comprise of the body
    /// \param visible if true, the boxes will be rendered in the scene
    /// \param uri the new URI to set for the interface
    virtual bool InitFromBoxes(const std::vector<AABB>& boxes, bool visible=true, const std::string& uri=std::string());

    /// \brief Create a kinbody with one link composed of an array of oriented bounding boxes.
    ///
    /// \param boxes the array of oriented bounding boxes that will comprise of the body
    /// \param visible if true, the boxes will be rendered in the scene
    /// \param uri the new URI to set for the interface
    virtual bool InitFromBoxes(const std::vector<OBB>& boxes, bool visible=true, const std::string& uri=std::string());

    /// \brief Create a kinbody with one link composed of an array of spheres
    ///
    /// \param spheres the XYZ position of the spheres with the W coordinate representing the individual radius
    /// \param visible if true, the boxes will be rendered in the scene
    /// \param uri the new URI to set for the interface
    virtual bool InitFromSpheres(const std::vector<Vector>& spheres, bool visible=true, const std::string& uri=std::string());

    /// \brief Create a kinbody with one link composed of a triangle mesh surface
    ///
    /// \param trimesh the triangle mesh
    /// \param visible if true, will be rendered in the scene
    /// \param uri the new URI to set for the interface
    virtual bool InitFromTrimesh(const TriMesh& trimesh, bool visible=true, const std::string& uri=std::string());

    /// \brief Create a kinbody with one link composed of a list of geometries
    ///
    /// \param geometries a list of geometry infos to be initialized into new geometry objects, note that the geometry info data is copied
    /// \param visible if true, will be rendered in the scene
    /// \param uri the new URI to set for the interface
    virtual bool InitFromGeometries(const std::vector<KinBody::GeometryInfoConstPtr>& geometries, const std::string& uri=std::string());
    virtual bool InitFromGeometries(const std::list<KinBody::GeometryInfo>& geometries, const std::string& uri=std::string());

    /// \brief initializes an complex kinematics body with links and joints
    ///
    /// \param linkinfos information for all the links. Links will be created in this order
    /// \param jointinfos information for all the joints. Joints might be rearranged depending on their mimic properties
    /// \param uri the new URI to set for the interface
    virtual bool Init(const std::vector<LinkInfoConstPtr>& linkinfos, const std::vector<JointInfoConstPtr>& jointinfos, const std::string& uri=std::string());

<<<<<<< HEAD
    /// \brief initializes a simple kinematics body with rigidly attached links
    ///
    /// \param linkinfos information for all the links. Links will be created in this order
    /// \param uri the new URI to set for the interface
    virtual void InitFromLinkInfos(const std::vector<LinkInfo>& linkinfos, const std::string& uri=std::string());
=======
    /// \brief initializes an complex kinematics body from info structure
    virtual bool InitFromKinBodyInfo(const KinBodyInfo& info);
>>>>>>> f95ebcdd

    /// \brief Sets new geometries for all the links depending on the stored extra geometries each link has.
    ///
    /// \param name The name of the extra geometries group stored in each link.
    /// The geometries can be set while the body is added to the environment. No other information will be touched.
    /// This method is faster than Link::SetGeometriesFromGroup since it makes only one change callback.
    /// \throw If any links do not have the particular geometry, an exception will be raised.
    virtual void SetLinkGeometriesFromGroup(const std::string& name);

    /// \brief Stores geometries for later retrieval for all the links at the same time.
    ///
    /// \param name The name of the extra geometries group to be stored in each link.
    /// \param linkgeometries a vector containing a collection of geometry infos ptr for each links
    /// Note that the pointers are copied and not the data, so be careful not to modify the geometries afterwards
    /// This method is faster than Link::SetGeometriesFromGroup since it makes only one change callback.
    virtual void SetLinkGroupGeometries(const std::string& name, const std::vector< std::vector<KinBody::GeometryInfoPtr> >& linkgeometries);

    /// \brief Unique name of the body.
    virtual const std::string& GetName() const {
        return _name;
    }

    /// \brief Set the name of the body, notifies the environment and checks for uniqueness.
    virtual void SetName(const std::string& name);

    /// Methods for accessing basic information about joints
    /// @name Basic Information
    //@{

    /// \brief Number controllable degrees of freedom of the body.
    ///
    /// Only uses _vecjoints and last joint for computation, so can work before _ComputeInternalInformation is called.
    virtual int GetDOF() const;

    /// \brief Returns all the joint values as organized by the DOF indices.
    ///
    /// \param dofindices the dof indices to return the values for. If empty, will compute for all the dofs
    virtual void GetDOFValues(std::vector<dReal>& v, const std::vector<int>& dofindices = std::vector<int>()) const;

    /// \brief Returns all the joint velocities as organized by the DOF indices.
    ///
    /// \param dofindices the dof indices to return the values for. If empty, will compute for all the dofs
    virtual void GetDOFVelocities(std::vector<dReal>& v, const std::vector<int>& dofindices = std::vector<int>()) const;

    /// \brief Returns all the joint limits as organized by the DOF indices.
    ///
    /// \param dofindices the dof indices to return the values for. If empty, will compute for all the dofs
    virtual void GetDOFLimits(std::vector<dReal>& lowerlimit, std::vector<dReal>& upperlimit, const std::vector<int>& dofindices = std::vector<int>()) const;

    /// \brief Returns all the joint velocity limits as organized by the DOF indices.
    ///
    /// \param dofindices the dof indices to return the values for. If empty, will compute for all the dofs
    virtual void GetDOFVelocityLimits(std::vector<dReal>& lowerlimit, std::vector<dReal>& upperlimit, const std::vector<int>& dofindices = std::vector<int>()) const;

    /// \brief Returns the max velocity for each DOF
    ///
    /// \param dofindices the dof indices to return the values for. If empty, will compute for all the dofs
    virtual void GetDOFVelocityLimits(std::vector<dReal>& maxvelocities, const std::vector<int>& dofindices = std::vector<int>()) const;

    /// \brief Returns the max acceleration for each DOF
    ///
    /// \param dofindices the dof indices to return the values for. If empty, will compute for all the dofs
    virtual void GetDOFAccelerationLimits(std::vector<dReal>& maxaccelerations, const std::vector<int>& dofindices = std::vector<int>()) const;

    /// \brief Returns the max jerk for each DOF
    ///
    /// \param dofindices the dof indices to return the values for. If empty, will compute for all the dofs
    virtual void GetDOFJerkLimits(std::vector<dReal>& maxjerks, const std::vector<int>& dofindices = std::vector<int>()) const;

    /// \brief Returns the hard max velocity for each DOF
    ///
    /// \param dofindices the dof indices to return the values for. If empty, will compute for all the dofs
    virtual void GetDOFHardVelocityLimits(std::vector<dReal>& maxvels, const std::vector<int>& dofindices = std::vector<int>()) const;

    /// \brief Returns the hard max acceleration for each DOF
    ///
    /// \param dofindices the dof indices to return the values for. If empty, will compute for all the dofs
    virtual void GetDOFHardAccelerationLimits(std::vector<dReal>& maxaccels, const std::vector<int>& dofindices = std::vector<int>()) const;

    /// \brief Returns the hard max jerk for each DOF
    ///
    /// \param dofindices the dof indices to return the values for. If empty, will compute for all the dofs
    virtual void GetDOFHardJerkLimits(std::vector<dReal>& maxjerks, const std::vector<int>& dofindices = std::vector<int>()) const;

    /// \brief Returns the max torque for each DOF
    virtual void GetDOFTorqueLimits(std::vector<dReal>& maxaccelerations) const;

    /// \deprecated (11/05/26)
    virtual void GetDOFMaxVel(std::vector<dReal>& v) const RAVE_DEPRECATED {
        GetDOFVelocityLimits(v);
    }
    virtual void GetDOFMaxAccel(std::vector<dReal>& v) const RAVE_DEPRECATED {
        GetDOFAccelerationLimits(v);
    }
    virtual void GetDOFMaxTorque(std::vector<dReal>& v) const;

    /// \brief get the dof resolutions
    ///
    /// \param dofindices the dof indices to return the values for. If empty, will compute for all the dofs
    virtual void GetDOFResolutions(std::vector<dReal>& v, const std::vector<int>& dofindices = std::vector<int>()) const;

    /// \brief get dof weights
    ///
    /// \param dofindices the dof indices to return the values for. If empty, will compute for all the dofs
    virtual void GetDOFWeights(std::vector<dReal>& v, const std::vector<int>& dofindices = std::vector<int>()) const;

    /// \brief \see GetDOFVelocityLimits
    virtual void SetDOFVelocityLimits(const std::vector<dReal>& maxlimits);

    /// \brief \see GetDOFAccelerationLimits
    virtual void SetDOFAccelerationLimits(const std::vector<dReal>& maxlimits);

    /// \brief \see GetDOFJerkLimits
    virtual void SetDOFJerkLimits(const std::vector<dReal>& maxlimits);

    /// \brief \see GetDOFHardVelocityLimits
    virtual void SetDOFHardVelocityLimits(const std::vector<dReal>& maxlimits);

    /// \brief \see GetDOFHardAccelerationLimits
    virtual void SetDOFHardAccelerationLimits(const std::vector<dReal>& maxlimits);

    /// \brief \see GetDOFHardJerkLimits
    virtual void SetDOFHardJerkLimits(const std::vector<dReal>& maxlimits);

    /// \brief \see GetDOFTorqueLimits
    virtual void SetDOFTorqueLimits(const std::vector<dReal>& maxlimits);

    /// \brief sets dof weights
    ///
    /// \param dofindices the dof indices to set the values for. If empty, will use all the dofs
    virtual void SetDOFWeights(const std::vector<dReal>& weights, const std::vector<int>& dofindices = std::vector<int>());

    /// \brief sets dof resolutoins
    ///
    /// \param dofindices the dof indices to set the values for. If empty, will use all the dofs
    virtual void SetDOFResolutions(const std::vector<dReal>& resolutions, const std::vector<int>& dofindices = std::vector<int>());

    /// \brief \see GetDOFLimits
    virtual void SetDOFLimits(const std::vector<dReal>& lower, const std::vector<dReal>& upper, const std::vector<int>& dofindices = std::vector<int>());

    /// \brief Returns the joints making up the controllable degrees of freedom of the body.
    const std::vector<JointPtr>& GetJoints() const {
        return _vecjoints;
    }

    /** \brief Returns the passive joints, order does not matter.

        A passive joint is not directly controlled by the body's degrees of freedom so it has no
        joint index and no dof index. Passive joints allows mimic joints to be hidden from the users.
        However, there are cases when passive joints are not mimic; for example, suspension mechanism on vehicles.
     */
    const std::vector<JointPtr>& GetPassiveJoints() const {
        return _vPassiveJoints;
    }

    /// \brief Returns the joints in hierarchical order starting at the base link.
    ///
    /// In the case of closed loops, the joints are returned in the order closest to the root.
    /// All the joints affecting a particular joint's transformation will always come before the joint in the list.
    virtual const std::vector<JointPtr>& GetDependencyOrderedJoints() const;

    /** \brief Return the set of unique closed loops of the kinematics hierarchy.

        Each loop is a set of link indices and joint indices. For example, a loop of link indices:
        [l_0,l_1,l_2] will consist of three joints connecting l_0 to l_1, l_1 to l_2, and l_2 to l_0.
        The first element in the pair is the link l_X, the second element in the joint connecting l_X to l_(X+1).
     */
    virtual const std::vector< std::vector< std::pair<LinkPtr, JointPtr> > >& GetClosedLoops() const;

    /** \en \brief Computes the minimal chain of joints that are between two links in the order of linkindex1 to linkindex2

        Passive joints are also used in the computation of the chain and can be returned.
        Note that a passive joint has a joint index and dof index of -1.
        \param[in] linkindex1 the link index to start the search
        \param[in] linkindex2 the link index where the search ends
        \param[out] vjoints the joints to fill that describe the chain
        \return true if the two links are connected (vjoints will be filled), false if the links are separate

        \ja \brief 2つのリンクを繋ぐ関節の最短経路を計算する．

        受動的な関節は，位置関係が固定されているリンクを見つけるために調べられている
        受動的な関節も返される可能があるから，注意する必要があります．
        \param[in] linkindex1 始点リンクインデックス
        \param[in] linkindex2 終点リンクインデックス
        \param[out] vjoints　関節の経路
        \return 経路が存在している場合，trueを返す．
     */
    virtual bool GetChain(int linkindex1, int linkindex2, std::vector<JointPtr>& vjoints) const;

    /// \brief similar to \ref GetChain(int,int,std::vector<JointPtr>&) except returns the links along the path.
    virtual bool GetChain(int linkindex1, int linkindex2, std::vector<LinkPtr>& vlinks) const;

    /// \brief Returns true if the dof index affects the relative transformation between the two links.
    ///
    /// The internal implementation uses \ref KinBody::DoesAffect, therefore mimic indices are correctly handled.
    /// \param[in] linkindex1 the link index to start the search
    /// \param[in] linkindex2 the link index where the search ends
    virtual bool IsDOFInChain(int linkindex1, int linkindex2, int dofindex) const;

    /// \brief Return the index of the joint with the given name, else -1.
    virtual int GetJointIndex(const std::string& name) const;

    /// \brief Return a pointer to the joint with the given name. Search in the regular and passive joints.
    virtual JointPtr GetJoint(const std::string& name) const;

    /// \brief Returns the joint that covers the degree of freedom index.
    ///
    /// Note that the mapping of joint structures is not the same as the values in GetJointValues since each joint can have more than one degree of freedom.
    virtual JointPtr GetJointFromDOFIndex(int dofindex) const;
    //@}

    /// \brief Computes the configuration difference values1-values2 and stores it in values1.
    ///
    /// Takes into account joint limits and wrapping of circular joints.
    /// \param[inout] values1 the result is stored back in this
    /// \param[in] values2
    /// \param dofindices the dof indices to compute the subtraction for. If empty, will compute for all the dofs
    virtual void SubtractDOFValues(std::vector<dReal>& values1, const std::vector<dReal>& values2, const std::vector<int>& dofindices=std::vector<int>()) const;

    /// \brief Adds a torque to every joint.
    ///
    /// \param bAdd if true, adds to previous torques, otherwise resets the torques on all bodies and starts from 0
    virtual void SetDOFTorques(const std::vector<dReal>& torques, bool add);

    /// \brief Returns all the rigid links of the body.
    virtual const std::vector<LinkPtr>& GetLinks() const {
        return _veclinks;
    }

    /// \brief returns true if the DOF describes a rotation around an axis.
    ///
    /// \param dofindex the degree of freedom index
    virtual bool IsDOFRevolute(int dofindex) const;

    /// \brief returns true if the DOF describes a translation around an axis.
    ///
    /// \param dofindex the degree of freedom index
    virtual bool IsDOFPrismatic(int dofindex) const;

    /// return a pointer to the link with the given name
    virtual LinkPtr GetLink(const std::string& name) const;

    /// Updates the bounding box and any other parameters that could have changed by a simulation step
    virtual void SimulationStep(dReal fElapsedTime);

    /// \brief get the transformations of all the links at once
    virtual void GetLinkTransformations(std::vector<Transform>& transforms) const;

    /// \brief get the transformations of all the links and the dof branches at once.
    ///
    /// Knowing the dof branches allows the robot to recover the full state of the joints with SetLinkTransformations
    virtual void GetLinkTransformations(std::vector<Transform>& transforms, std::vector<dReal>& doflastsetvalues) const;

    /// \brief gets the enable states of all links
    virtual void GetLinkEnableStates(std::vector<uint8_t>& enablestates) const;

    /// \brief gets a mask of the link enable states.
    ///
    /// If there are more than 64 links in the kinbody, then will give a warning. User should throw exception themselves.
    virtual uint64_t GetLinkEnableStatesMask() const;

    /// queries the transfromation of the first link of the body
    virtual Transform GetTransform() const;

    /// \brief Set the velocity of the base link, rest of links are set to a consistent velocity so entire robot moves correctly.
    /// \param linearvel linear velocity
    /// \param angularvel is the rotation axis * angular speed
    virtual bool SetVelocity(const Vector& linearvel, const Vector& angularvel);

    /** \brief Sets the velocity of the base link and each of the joints.

        Computes internally what the correponding velocities of each of the links should be in order to
        achieve consistent results with the joint velocities. Sends the velocities to the physics engine.
        Velocities correspond to the link's coordinate system origin.
        \param[in] linearvel linear velocity of base link
        \param[in] angularvel angular velocity rotation_axis*theta_dot
        \param[in] dofvelocities - velocities of each of the degrees of freeom
        \param[in] checklimits one of \ref CheckLimitsAction and will excplicitly check the joint velocity limits before setting the values and clamp them.
     */
    virtual void SetDOFVelocities(const std::vector<dReal>& dofvelocities, const Vector& linearvel, const Vector& angularvel,uint32_t checklimits = CLA_CheckLimits);

    /// \brief Sets the velocity of the joints.
    ///
    /// Copies the current velocity of the base link and calls SetDOFVelocities(linearvel,angularvel,vDOFVelocities)
    /// \param[in] dofvelocities - velocities of each of the degrees of freeom
    /// \param[in] checklimits if >0, will excplicitly check the joint velocity limits before setting the values and clamp them. If == 1, then will warn if the limits are overboard, if == 2, then will not warn (used for code that knows it's giving bad values)
    /// \param dofindices the dof indices to return the values for. If empty, will compute for all the dofs
    virtual void SetDOFVelocities(const std::vector<dReal>& dofvelocities, uint32_t checklimits = CLA_CheckLimits, const std::vector<int>& dofindices = std::vector<int>());

    /// \brief Returns the linear and angular velocities for each link
    ///
    /// \param[out] velocities The velocities of the link frames with respect to the world coordinate system are returned.
    virtual void GetLinkVelocities(std::vector<std::pair<Vector,Vector> >& velocities) const;

    /// \brief link index and the linear and angular accelerations of the link. First is linear acceleration of the link's coordinate system, and second is the angular acceleration of this coordinate system.
    typedef std::map<int, std::pair<Vector,Vector> > AccelerationMap;
    typedef boost::shared_ptr<AccelerationMap> AccelerationMapPtr;
    typedef boost::shared_ptr<AccelerationMap const> AccelerationMapConstPtr;

    /** \brief Returns the linear and angular accelerations for each link given the dof accelerations

        Computes accelerations of the link frames with respect to the world coordinate system are returned.
        The base angular velocity is used when computing accelerations.
        If externalaccelerations is null, the gravity vector from the physics engine is used as the negative acceleration of the base link.
        The derivate is taken with respect to the world origin fixed in space (also known as spatial acceleration).
        The current angles and velocities set on the robot are used.
        Note that this function calls the internal _ComputeLinkAccelerations function, so for users that are interested in overriding it, override _ComputeLinkAccelerations
        \param[in] dofaccelerations the accelerations of each of the DOF
        \param[out] linkaccelerations the linear and angular accelerations of link (in that order)
        \param[in] externalaccelerations [optional] The external accelerations to add to each link.
     */
    virtual void GetLinkAccelerations(const std::vector<dReal>& dofaccelerations, std::vector<std::pair<Vector,Vector> >& linkaccelerations, AccelerationMapConstPtr externalaccelerations=AccelerationMapConstPtr()) const;

    /** \en \brief set the transform of the first link (the rest of the links are computed based on the joint values).

        \param transform affine transformation

        \ja \brief 胴体の絶対姿勢を設定、残りのリンクは運動学の構造に従って変換される．

        \param transform 変換行列
     */
    virtual void SetTransform(const Transform& transform);

    /// \brief Return an axis-aligned bounding box of the entire object in the world coordinate system.
    ///
    /// \brief bEnabledOnlyLinks if true, will only count links that are enabled. By default this is false
    virtual AABB ComputeAABB(bool bEnabledOnlyLinks=false) const;

    /// \brief returns an axis-aligned bounding box when body has transform tBody.
    ///
    /// AABB equivalent to SetTransform(tBody); aabb = ComptueAABB(bEnabledOnlyLinks).
    /// \brief tBody the transform to put this kinbody in when computing the AABB
    /// \brief bEnabledOnlyLinks if true, will only count links that are enabled. By default this is false
    virtual AABB ComputeAABBFromTransform(const Transform& tBody, bool bEnabledOnlyLinks=false) const;

    /// \brief returns an axis-aligned bounding box when body has identity transform
    ///
    /// Internally equivalent to ComputeAABBFromTransform(Transform(), ...)
    virtual AABB ComputeLocalAABB(bool bEnabledOnlyLinks=false) const;

    /// \brief Return the center of mass of entire robot in the world coordinate system.
    virtual Vector GetCenterOfMass() const;

    /// \brief Enables or disables all the links.
    virtual void Enable(bool enable);

    /// \return true if any link of the KinBody is enabled
    virtual bool IsEnabled() const;

    /// \brief Sets all the links as visible or not visible.
    ///
    /// \return true if changed
    virtual bool SetVisible(bool visible);

    /// \return true if any link of the KinBody is visible.
    virtual bool IsVisible() const;

    /// \brief Sets the joint values of the robot.
    ///
    /// \param values the values to set the joint angles (ordered by the dof indices)
    /// \param[in] checklimits one of \ref CheckLimitsAction and will excplicitly check the joint limits before setting the values and clamp them.
    /// \param dofindices the dof indices to return the values for. If empty, will compute for all the dofs
    virtual void SetDOFValues(const std::vector<dReal>& values, uint32_t checklimits = CLA_CheckLimits, const std::vector<int>& dofindices = std::vector<int>());

    virtual void SetJointValues(const std::vector<dReal>& values, bool checklimits = true) {
        SetDOFValues(values,static_cast<uint32_t>(checklimits));
    }

    /// \brief Sets the joint values and transformation of the body.
    ///
    /// \param values the values to set the joint angles (ordered by the dof indices)
    /// \param transform represents the transformation of the first body.
    /// \param[in] checklimits one of \ref CheckLimitsAction and will excplicitly check the joint limits before setting the values and clamp them.
    virtual void SetDOFValues(const std::vector<dReal>& values, const Transform& transform, uint32_t checklimits = CLA_CheckLimits);

    virtual void SetJointValues(const std::vector<dReal>& values, const Transform& transform, bool checklimits = true)
    {
        SetDOFValues(values,transform,static_cast<uint32_t>(checklimits));
    }

    /// \brief sets the transformations of all the links at once
    virtual void SetLinkTransformations(const std::vector<Transform>& transforms);

    /// \brief sets the transformations of all the links and dof branches at once.
    ///
    /// Using dof branches allows the full joint state to be recovered
    virtual void SetLinkTransformations(const std::vector<Transform>& transforms, const std::vector<dReal>& doflastsetvalues);

    /// \brief sets the link velocities
    virtual void SetLinkVelocities(const std::vector<std::pair<Vector,Vector> >& velocities);

    /// \brief sets the link enable states
    virtual void SetLinkEnableStates(const std::vector<uint8_t>& enablestates);

    /// \brief Computes the translation jacobian with respect to a world position.
    ///
    /// Gets the jacobian with respect to a link by computing the partial differentials for all joints that in the path from the root node to GetLinks()[index]
    /// (doesn't touch the rest of the values)
    /// \param linkindex of the link that defines the frame the position is attached to
    /// \param position position in world space where to compute derivatives from.
    /// \param jacobian 3xDOF matrix
    /// \param dofindices the dof indices to compute the jacobian for. If empty, will compute for all the dofs
    virtual void ComputeJacobianTranslation(int linkindex, const Vector& position, std::vector<dReal>& jacobian, const std::vector<int>& dofindices=std::vector<int>()) const;

    /// \brief calls std::vector version of ComputeJacobian internally
    virtual void CalculateJacobian(int linkindex, const Vector& position, std::vector<dReal>& jacobian) const {
        ComputeJacobianTranslation(linkindex,position,jacobian);
    }

    /// \brief calls std::vector version of ComputeJacobian internally, a little inefficient since it copies memory
    virtual void CalculateJacobian(int linkindex, const Vector& position, boost::multi_array<dReal,2>& jacobian) const;

    /// \brief Computes the rotational jacobian as a quaternion with respect to an initial rotation.
    ///
    /// \param linkindex of the link that the rotation is attached to
    /// \param qInitialRot the rotation in world space whose derivative to take from.
    /// \param jacobian 4xDOF matrix
    virtual void CalculateRotationJacobian(int linkindex, const Vector& quat, std::vector<dReal>& jacobian) const;

    /// \brief calls std::vector version of CalculateRotationJacobian internally, a little inefficient since it copies memory
    virtual void CalculateRotationJacobian(int linkindex, const Vector& quat, boost::multi_array<dReal,2>& jacobian) const;

    /// \brief Computes the angular velocity jacobian of a specified link about the axes of world coordinates.
    ///
    /// \param linkindex of the link that the rotation is attached to
    /// \param vjacobian 3xDOF matrix
    virtual void ComputeJacobianAxisAngle(int linkindex, std::vector<dReal>& jacobian, const std::vector<int>& dofindices=std::vector<int>()) const;

    /// \brief Computes the angular velocity jacobian of a specified link about the axes of world coordinates.
    virtual void CalculateAngularVelocityJacobian(int linkindex, std::vector<dReal>& jacobian) const {
        ComputeJacobianAxisAngle(linkindex,jacobian);
    }

    /// \brief calls std::vector version of CalculateAngularVelocityJacobian internally, a little inefficient since it copies memory
    virtual void CalculateAngularVelocityJacobian(int linkindex, boost::multi_array<dReal,2>& jacobian) const;

    /** \brief Computes the DOFx3xDOF hessian of the linear translation

        Arjang Hourtash. "The Kinematic Hessian and Higher Derivatives", IEEE Symposium on Computational Intelligence in Robotics and Automation (CIRA), 2005.

        Can be used to find the world position acceleration
        \code
        accel = Jacobian * dofaccelerations + dofvelocities^T * Hessian * dofvelocities
        \endcode

        It can also be used for a second-order approximation of the position given delta dof values
        \code
        newposition = position + Jacobian * delta + 0.5 * delta^T * Hessian * delta
        \endcode

        H[i,j.k] = hessian[k+DOF*(j+3*i)]
        delta[j] = sum_i sum_k values[i] * H[i,j,k] * values[k]

        \param linkindex of the link that defines the frame the position is attached to
        \param position position in world space where to compute derivatives from.
        \param hessian DOFx3xDOF matrix such that numpy.dot(dq,numpy.dot(hessian,dq)) is the expected second-order delta translation
        \param dofindices the dof indices to compute the hessian for. If empty, will compute for all the dofs
     */
    virtual void ComputeHessianTranslation(int linkindex, const Vector& position, std::vector<dReal>& hessian, const std::vector<int>& dofindices=std::vector<int>()) const;

    /** \brief Computes the DOFx3xDOF hessian of the rotation represented as angle-axis

        Arjang Hourtash. "The Kinematic Hessian and Higher Derivatives", IEEE Symposium on Computational Intelligence in Robotics and Automation (CIRA), 2005.

        Can be used to find the world axis-angle acceleration
        \code
        accel = Jacobian * dofaccelerations + dofvelocities^T * Hessian * dofvelocities
        \endcode

        It can also be used for a second-order approximation of the axis-angle given delta dof values
        \code
        newaxisangle = axisangle + Jacobian * delta + 0.5 * delta^T * Hessian * delta
        \endcode

        H[i,j.k] = hessian[k+DOF*(j+3*i)]
        delta[j] = sum_i sum_k values[i] * H[i,j,k] * values[k]

        \param linkindex of the link that defines the frame the position is attached to
        \param hessian DOFx3xDOF matrix such that numpy.dot(dq,numpy.dot(hessian,dq)) is the expected second-order delta angle-axis
        \param dofindices the dof indices to compute the hessian for. If empty, will compute for all the dofs
     */
    virtual void ComputeHessianAxisAngle(int linkindex, std::vector<dReal>& hessian, const std::vector<int>& dofindices=std::vector<int>()) const;

    /// \brief link index and the linear forces and torques. Value.first is linear force acting on the link's COM and Value.second is torque
    typedef std::map<int, std::pair<Vector,Vector> > ForceTorqueMap;

    /** \brief Computes the inverse dynamics (torques) from the current robot position, velocity, and acceleration.

        The dof values are ready from GetDOFValues() and GetDOFVelocities(). Because openrave does not have a state for robot acceleration,
        it has to be inserted as a parameter to this function. Acceleration due to gravitation is extracted from GetEnv()->GetPhysicsEngine()->GetGravity().
        The method uses Recursive Newton Euler algorithm from  Walker Orin and Corke.
        \param[out] doftorques The output torques.
        \param[in] dofaccelerations The dof accelerations of the current robot state. If the size is 0, assumes all accelerations are 0 (this should be faster)
        \param[in] externalforcetorque [optional] Specifies all the external forces/torques acting on the links at their center of mass.
     */
    virtual void ComputeInverseDynamics(std::vector<dReal>& doftorques, const std::vector<dReal>& dofaccelerations, const ForceTorqueMap& externalforcetorque=ForceTorqueMap()) const;

    /** \brief Computes the separated inverse dynamics torque terms from the current robot position, velocity, and acceleration.

        torques = M(dofvalues) * dofaccel + C(dofvalues,dofvel) * dofvel + G(dofvalues)

        Where
        torques - generalized forces associated with dofvalues
        M - manipulator inertia tensor (symmetric joint-space inertia)
        C - coriolis and centripetal effects
        G - gravity loading + external forces due to externalforcetorque + base link angular acceleration contribution

        The dof values are ready from GetDOFValues() and GetDOFVelocities(). Because openrave does not have a state for robot acceleration,
        it has to be inserted as a parameter to this function. Acceleration due to gravitation is extracted from GetEnv()->GetPhysicsEngine()->GetGravity().
        The method uses Recursive Newton Euler algorithm from  Walker Orin and Corke.
        \param[out] doftorquecomponents A set of 3 torques [M(dofvalues) * dofaccel, C(dofvalues,dofvel) * dofvel, G(dofvalues)]
        \param[in] dofaccelerations The dof accelerations of the current robot state. If the size is 0, assumes all accelerations are 0 (this should be faster)
        \param[in] externalforcetorque [optional] Specifies all the external forces/torques acting on the links at their center of mass.
     */
    virtual void ComputeInverseDynamics(boost::array< std::vector<dReal>, 3>& doftorquecomponents, const std::vector<dReal>& dofaccelerations, const ForceTorqueMap& externalforcetorque=ForceTorqueMap()) const;

    /// \brief sets a self-collision checker to be used whenever \ref CheckSelfCollision is called
    ///
    /// This function allows self-collisions to use a different, un-padded geometry for self-collisions
    /// \param collisionchecker The new collision checker to use. If empty, will use the environment set collision checker.
    virtual void SetSelfCollisionChecker(CollisionCheckerBasePtr collisionchecker);

    /// \brief Returns the self-collision checker set specifically for this robot. If none has been set, return empty.
    virtual CollisionCheckerBasePtr GetSelfCollisionChecker() const;

    /// Collision checking utilities that use internal structures of the kinbody like grabbed info or the self-collision checker.
    /// @name Collision Checking Utilities
    //@{

    /** \brief Check if body is self colliding with its links or its grabbed bodies.

        Links that are joined together are ignored.
        Collisions between grabbed bodies are also considered as self-collisions for this body.
        \param report [optional] collision report
        \param collisionchecker An option collision checker to use for checking self-collisions. If not specified, then will use the environment collision checker.
     */
    virtual bool CheckSelfCollision(CollisionReportPtr report = CollisionReportPtr(), CollisionCheckerBasePtr collisionchecker=CollisionCheckerBasePtr()) const;

    /** \brief checks collision of a robot link with the surrounding environment using a new transform. Attached/Grabbed bodies to this link are also checked for collision.

       \param[in] ilinkindex the index of the link to check
       \param[in] tlinktrans The transform of the link to check
       \param[out] report [optional] collision report
     */
    virtual bool CheckLinkCollision(int ilinkindex, const Transform& tlinktrans, CollisionReportPtr report = CollisionReportPtr());

    /** \brief checks collision of a robot link with the surrounding environment using the current link's transform. Attached/Grabbed bodies to this link are also checked for collision.

        \param[in] ilinkindex the index of the link to check
        \param[out] report [optional] collision report
     */
    virtual bool CheckLinkCollision(int ilinkindex, CollisionReportPtr report = CollisionReportPtr());

    /** \brief checks self-collision of a robot link with the other robot links. Attached/Grabbed bodies to this link are also checked for self-collision.

        \param[in] ilinkindex the index of the link to check
        \param[out] report [optional] collision report
     */
    virtual bool CheckLinkSelfCollision(int ilinkindex, CollisionReportPtr report = CollisionReportPtr());

    /** \brief checks self-collision of a robot link with the other robot links. Attached/Grabbed bodies to this link are also checked for self-collision.

        \param[in] ilinkindex the index of the link to check
        \param[in] tlinktrans The transform of the link to check
        \param[out] report [optional] collision report
     */
    virtual bool CheckLinkSelfCollision(int ilinkindex, const Transform& tlinktrans, CollisionReportPtr report = CollisionReportPtr());

    //@}

    /// \return true if two bodies should be considered as one during collision (ie one is grabbing the other)
    virtual bool IsAttached(KinBodyConstPtr body) const RAVE_DEPRECATED {
        return IsAttached(*body);
    }
    virtual bool IsAttached(const KinBody &body) const;

    /// \brief Recursively get all attached bodies of this body, including this body.
    ///
    /// \param setAttached fills with the attached bodies. If any bodies are already in setAttached, then ignores recursing on their attached bodies.
    virtual void GetAttached(std::set<KinBodyPtr>& setAttached) const;
    virtual void GetAttached(std::set<KinBodyConstPtr>& setAttached) const;

    /// \brief return true if there are attached bodies. Used in place of GetAttached for quicker computation.
    virtual bool HasAttached() const;

    /// \brief Return true if this body is derived from RobotBase.
    virtual bool IsRobot() const {
        return false;
    }

    /// \brief return a unique id of the body used in the environment.
    ///
    /// If object is not added to the environment, this will return 0. So checking if GetEnvironmentId() is 0 is a good way to check if object is present in the environment.
    /// This id will not be copied when cloning in order to respect another environment's ids.
    virtual int GetEnvironmentId() const;

    /** \brief Returns a nonzero value if the joint index effects the link transformation.

        In closed loops, all joints on all paths to the root link are counted as affecting the link.
        If a mimic joint affects the link, then all the joints used in the mimic joint's computation affect the link.
        If negative, the partial derivative of the Jacobian should be negated.
        \param jointindex index of the joint
        \param linkindex index of the link
     */
    virtual int8_t DoesAffect(int jointindex, int linkindex) const;

    /** \brief Returns a nonzero value if the dof index effects the link transformation.

        In closed loops, all joints on all paths to the root link are counted as affecting the link.
        If a mimic joint affects the link, then all the joints used in the mimic joint's computation affect the link.
        If negative, the partial derivative of the Jacobian should be negated.
        \param dofindex index of DOF as returned from \ref GetDOFValues
        \param linkindex index of the link
     */
    virtual int8_t DoesDOFAffectLink(int dofindex, int linkindex) const;

    /// \brief specifies the type of adjacent link information to receive
    enum AdjacentOptions
    {
        AO_Enabled = 1,     ///< return only enabled link pairs
        AO_ActiveDOFs = 2,     ///< return only link pairs that have an active in its path
    };

    /// \brief return all possible link pairs that could get in collision.
    /// \param adjacentoptions a bitmask of \ref AdjacentOptions values
    virtual const std::vector<int>& GetNonAdjacentLinks(int adjacentoptions=0) const;

    /// \brief return all possible link pairs whose collisions are ignored.
    virtual const std::set<int>& GetAdjacentLinks() const;

    /// \brief adds the pair of links to the adjacency list. This is
    virtual void SetAdjacentLinks(int linkindex0, int linkindex1);

    virtual ManageDataPtr GetManageData() const {
        return _pManageData;
    }

    /// \brief Return a unique id for every transformation state change of any link. Used to check if robot state has changed.
    ///
    /// The stamp is used by the collision checkers, physics engines, or any other item
    /// that needs to keep track of any changes of the KinBody as it moves.
    /// Currently stamps monotonically increment for every transformation/joint angle change.
    virtual int GetUpdateStamp() const {
        return _nUpdateStampId;
    }

    virtual void Clone(InterfaceBaseConstPtr preference, int cloningoptions);

    /// \brief Register a callback with the interface.
    ///
    /// Everytime a static property of the interface changes, all
    /// registered callbacks are called to update the users of the changes. Note that the callbacks will
    /// block the thread that made the parameter change.
    /// \param callback
    /// \param properties a mask of the \ref KinBodyProperty values that the callback should be called for when they change
    virtual UserDataPtr RegisterChangeCallback(uint32_t properties, const boost::function<void()>& callback) const;

    void Serialize(BaseXMLWriterPtr writer, int options=0) const;

    /// \brief A md5 hash unique to the particular kinematic and geometric structure of a KinBody.
    ///
    /// This 32 byte string can be used to check if two bodies have the same kinematic structure and can be used
    /// to index into tables when looking for body-specific models. OpenRAVE stores all
    /// such models in the OPENRAVE_HOME directory (usually ~/.openrave), indexed by the particular robot/body hashes.
    /// \return md5 hash string of kinematics/geometry
    virtual const std::string& GetKinematicsGeometryHash() const;

    /// \brief Sets the joint offsets so that the current configuration becomes the new zero state of the robot.
    ///
    /// When this function returns, the returned DOF values should be all zero for controllable joints.
    /// Mimic equations will use the new offsetted values when computing their joints.
    /// This is primarily used for calibrating a robot's zero position
    virtual void SetZeroConfiguration();

    /// \brief Treats the current pose as a pose not in collision, which sets the adjacent pairs of links
    virtual void SetNonCollidingConfiguration();

    /// Functions dealing with configuration specifications
    /// @name Configuration Specification API
    //@{

    /// \brief return the configuration specification of the joint values and transform
    ///
    /// Note that the return type is by-value, so should not be used in iteration
    virtual ConfigurationSpecification GetConfigurationSpecification(const std::string& interpolation="") const;

    /// \brief return the configuration specification of the specified joint indices.
    ///
    /// Note that the return type is by-value, so should not be used in iteration
    virtual ConfigurationSpecification GetConfigurationSpecificationIndices(const std::vector<int>& indices, const std::string& interpolation="") const;

    /// \brief sets joint values and transform of the body using configuration values as specified by \ref GetConfigurationSpecification()
    ///
    /// \param itvalues the iterator to the vector containing the dof values. Must have GetConfigurationSpecification().GetDOF() values!
    /// \param[in] checklimits one of \ref CheckLimitsAction and will excplicitly check the joint limits before setting the values and clamp them.
    virtual void SetConfigurationValues(std::vector<dReal>::const_iterator itvalues, uint32_t checklimits = CLA_CheckLimits);

    /// \brief returns the configuration values as specified by \ref GetConfigurationSpecification()
    virtual void GetConfigurationValues(std::vector<dReal>& v) const;

    //@}

    /** A grabbed body becomes part of the body and its relative pose with respect to a body's
        link will be fixed. KinBody::_AttachBody is called for every grabbed body in order to make
        the grabbed body a part of the body. Once grabbed, the inter-collisions between the grabbing body
        and the grabbed body are regarded as self-collisions; any outside collisions of the grabbed body and the
        environment are regarded as environment collisions with the grabbing body.
        @name Grabbing Bodies
        @{
     */

    /** \brief Grab the body with the specified link.

        \param[in] body the body to be grabbed
        \param[in] pBodyLinkToGrabWith the link of this body that will perform the grab
        \param[in] setBodyLinksToIgnore Additional body link indices that collision checker ignore
        when checking collisions between the grabbed body and the body.
        \return true if successful and body is grabbed.
     */
    virtual bool Grab(KinBodyPtr body, LinkPtr pBodyLinkToGrabWith, const std::set<int>& setBodyLinksToIgnore);

    /** \brief Grab a body with the specified link.

        \param[in] body the body to be grabbed
        \param[in] pBodyLinkToGrabWith the link of this body that will perform the grab
        \return true if successful and body is grabbed/
     */
    virtual bool Grab(KinBodyPtr body, LinkPtr pBodyLinkToGrabWith);

    /** \brief Release the body if grabbed.

        \param body body to release
     */
    void Release(KinBodyPtr body) RAVE_DEPRECATED {
        Release(*body);
    }
    virtual void Release(KinBody &body);

    /// Release all grabbed bodies.
    virtual void ReleaseAllGrabbed();     ///< release all bodies

    void ReleaseAllGrabbedWithLink(LinkPtr pBodyLinkToGrabWith) {
        ReleaseAllGrabbedWithLink(*pBodyLinkToGrabWith);
    }
    virtual void ReleaseAllGrabbedWithLink(const KinBody::Link& bodyLinkToGrabWith);

    /** \brief Releases and grabs all bodies, has the effect of recalculating all the initial collision with the bodies.

        This has the effect of resetting the current collisions any grabbed body makes with the body into an ignore list.
     */
    virtual void RegrabAll();

    /** \brief return the body link that is currently grabbing the body. If the body is not grabbed, will return an  empty pointer.

        \param[in] body the body to check
     */
    LinkPtr IsGrabbing(KinBodyConstPtr body) const RAVE_DEPRECATED {
        return IsGrabbing(*body);
    }
    virtual LinkPtr IsGrabbing(const KinBody &body) const;

    /** \brief gets all grabbed bodies of the body

        \param[out] vbodies filled with the grabbed bodies
     */
    virtual void GetGrabbed(std::vector<KinBodyPtr>& vbodies) const;

    /** \brief gets all grabbed bodies of the body

        \param[out] vgrabbedinfo filled with the grabbed info for every body. The pointers are newly created.
     */
    virtual void GetGrabbedInfo(std::vector<GrabbedInfoPtr>& vgrabbedinfo) const;

    /** \brief gets all grabbed bodies of the body

        \param[out] vgrabbedinfo all the grabbed infos
     */
    virtual void GetGrabbedInfo(std::vector<GrabbedInfo>& vgrabbedinfo) const;

    /** \brief gets the grabbed info of a grabbed object whose name matches grabbedname

        \param[in] the grabbed name to get the info from
        \param[out] grabbedInfo initialized with the grabbed info
        \return true if robot is grabbing body with name "grabbedname" and grabbedInfo is initialized
     */
    virtual bool GetGrabbedInfo(const std::string& grabbedname, GrabbedInfo& grabbedInfo) const;

    /** \brief resets the grabbed bodies of the body

        Any currently grabbed bodies will be first released.
        \param[out] vgrabbedinfo filled with the grabbed info for every body
     */
    virtual void ResetGrabbed(const std::vector<GrabbedInfoConstPtr>& vgrabbedinfo);

    /** \brief returns all the links of the body whose links are being ignored by the grabbed body.

        \param[in] body the grabbed body
        \param[out] list of the ignored links
     */
    virtual void GetIgnoredLinksOfGrabbed(KinBodyConstPtr body, std::list<KinBody::LinkConstPtr>& ignorelinks) const;

    //@}

    /// only used for hashes...
    virtual void serialize(std::ostream& o, int options) const;

    inline KinBodyPtr shared_kinbody() {
        return boost::static_pointer_cast<KinBody>(shared_from_this());
    }
    inline KinBodyConstPtr shared_kinbody_const() const {
        return boost::static_pointer_cast<KinBody const>(shared_from_this());
    }

    /// \brief similar to GetInfo, but creates a copy of an up-to-date info, safe for caller to manipulate
    virtual void ExtractInfo(KinBodyInfo& info);

    /// \brief update KinBody according to new KinBodyInfo, returns false if update cannot be performed and requires InitFromInfo
    virtual UpdateFromInfoResult UpdateFromKinBodyInfo(const KinBodyInfo& info);

protected:
    /// \brief constructors declared protected so that user always goes through environment to create bodies
    KinBody(InterfaceType type, EnvironmentBasePtr penv);

    /// \brief **internal use only** Releases and grabs the body inside the grabbed structure from _vGrabbedBodies.
    virtual void _Regrab(UserDataPtr pgrabbed);

    virtual void SetManageData(ManageDataPtr pdata) {
        _pManageData = pdata;
    }

    /** \brief Final post-processing stage before a kinematics body can be used.

        This method is called after the body is finished being initialized with data and before being added to the environment. Also builds the hashes. Builds the internal hierarchy and kinematic body hash.

        Avoids making specific calls on the collision checker (like CheckCollision) or physics engine (like simulating velocities/torques) since this information can change depending on the attached plugin.
     */
    virtual void _ComputeInternalInformation();

    /// \brief de-initializes any internal information computed
    virtual void _DeinitializeInternalInformation();

    /// \brief returns the dof velocities and link velocities
    ///
    /// \param[in] usebaselinkvelocity if true, will compute all velocities using the base link velocity. otherwise will assume it is 0
    virtual void _ComputeDOFLinkVelocities(std::vector<dReal>& dofvelocities, std::vector<std::pair<Vector,Vector> >& linkvelocities, bool usebaselinkvelocity=true) const;

    /// \brief Computes accelerations of the links given all the necessary data of the robot. \see GetLinkAccelerations
    ///
    /// for passive joints that are not mimic and are not static, will call Joint::GetVelocities to get their initial velocities (this is state dependent!)
    /// \param dofvelocities if size is 0, will assume all velocities are 0
    /// \param dofaccelerations if size is 0, will assume all accelerations are 0
    /// \param[in] externalaccelerations [optional] The external accelerations to add to each link. When doing inverse dynamics, should set the base link's acceleration to -gravity.
    virtual void _ComputeLinkAccelerations(const std::vector<dReal>& dofvelocities, const std::vector<dReal>& dofaccelerations, const std::vector< std::pair<Vector, Vector> >& linkvelocities, std::vector<std::pair<Vector,Vector> >& linkaccelerations, AccelerationMapConstPtr externalaccelerations=AccelerationMapConstPtr()) const;

    /// \brief Called to notify the body that certain groups of parameters have been changed.
    ///
    /// This function in calls every registers calledback that is tracking the changes. It also
    /// recomputes the hashes if geometry changed.
    virtual void _PostprocessChangedParameters(uint32_t parameters);

    /// \brief Return true if two bodies should be considered as one during collision (ie one is grabbing the other)
    virtual bool _IsAttached(const KinBody &body, std::set<KinBodyConstPtr>& setChecked) const;

    /// \brief adds an attached body
    virtual void _AttachBody(KinBodyPtr body);

    /// \brief removes an attached body
    ///
    /// \return true if body was successfully found and removed
    virtual bool _RemoveAttachedBody(KinBody &body);

    virtual void _UpdateGrabbedBodies();

    /// \brief resets cached information dependent on the collision checker (usually called when the collision checker is switched or some big mode is set.
    virtual void _ResetInternalCollisionCache();

    /// \brief initializes and adds a link to internal hierarchy.
    ///
    /// Assumes plink has _info initialized correctly, so will be initializing the other data depending on it.
    /// Can only be called before internal robot hierarchy is initialized.
    virtual void _InitAndAddLink(LinkPtr plink);

    /// \brief initializes and adds a link to internal hierarchy.
    ///
    /// Assumes plink has _info initialized correctly, so will be initializing the other data depending on it.
    /// Can only be called before internal robot hierarchy is initialized
    virtual void _InitAndAddJoint(JointPtr pjoint);

    /// \brief goes through all the link/joint ids and makes sure they are unique
    virtual void _ResolveInfoIds();

    std::string _name; ///< name of body
    std::vector<JointPtr> _vecjoints; ///< \see GetJoints
    std::vector<JointPtr> _vTopologicallySortedJoints; ///< \see GetDependencyOrderedJoints
    std::vector<JointPtr> _vTopologicallySortedJointsAll; ///< Similar to _vDependencyOrderedJoints except includes _vecjoints and _vPassiveJoints
    std::vector<int> _vTopologicallySortedJointIndicesAll; ///< the joint indices of the joints in _vTopologicallySortedJointsAll. Passive joint indices have _vecjoints.size() added to them.
    std::vector<JointPtr> _vDOFOrderedJoints; ///< all joints of the body ordered on how they are arranged within the degrees of freedom
    std::vector<LinkPtr> _veclinks; ///< \see GetLinks
    std::vector<int> _vDOFIndices; ///< cached start joint indices, indexed by dof indices
    std::vector<std::pair<int16_t,int16_t> > _vAllPairsShortestPaths; ///< all-pairs shortest paths through the link hierarchy. The first value describes the parent link index, and the second value is an index into _vecjoints or _vPassiveJoints. If the second value is greater or equal to  _vecjoints.size() then it indexes into _vPassiveJoints.
    std::vector<int8_t> _vJointsAffectingLinks; ///< joint x link: (jointindex*_veclinks.size()+linkindex). entry is non-zero if the joint affects the link in the forward kinematics. If negative, the partial derivative of ds/dtheta should be negated.
    std::vector< std::vector< std::pair<LinkPtr,JointPtr> > > _vClosedLoops; ///< \see GetClosedLoops
    std::vector< std::vector< std::pair<int16_t,int16_t> > > _vClosedLoopIndices; ///< \see GetClosedLoops
    std::vector<JointPtr> _vPassiveJoints; ///< \see GetPassiveJoints()
    std::set<int> _setAdjacentLinks; ///< a set of which links are connected to which if link i and j are connected then
                                     ///< i|(j<<16) will be in the set where i<j.
    std::vector< std::pair<std::string, std::string> > _vForcedAdjacentLinks; ///< internally stores forced adjacent links
    std::list<KinBodyWeakPtr> _listAttachedBodies; ///< list of bodies that are directly attached to this body (can have duplicates)

    std::vector<UserDataPtr> _vGrabbedBodies; ///< vector of grabbed bodies

    mutable std::vector<std::list<UserDataWeakPtr> > _vlistRegisteredCallbacks; ///< callbacks to call when particular properties of the body change. _vlistRegisteredCallbacks[index] is the list of change callbacks where 1<<index is part of KinBodyProperty, this makes it easy to find out if any particular bits have callbacks. The registration/de-registration of the lists can happen at any point and does not modify the kinbody state exposed to the user, hence it is mutable.

    mutable boost::array<std::vector<int>, 4> _vNonAdjacentLinks; ///< contains cached versions of the non-adjacent links depending on values in AdjacentOptions. Declared as mutable since data is cached.
    mutable boost::array<std::set<int>, 4> _cacheSetNonAdjacentLinks; ///< used for caching return value of GetNonAdjacentLinks.
    mutable int _nNonAdjacentLinkCache; ///< specifies what information is currently valid in the AdjacentOptions.  Declared as mutable since data is cached. If 0x80000000 (ie < 0), then everything needs to be recomputed including _setNonAdjacentLinks[0].
    std::vector<Transform> _vInitialLinkTransformations; ///< the initial transformations of each link specifying at least one pose where the robot is collision free

    ConfigurationSpecification _spec;
    CollisionCheckerBasePtr _selfcollisionchecker; ///< optional checker to use for self-collisions

    int _environmentid; ///< \see GetEnvironmentId
    mutable int _nUpdateStampId; ///< \see GetUpdateStamp
    uint32_t _nParametersChanged; ///< set of parameters that changed and need callbacks
    ManageDataPtr _pManageData;
    uint32_t _nHierarchyComputed; ///< 2 if the joint heirarchy and other cached information is computed. 1 if the hierarchy information is computing
    bool _bMakeJoinedLinksAdjacent; ///< if true, then automatically add adjacent links to the adjacency list so that their self-collisions are ignored.
    bool _bAreAllJoints1DOFAndNonCircular; ///< if true, then all controllable joints  of the robot are guaranteed to be either revolute or prismatic and non-circular. This allows certain functions that do operations on the joint values (like SubtractActiveDOFValues) to be optimized without calling Joint functions.

    std::string _id; ///< unique id of the KinBody
    std::string _referenceUri; ///< reference uri saved from InitFromInfo

private:
    mutable std::string __hashkinematics;
    mutable std::vector<dReal> _vTempJoints;
    virtual const char* GetHash() const {
        return OPENRAVE_KINBODY_HASH;
    }

#ifdef RAVE_PRIVATE
#ifdef _MSC_VER
    friend class Environment;
    friend class OpenRAVEXMLParser::KinBodyXMLReader;
    friend class OpenRAVEXMLParser::JointXMLReader;
    friend class XFileReader;
#else
    friend class ::Environment;
    friend class ::OpenRAVEXMLParser::KinBodyXMLReader;
    friend class ::OpenRAVEXMLParser::JointXMLReader;
    friend class ::XFileReader;
#endif
#endif

    friend class ColladaReader;
    friend class ColladaWriter;
    friend class PhysicsEngineBase;
    friend class CollisionCheckerBase;
    friend class ViewerBase;
    friend class SensorSystemBase;
    friend class RaveDatabase;
    friend class ChangeCallbackData;
    friend class Grabbed;
};

} // end namespace OpenRAVE

#endif<|MERGE_RESOLUTION|>--- conflicted
+++ resolved
@@ -178,9 +178,6 @@
     class OPENRAVE_API GeometryInfo : public InfoBase
     {
 public:
-<<<<<<< HEAD
-        GeometryInfo();
-=======
         GeometryInfo() {
         }
         GeometryInfo(const GeometryInfo& other) {
@@ -219,8 +216,10 @@
 
         /// \brief compare two geometry infos. If the floating differences are within fEpsilon, then comparison will return true.
         bool Compare(const GeometryInfo& rhs, dReal fEpsilon=1e-7) const;
->>>>>>> f95ebcdd
-
+
+        /// \brief converts the unit scale of the geometry
+        void ConvertUnitScale(dReal fUnitScale);
+        
         /// triangulates the geometry object and initializes collisionmesh. GeomTrimesh types must already be triangulated
         /// \param fTessellation to control how fine the triangles need to be. 1.0f is the default value
         bool InitCollisionMesh(float fTessellation=1);
@@ -246,18 +245,6 @@
         /// \brief computes the bounding box in the world. tGeometryWorld is for the world transform.
         AABB ComputeAABB(const Transform& tGeometryWorld) const;
 
-<<<<<<< HEAD
-        /// \brief converts the unit scale of the geometry
-        void ConvertUnitScale(dReal fUnitScale);
-            
-        ///< \param multiply all translational values by fUnitScale
-        void SerializeJSON(rapidjson::Value &value, rapidjson::Document::AllocatorType& allocator, dReal fUnitScale=1.0, int options=0) const;
-
-        ///< \param multiply all translational values by fUnitScale
-        void DeserializeJSON(const rapidjson::Value &value, dReal fUnitScale=1.0);
-
-=======
->>>>>>> f95ebcdd
         Transform _t; ///< Local transformation of the geom primitive with respect to the link's coordinate system.
 
         ///< for sphere it is radius
@@ -334,34 +321,23 @@
     class OPENRAVE_API LinkInfo : public InfoBase
     {
 public:
-<<<<<<< HEAD
-        LinkInfo();
-
-        LinkInfo(const LinkInfo& other);
-=======
         LinkInfo() {
         };
         LinkInfo(const LinkInfo& other) {
             *this = other;
         }
->>>>>>> f95ebcdd
         LinkInfo& operator=(const LinkInfo& other);
         bool operator==(const LinkInfo& other) const;
         bool operator!=(const LinkInfo& other) const {
             return !operator==(other);
         }
 
-<<<<<<< HEAD
+        void Reset() override;
+        void SerializeJSON(rapidjson::Value &value, rapidjson::Document::AllocatorType& allocator, dReal fUnitScale, int options) const override;
+        void DeserializeJSON(const rapidjson::Value &value, dReal fUnitScale, int options) override;
+
         /// \brief converts the unit scale of the link properties and geometries
         void ConvertUnitScale(dReal fUnitScale);
-
-        void SerializeJSON(rapidjson::Value &value, rapidjson::Document::AllocatorType& allocator, dReal fUnitScale=1.0, int options=0) const;
-        void DeserializeJSON(const rapidjson::Value &value, dReal fUnitScale=1.0);
-=======
-        void Reset() override;
-        void SerializeJSON(rapidjson::Value &value, rapidjson::Document::AllocatorType& allocator, dReal fUnitScale, int options=0) const override;
-        void DeserializeJSON(const rapidjson::Value &value, dReal fUnitScale, int options) override;
->>>>>>> f95ebcdd
 
         std::vector<GeometryInfoPtr> _vgeometryinfos;
         /// extra-purpose geometries like
@@ -377,15 +353,9 @@
         /// the frame for inertia and center of mass of the link in the link's coordinate system
         Transform _tMassFrame;
         /// mass of link
-<<<<<<< HEAD
         dReal _mass; ///< kg
 
         Vector _vinertiamoments; ///< kg/unit**2 inertia along the axes of _tMassFrame
-=======
-        dReal _mass = 0;
-        /// inertia along the axes of _tMassFrame
-        Vector _vinertiamoments;
->>>>>>> f95ebcdd
         std::map<std::string, std::vector<dReal> > _mapFloatParameters; ///< custom key-value pairs that could not be fit in the current model
         std::map<std::string, std::vector<int> > _mapIntParameters; ///< custom key-value pairs that could not be fit in the current model
         std::map<std::string, std::string > _mapStringParameters; ///< custom key-value pairs that could not be fit in the current model
@@ -2006,16 +1976,14 @@
     /// \param uri the new URI to set for the interface
     virtual bool Init(const std::vector<LinkInfoConstPtr>& linkinfos, const std::vector<JointInfoConstPtr>& jointinfos, const std::string& uri=std::string());
 
-<<<<<<< HEAD
     /// \brief initializes a simple kinematics body with rigidly attached links
     ///
     /// \param linkinfos information for all the links. Links will be created in this order
     /// \param uri the new URI to set for the interface
     virtual void InitFromLinkInfos(const std::vector<LinkInfo>& linkinfos, const std::string& uri=std::string());
-=======
+
     /// \brief initializes an complex kinematics body from info structure
     virtual bool InitFromKinBodyInfo(const KinBodyInfo& info);
->>>>>>> f95ebcdd
 
     /// \brief Sets new geometries for all the links depending on the stored extra geometries each link has.
     ///
