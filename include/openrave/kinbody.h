// -*- coding: utf-8 -*-
// Copyright (C) 2006-2014 Rosen Diankov <rosen.diankov@gmail.com>
//
// This file is part of OpenRAVE.
// OpenRAVE is free software: you can redistribute it and/or modify
// it under the terms of the GNU Lesser General Public License as published by
// the Free Software Foundation, either version 3 of the License, or
// at your option) any later version.
//
// This program is distributed in the hope that it will be useful,
// but WITHOUT ANY WARRANTY; without even the implied warranty of
// MERCHANTABILITY or FITNESS FOR A PARTICULAR PURPOSE.  See the
// GNU Lesser General Public License for more details.
//
// You should have received a copy of the GNU Lesser General Public License
// along with this program.  If not, see <http://www.gnu.org/licenses/>.
/** \file   kinbody.h
    \brief  Kinematics body related definitions.

    Automatically included with \ref openrave.h
 */
#ifndef OPENRAVE_KINBODY_H
#define OPENRAVE_KINBODY_H

namespace OpenRAVE {

class OpenRAVEFunctionParserReal;
typedef boost::shared_ptr< OpenRAVEFunctionParserReal > OpenRAVEFunctionParserRealPtr;

/// \brief The type of geometry primitive.
enum GeometryType {
    GT_None = 0,
    GT_Box = 1,
    GT_Sphere = 2,
    GT_Cylinder = 3, ///< oriented towards z-axis
    GT_TriMesh = 4,
    GT_Container=5, ///< a container shaped geometry that has inner and outer extents. container opens on +Z. The origin is at the bottom of the base.
    GT_Cage=6, ///< a container shaped geometry with removable side walls. The side walls can be on any of the four sides. The origin is at the bottom of the base. The inner volume of the cage is measured from the base to the highest wall.
};

/// \brief holds parameters for an electric motor
///
/// all speed is in revolutions/second
class OPENRAVE_API ElectricMotorActuatorInfo
{
public:
    ElectricMotorActuatorInfo();

    virtual void SerializeJSON(rapidjson::Value& value, rapidjson::Document::AllocatorType& allocator, dReal fUnitScale=1.0, int options=0) const;
    virtual void DeserializeJSON(const rapidjson::Value& value, dReal fUnitScale=1.0);

    std::string model_type; ///< the type of actuator it is. Usually the motor model name is ok, but can include other info like gear box, etc
    //@{ from motor data sheet
    dReal assigned_power_rating; ///< the nominal power the electric motor can safely produce. Units are **Mass * Distance² * Time-³**
    dReal max_speed; ///< the maximum speed of the motor **Time-¹**
    dReal no_load_speed; ///< specifies the speed of the motor powered by the nominal voltage when the motor provides zero torque. Units are **Time-¹**.
    dReal stall_torque; ///< the maximum torque achievable by the motor at the nominal voltage. This torque is achieved at zero velocity (stall). Units are **Mass * Distance * Time-²**.
    dReal max_instantaneous_torque; ///< the maximum instantenous torque achievable by the motor when voltage <= nominal voltage. Motor going between nominal_torque and max_instantaneous_torque can overheat, so should not be driven at it for a long time. Units are **Mass * Distance * Time-²**.
    std::vector<std::pair<dReal, dReal> > nominal_speed_torque_points; ///< the speed and torque achievable when the motor is powered by the nominal voltage. Given the speed, the max torque can be computed. If not specified, the speed-torque curve will just be a line connecting the no load speed and the stall torque directly (ideal). Should be ordered from increasing speed.
    std::vector<std::pair<dReal, dReal> > max_speed_torque_points; ///< the speed and torque achievable when the motor is powered by the max voltage/current. Given the speed, the max torque can be computed. If not specified, the speed-torque curve will just be a line connecting the no load speed and the max_instantaneous_torque directly (ideal). Should be ordered from increasing speed.
    dReal nominal_torque; ///< the maximum torque the motor can provide continuously without overheating. Units are **Mass * Distance * Time-²**.
    dReal rotor_inertia; ///< the inertia of the rotating element about the axis of rotation. Units are **Mass * Distance²**.
    dReal torque_constant; ///< specifies the proportion relating current to torque. Units are **Mass * Distance * Time-¹ * Charge-¹**.
    dReal nominal_voltage; ///< the nominal voltage the electric motor can safely produce. Units are **Mass * Distance² * Time-² * Charge**.
    dReal speed_constant; ///< the constant of proportionality relating speed to voltage. Units are **Mass-¹ * Distance-² * Time * Charge-¹**.
    dReal starting_current; ///< specifies the current through the motor at zero velocity, equal to the nominal voltage divided by the terminal resistance. Also called the stall current.  Units are **Time-¹ * Charge**.
    dReal terminal_resistance; ///< the resistance of the motor windings. Units are **Mass * Distance² * Time-¹ * Charge-²**.
    //@}

    //@{ depending on gear box
    dReal gear_ratio; ///< specifies the ratio between the input speed of the transmission (the speed of the motor shaft) and the output speed of the transmission.
    dReal coloumb_friction; ///< static coloumb friction on each joint after the gear box. Units are **Mass * Distance * Time-²**.
    dReal viscous_friction; ///< viscous friction on each joint after the gear box. Units are **Mass * Distance * Time-²**.
    //@}
};

typedef boost::shared_ptr<ElectricMotorActuatorInfo> ElectricMotorActuatorInfoPtr;

/** \brief <b>[interface]</b> A kinematic body of links and joints. <b>If not specified, method is not multi-thread safe.</b> See \ref arch_kinbody.
    \ingroup interfaces
 */
class OPENRAVE_API KinBody : public InterfaceBase
{
public:
    /// \brief A set of properties for the kinbody. These properties are used to describe a set of variables used in KinBody.
    enum KinBodyProperty {
        Prop_JointMimic=0x1,     ///< joint mimic equations
        Prop_JointLimits=0x2,     ///< regular limits
        Prop_JointOffset=0x4,
        Prop_JointProperties=0x8,     ///< resolution, weights
        Prop_JointAccelerationVelocityTorqueLimits=0x10,     ///< velocity + acceleration + jerk + torque
        Prop_Joints=Prop_JointMimic|Prop_JointLimits|Prop_JointOffset|Prop_JointProperties|Prop_JointAccelerationVelocityTorqueLimits, ///< all properties of all joints

        Prop_Name=0x20,     ///< name changed
        Prop_LinkDraw=0x40,     ///< toggle link geometries rendering
        Prop_LinkGeometry=0x80,     ///< the current geometry of the link changed
        Prop_LinkTransforms=0x100, ///< if any of the link transforms changed, this implies the DOF values of the robot changed
        Prop_LinkGeometryGroup=0x200, ///< the geometry informations of some geometry group changed
        Prop_LinkStatic=0x400,     ///< static property of link changed
        Prop_LinkEnable=0x800,     ///< enable property of link changed
        Prop_LinkDynamics=0x1000,     ///< mass/inertia properties of link changed
        Prop_Links=Prop_LinkDraw|Prop_LinkGeometry|Prop_LinkStatic|Prop_LinkGeometryGroup|Prop_LinkEnable|Prop_LinkDynamics,     ///< all properties of all links
        Prop_JointCustomParameters = 0x2000, ///< when Joint::SetFloatParameters(), Joint::SetIntParameters(), and Joint::SetStringParameters() are called
        Prop_LinkCustomParameters = 0x4000, ///< when Link::SetFloatParameters(), Link::SetIntParameters(), Link::SetStringParameters() are called
        Prop_BodyAttached=0x8000, ///< if attached bodies changed

        // robot only
        // 0x00010000
        Prop_RobotSensors = 0x00020000,     ///< [robot only] all properties of all sensors
        Prop_Sensors = 0x00020000,
        Prop_RobotSensorPlacement = 0x00040000,     ///< [robot only] relative sensor placement of sensors
        Prop_SensorPlacement = 0x00040000,
        Prop_RobotActiveDOFs = 0x00080000,     ///< [robot only] active dofs changed
        Prop_RobotManipulatorTool = 0x00100000, ///< [robot only] the tool coordinate system changed
        Prop_RobotManipulatorName = 0x00200000, ///< [robot only] the manipulator name
        Prop_RobotManipulatorSolver = 0x00400000,
        Prop_RobotManipulators = Prop_RobotManipulatorTool | Prop_RobotManipulatorName | Prop_RobotManipulatorSolver,     ///< [robot only] all properties of all manipulators
        Prop_RobotGrabbed = 0x01000000, ///< [robot only] if grabbed bodies changed

        Prop_BodyRemoved = 0x10000000, ///< if a KinBody is removed from the environment
    };

    /// \brief used for specifying the type of limit checking and the messages associated with it
    enum CheckLimitsAction {
        CLA_Nothing = 0, ///< no checking
        CLA_CheckLimits = 1, /// < checks and warns if the limits are overboard (default)
        CLA_CheckLimitsSilent = 2, ///< checks the limits and silently clamps the joint values (used if the code expects bad values as part of normal operation)
        CLA_CheckLimitsThrow = 3, ///< check the limits and throws if something went wrong
    };

    /// \brief Describes the properties of a geometric primitive.
    ///
    /// Contains everything associated with a geometry's appearance and shape
    class OPENRAVE_API GeometryInfo
    {
public:
        GeometryInfo();
        virtual ~GeometryInfo() {
        }

        /// triangulates the geometry object and initializes collisionmesh. GeomTrimesh types must already be triangulated
        /// \param fTessellation to control how fine the triangles need to be. 1.0f is the default value
        bool InitCollisionMesh(float fTessellation=1);

        inline dReal GetSphereRadius() const {
            return _vGeomData.x;
        }
        inline dReal GetCylinderRadius() const {
            return _vGeomData.x;
        }
        inline dReal GetCylinderHeight() const {
            return _vGeomData.y;
        }
        inline const Vector& GetBoxExtents() const {
            return _vGeomData;
        }

        /// \brief compute the inner empty volume in the geometry coordinate system
        ///
        /// \return bool true if the geometry has a concept of empty volume nad tInnerEmptyVolume/abInnerEmptyVolume are filled
        bool ComputeInnerEmptyVolume(Transform& tInnerEmptyVolume, Vector& abInnerEmptyExtents) const;

        /// \brief computes the bounding box in the world. tGeometryWorld is for the world transform.
        AABB ComputeAABB(const Transform& tGeometryWorld) const;

        ///< \param multiply all translational values by fUnitScale
        virtual void SerializeJSON(rapidjson::Value &value, rapidjson::Document::AllocatorType& allocator, dReal fUnitScale=1.0, int options=0) const;

        ///< \param multiply all translational values by fUnitScale
        virtual void DeserializeJSON(const rapidjson::Value &value, dReal fUnitScale=1.0);

        Transform _t; ///< Local transformation of the geom primitive with respect to the link's coordinate system.

        /// for boxes, first 3 values are half extents. For containers, the first 3 values are the full outer extents.
        /// For GT_Cage, this is the base box extents with the origin being at the -Z center.
        Vector _vGeomData;

        ///< For GT_Container, the first 3 values are the full inner extents.
        ///< For GT_Cage, if any are non-zero, then force the full inner extents (bottom center) to be this much, starting at the base center top
        Vector _vGeomData2;
        Vector _vGeomData3; ///< For containers, the first 3 values is the bottom cross XY full extents and Z height from bottom face.

        ///< For containers, the first 3 values are the full extents of the bottom pad (a box attached to the container
        ///  beneath the container bottom). This geometry only valid if the first 3 values are all positive. The origin
        ///  of the container will still be at the outer bottom of the container.
        Vector _vGeomData4;

        // For GT_Cage
        enum SideWallType
        {
            SWT_NX=0,
            SWT_PX=1,
            SWT_NY=2,
            SWT_PY=3,
        };

        struct SideWall
        {
            Transform transf;
            Vector vExtents;
            SideWallType type;
        };
        std::vector<SideWall> _vSideWalls; ///< used by GT_Cage

        ///< for sphere it is radius
        ///< for cylinder, first 2 values are radius and height
        ///< for trimesh, none
        RaveVector<float> _vDiffuseColor, _vAmbientColor; ///< hints for how to color the meshes

        /// \brief trimesh representation of the collision data of this object in this local coordinate system
        ///
        /// Should be transformed by \ref _t before rendering.
        /// For spheres and cylinders, an appropriate discretization value is chosen.
        /// If empty, will be automatically computed from the geometry's type and render data
        TriMesh _meshcollision;

        GeometryType _type; ///< the type of geometry primitive

        std::string _name; ///< the name of the geometry

        /// \brief filename for render model (optional)
        ///
        /// Should be transformed by _t before rendering.
        /// If the value is "__norenderif__:x", then the viewer should not render the object if it supports *.x files where"x" is the file extension.
        std::string _filenamerender;

        /// \brief filename for collision data (optional)
        ///
        /// This is for record keeping only and geometry does not get automatically loaded to _meshcollision.
        /// The user should call _meshcollision = *env->ReadTrimeshURI(_filenamecollision) by themselves.
        std::string _filenamecollision;

        Vector _vRenderScale; ///< render scale of the object (x,y,z) from _filenamerender
        Vector _vCollisionScale; ///< render scale of the object (x,y,z) from _filenamecollision
        float _fTransparency; ///< value from 0-1 for the transparency of the rendered object, 0 is opaque
        bool _bVisible; ///< if true, geometry is visible as part of the 3d model (default is true)
        bool _bModifiable; ///< if true, object geometry can be dynamically modified (default is true)
    };
    typedef boost::shared_ptr<GeometryInfo> GeometryInfoPtr;
    typedef boost::shared_ptr<GeometryInfo const> GeometryInfoConstPtr;

    /// \brief Describes the properties of a link used to initialize it
    class OPENRAVE_API LinkInfo
    {
public:
        LinkInfo();
        virtual ~LinkInfo() {
        }

        LinkInfo(const LinkInfo& other);
        LinkInfo& operator=(const LinkInfo& other);

        virtual void SerializeJSON(rapidjson::Value &value, rapidjson::Document::AllocatorType& allocator, dReal fUnitScale=1.0, int options=0) const;
        virtual void DeserializeJSON(const rapidjson::Value &value, dReal fUnitScale=1.0);

        std::vector<GeometryInfoPtr> _vgeometryinfos;
        /// extra-purpose geometries like
        /// self -  self-collision specific geometry. By default, this type of geometry will be always set
        std::map< std::string, std::vector<GeometryInfoPtr> > _mapExtraGeometries;

        /// \brief unique link name
        std::string _name;
        /// the current transformation of the link with respect to the body coordinate system
        Transform _t;
        /// the frame for inertia and center of mass of the link in the link's coordinate system
        Transform _tMassFrame;
        /// mass of link
        dReal _mass;
        /// inertia along the axes of _tMassFrame
        Vector _vinertiamoments;
        std::map<std::string, std::vector<dReal> > _mapFloatParameters; ///< custom key-value pairs that could not be fit in the current model
        std::map<std::string, std::vector<int> > _mapIntParameters; ///< custom key-value pairs that could not be fit in the current model
        std::map<std::string, std::string > _mapStringParameters; ///< custom key-value pairs that could not be fit in the current model
        /// force the following links to be treated as adjacent to this link
        std::vector<std::string> _vForcedAdjacentLinks;
        /// \brief Indicates a static body that does not move with respect to the root link.
        ///
        //// Static should be used when an object has infinite mass and
        /// shouldn't be affected by physics (including gravity). Collision still works.
        bool _bStatic;

        /// \true false if the link is disabled. disabled links do not participate in collision detection
        bool _bIsEnabled;
        bool __padding0, __padding1; // for 4-byte alignment
    };
    typedef boost::shared_ptr<LinkInfo> LinkInfoPtr;
    typedef boost::shared_ptr<LinkInfo const> LinkInfoConstPtr;

    /// \brief A rigid body holding all its collision and rendering data.
    class OPENRAVE_API Link : public boost::enable_shared_from_this<Link>
    {
public:
        Link(KinBodyPtr parent);         ///< pass in a ODE world
        virtual ~Link();

        /// \deprecated (12/10/18)
        typedef KinBody::GeometryInfo GeometryInfo RAVE_DEPRECATED;
        typedef boost::shared_ptr<KinBody::GeometryInfo> GeometryInfoPtr RAVE_DEPRECATED;
        typedef TriMesh TRIMESH RAVE_DEPRECATED;
        typedef GeometryType GeomType RAVE_DEPRECATED;
        static const GeometryType GeomNone RAVE_DEPRECATED = OpenRAVE::GT_None;
        static const GeometryType GeomBox RAVE_DEPRECATED = OpenRAVE::GT_Box;
        static const GeometryType GeomSphere RAVE_DEPRECATED = OpenRAVE::GT_Sphere;
        static const GeometryType GeomCylinder RAVE_DEPRECATED = OpenRAVE::GT_Cylinder;
        static const GeometryType GeomTrimesh RAVE_DEPRECATED = OpenRAVE::GT_TriMesh;

        /// \brief geometry object holding a link parent and wrapping access to a protected geometry info
        class OPENRAVE_API Geometry
        {
public:
            /// \deprecated (12/07/16)
            static const GeometryType GeomNone RAVE_DEPRECATED = OpenRAVE::GT_None;
            static const GeometryType GeomBox RAVE_DEPRECATED = OpenRAVE::GT_Box;
            static const GeometryType GeomSphere RAVE_DEPRECATED = OpenRAVE::GT_Sphere;
            static const GeometryType GeomCylinder RAVE_DEPRECATED = OpenRAVE::GT_Cylinder;
            static const GeometryType GeomTrimesh RAVE_DEPRECATED = OpenRAVE::GT_TriMesh;

            Geometry(boost::shared_ptr<Link> parent, const KinBody::GeometryInfo& info);
            virtual ~Geometry() {
            }

            /// \brief get local geometry transform
            inline const Transform& GetTransform() const {
                return _info._t;
            }
            inline GeometryType GetType() const {
                return _info._type;
            }
            inline const Vector& GetRenderScale() const {
                return _info._vRenderScale;
            }

            inline const std::string& GetRenderFilename() const {
                return _info._filenamerender;
            }
            inline float GetTransparency() const {
                return _info._fTransparency;
            }
            /// \deprecated (12/1/12)
            inline bool IsDraw() const RAVE_DEPRECATED {
                return _info._bVisible;
            }
            inline bool IsVisible() const {
                return _info._bVisible;
            }
            inline bool IsModifiable() const {
                return _info._bModifiable;
            }

            inline dReal GetSphereRadius() const {
                return _info._vGeomData.x;
            }
            inline dReal GetCylinderRadius() const {
                return _info._vGeomData.x;
            }
            inline dReal GetCylinderHeight() const {
                return _info._vGeomData.y;
            }
            inline const Vector& GetBoxExtents() const {
                return _info._vGeomData;
            }
            inline const Vector& GetContainerOuterExtents() const {
                return _info._vGeomData;
            }
            inline const Vector& GetContainerInnerExtents() const {
                return _info._vGeomData2;
            }
            inline const Vector& GetContainerBottomCross() const {
                return _info._vGeomData3;
            }
            inline const Vector& GetContainerBottom() const {
                return _info._vGeomData4;
            }
            inline const RaveVector<float>& GetDiffuseColor() const {
                return _info._vDiffuseColor;
            }
            inline const RaveVector<float>& GetAmbientColor() const {
                return _info._vAmbientColor;
            }
            inline const std::string& GetName() const {
                return _info._name;
            }

            /// \brief returns the local collision mesh
            inline const TriMesh& GetCollisionMesh() const {
                return _info._meshcollision;
            }

            inline const KinBody::GeometryInfo& GetInfo() const {
                return _info;
            }

            /// cage
            //@{
            inline const Vector& GetCageBaseExtents() const {
                return _info._vGeomData;
            }

            /// \brief compute the inner empty volume in the parent link coordinate system
            ///
            /// \return bool true if the geometry has a concept of empty volume nad tInnerEmptyVolume/abInnerEmptyVolume are filled
            virtual bool ComputeInnerEmptyVolume(Transform& tInnerEmptyVolume, Vector& abInnerEmptyExtents) const;
            //@}

            virtual bool InitCollisionMesh(float fTessellation=1);

            /// \brief returns an axis aligned bounding box given that the geometry is transformed by trans
            virtual AABB ComputeAABB(const Transform& trans) const;

            virtual uint8_t GetSideWallExists() const;

            virtual void serialize(std::ostream& o, int options) const;

            /// \brief sets a new collision mesh and notifies every registered callback about it
            virtual void SetCollisionMesh(const TriMesh& mesh);
            /// \brief sets visible flag. if changed, notifies every registered callback about it.
            ///
            /// \return true if changed
            virtual bool SetVisible(bool visible);

            /// \deprecated (12/1/12)
            inline void SetDraw(bool bDraw) RAVE_DEPRECATED {
                SetVisible(bDraw);
            }
            /// \brief set transparency level (0 is opaque)
            virtual void SetTransparency(float f);
            /// \brief override diffuse color of geometry material
            virtual void SetDiffuseColor(const RaveVector<float>& color);
            /// \brief override ambient color of geometry material
            virtual void SetAmbientColor(const RaveVector<float>& color);

            /// \brief validates the contact normal on the surface of the geometry and makes sure the normal faces "outside" of the shape.
            ///
            /// \param position the position of the contact point specified in the link's coordinate system
            /// \param normal the unit normal of the contact point specified in the link's coordinate system
            /// \return true if the normal is changed to face outside of the shape
            virtual bool ValidateContactNormal(const Vector& position, Vector& normal) const;

            /// \brief sets a new render filename for the geometry. This does not change the collision
            virtual void SetRenderFilename(const std::string& renderfilename);

            /// \brief sets the name of the geometry
            virtual void SetName(const std::string& name);

protected:
            boost::weak_ptr<Link> _parent;
            KinBody::GeometryInfo _info; ///< geometry info
#ifdef RAVE_PRIVATE
#ifdef _MSC_VER
            friend class OpenRAVEXMLParser::LinkXMLReader;
            friend class OpenRAVEXMLParser::KinBodyXMLReader;
            friend class XFileReader;
#else
            friend class ::OpenRAVEXMLParser::LinkXMLReader;
            friend class ::OpenRAVEXMLParser::KinBodyXMLReader;
            friend class ::XFileReader;
#endif
#endif
            friend class ColladaReader;
            friend class RobotBase;
            friend class KinBody;
            friend class KinBody::Link;
        };

        typedef boost::shared_ptr<Geometry> GeometryPtr;
        typedef boost::shared_ptr<Geometry const> GeometryConstPtr;
        typedef Geometry GEOMPROPERTIES RAVE_DEPRECATED;

        inline const std::string& GetName() const {
            return _info._name;
        }

        /// \brief Indicates a static body that does not move with respect to the root link.
        ///
        //// Static should be used when an object has infinite mass and
        ///< shouldn't be affected by physics (including gravity). Collision still works.
        inline bool IsStatic() const {
            return _info._bStatic;
        }

        /// \brief Enables a Link. An enabled link takes part in collision detection and physics simulations
        virtual void Enable(bool enable);

        /// \brief returns true if the link is enabled. \see Enable
        virtual bool IsEnabled() const;

        /// \brief Sets all the geometries of the link as visible or non visible.
        ///
        /// \return true if changed
        virtual bool SetVisible(bool visible);

        /// \return true if any geometry of the link is visible.
        virtual bool IsVisible() const;

        /// \brief parent body that link belongs to.
        ///
        /// \param trylock if true then will try to get the parent pointer and return empty pointer if parent was already destroyed. Otherwise throws an exception if parent is already destroyed. By default this should be
        inline KinBodyPtr GetParent(bool trylock=false) const {
            if( trylock ) {
                return _parent.lock();
            }
            else {
                return KinBodyPtr(_parent);
            }
        }

        /// \brief unique index into parent KinBody::GetLinks vector
        inline int GetIndex() const {
            return _index;
        }
        inline const TriMesh& GetCollisionData() const {
            return _collision;
        }

        /// \brief Compute the aabb of all the geometries of the link in the link coordinate system
        virtual AABB ComputeLocalAABB() const;

        /// \brief Compute the aabb of all the geometries of the link in the world coordinate system
        virtual AABB ComputeAABB() const;

        /// \brief returns an axis-aligned bounding box when link has transform tLink.
        ///
        /// AABB equivalent to setting link transform to tLink and calling ComptueAABB()
        /// \brief tLink the world transform to put this link in when computing the AABB
        virtual AABB ComputeAABBFromTransform(const Transform& tLink) const;

        /// \brief Return the current transformation of the link in the world coordinate system.
        inline Transform GetTransform() const {
            return _info._t;
        }

        /// \brief Return all the direct parent links in the kinematics hierarchy of this link.
        ///
        /// A parent link is is immediately connected to this link by a joint and has a path to the root joint so that it is possible
        /// to compute this link's transformation from its parent.
        /// \param[out] filled with the parent links
        virtual void GetParentLinks(std::vector< boost::shared_ptr<Link> >& vParentLinks) const;

        /// \brief Tests if a link is a direct parent.
        ///
        /// \see GetParentLinks
        /// \param link The link to test if it is one of the parents of this link.
        bool IsParentLink(boost::shared_ptr<Link const> plink) const RAVE_DEPRECATED {
            return IsParentLink(*plink);
        }
        virtual bool IsParentLink(const Link &link) const;

        /// \brief return center of mass offset in the link's local coordinate frame
        inline Vector GetLocalCOM() const {
            return _info._tMassFrame.trans;
        }

        /// \brief return center of mass of the link in the global coordinate system
        inline Vector GetGlobalCOM() const {
            return _info._t*_info._tMassFrame.trans;
        }

        inline Vector GetCOMOffset() const {
            return _info._tMassFrame.trans;
        }

        /// \brief return inertia in link's local coordinate frame. The translation component is the the COM in the link's frame.
        virtual TransformMatrix GetLocalInertia() const;

        // \brief return inertia around the link's COM in the global coordinate frame.
        virtual TransformMatrix GetGlobalInertia() const;

        /// \brief sets a new mass frame with respect to the link coordinate system
        virtual void SetLocalMassFrame(const Transform& massframe);

        /// \brief sets new principal moments of inertia (with respect to the mass frame)
        virtual void SetPrincipalMomentsOfInertia(const Vector& inertiamoments);

        /// \brief set a new mass
        virtual void SetMass(dReal mass);

        /// \brief return the mass frame in the link's local coordinate system that holds the center of mass and principal axes for inertia.
        inline const Transform& GetLocalMassFrame() const {
            return _info._tMassFrame;
        }

        /// \brief return the mass frame in the global coordinate system that holds the center of mass and principal axes for inertia.
        inline Transform GetGlobalMassFrame() const {
            return _info._t*_info._tMassFrame;
        }

        /// \brief return the principal moments of inertia inside the mass frame
        inline const Vector& GetPrincipalMomentsOfInertia() const {
            return _info._vinertiamoments;
        }
        inline dReal GetMass() const {
            return _info._mass;
        }

        /// \brief sets a link to be static.
        ///
        /// Because this can affect the kinematics, it requires the body's internal structures to be recomputed
        virtual void SetStatic(bool bStatic);

        /// \brief Sets the transform of the link regardless of kinematics
        ///
        /// \param[in] t the new transformation
        virtual void SetTransform(const Transform& transform);

        /// adds an external force at pos (absolute coords)
        /// \param[in] force the direction and magnitude of the force
        /// \param[in] pos in the world where the force is getting applied
        /// \param[in] add if true, force is added to previous forces, otherwise it is set
        virtual void SetForce(const Vector& force, const Vector& pos, bool add);

        /// adds torque to a body (absolute coords)
        /// \param add if true, torque is added to previous torques, otherwise it is set
        virtual void SetTorque(const Vector& torque, bool add);

        /// forces the velocity of the link
        /// \param[in] linearvel the translational velocity
        /// \param[in] angularvel is the rotation axis * angular speed
        virtual void SetVelocity(const Vector& linearvel, const Vector& angularvel);

        /// \brief get the velocity of the link
        /// \param[out] linearvel the translational velocity
        /// \param[out] angularvel is the rotation axis * angular speed
        virtual void GetVelocity(Vector& linearvel, Vector& angularvel) const;

        /// \brief return the linear/angular velocity of the link
        virtual std::pair<Vector,Vector> GetVelocity() const;

        /// \brief returns a list of all the geometry objects.
        inline const std::vector<GeometryPtr>& GetGeometries() const {
            return _vGeometries;
        }
        virtual GeometryPtr GetGeometry(int index);

        /// \brief inits the current geometries with the new geometry info.
        ///
        /// This gives a user control for dynamically changing the object geometry. Note that the kinbody/robot hash could change.
        /// \param geometries a list of geometry infos to be initialized into new geometry objects, note that the geometry info data is copied
        /// \param bForceRecomputeMeshCollision if true, then recompute mesh collision for all non-tri meshes
        virtual void InitGeometries(std::vector<KinBody::GeometryInfoConstPtr>& geometries, bool bForceRecomputeMeshCollision=true);
        virtual void InitGeometries(std::list<KinBody::GeometryInfo>& geometries, bool bForceRecomputeMeshCollision=true);

        /// \brief adds geometry info to all the current geometries and possibly stored extra group geometries
        ///
        /// Will store the geometry pointer to use for later, so do not modify after this.
        /// \param addToGroups if true, will add the same ginfo to all groups
        virtual void AddGeometry(KinBody::GeometryInfoPtr pginfo, bool addToGroups);

        /// \brief removes geometry that matches a name from the current geometries and possibly stored extra group geometries
        ///
        /// \param removeFromAllGroups if true, will check and remove the geometry from all stored groups
        virtual void RemoveGeometryByName(const std::string& geometryname, bool removeFromAllGroups);

        /// \brief initializes the link with geometries from the extra geomeries in LinkInfo
        ///
        /// \param name The name of the geometry group. If name is empty, will initialize the default geometries.
        /// \throw If name does not exist in GetInfo()._mapExtraGeometries, then throw an exception.
        virtual void SetGeometriesFromGroup(const std::string& name);

        /// \brief returns a const reference to the vector of geometries for a particular group
        ///
        /// \param name The name of the geometry group.
        /// \throw openrave_exception If the group does not exist, throws an exception.
        virtual const std::vector<KinBody::GeometryInfoPtr>& GetGeometriesFromGroup(const std::string& name) const;

        /// \brief stores geometries for later retrieval
        ///
        /// the list is stored inside _GetInfo()._mapExtraGeometries. Note that the pointers are copied and not the data, so
        /// any be careful not to modify the geometries afterwards
        virtual void SetGroupGeometries(const std::string& name, const std::vector<KinBody::GeometryInfoPtr>& geometries);

        /// \brief returns the number of geometries stored from a particular key
        ///
        /// \return if -1, then the geometries are not in _mapExtraGeometries, otherwise the number
        virtual int GetGroupNumGeometries(const std::string& name) const;

        /// \brief swaps the geometries with the link
        virtual void SwapGeometries(boost::shared_ptr<Link>& link);

        /// validates the contact normal on link and makes sure the normal faces "outside" of the geometry shape it lies on. An exception can be thrown if position is not on a geometry surface
        /// \param position the position of the contact point specified in the link's coordinate system, assumes it is on a particular geometry
        /// \param normal the unit normal of the contact point specified in the link's coordinate system
        /// \return true if the normal is changed to face outside of the shape
        virtual bool ValidateContactNormal(const Vector& position, Vector& normal) const;

        /// \brief returns true if plink is rigidily attahced to this link.
        bool IsRigidlyAttached(boost::shared_ptr<Link const> plink) const RAVE_DEPRECATED {
            return IsRigidlyAttached(*plink);
        }
        virtual bool IsRigidlyAttached(const Link &link) const;

        /// \brief Gets all the rigidly attached links to linkindex, also adds the link to the list.
        ///
        /// \param vattachedlinks the array to insert all links attached to linkindex with the link itself.
        virtual void GetRigidlyAttachedLinks(std::vector<boost::shared_ptr<Link> >& vattachedlinks) const;

        virtual void serialize(std::ostream& o, int options) const;

        /// \brief return a map of custom float parameters
        inline const std::map<std::string, std::vector<dReal> >& GetFloatParameters() const {
            return _info._mapFloatParameters;
        }

        /// \brief set custom float parameters
        ///
        /// \param parameters if empty, then removes the parameter
        virtual void SetFloatParameters(const std::string& key, const std::vector<dReal>& parameters);

        /// \brief return a map of custom integer parameters
        inline const std::map<std::string, std::vector<int> >& GetIntParameters() const {
            return _info._mapIntParameters;
        }

        /// \brief set custom int parameters
        ///
        /// \param parameters if empty, then removes the parameter
        virtual void SetIntParameters(const std::string& key, const std::vector<int>& parameters);

        /// \brief return a map of custom float parameters
        inline const std::map<std::string, std::string >& GetStringParameters() const {
            return _info._mapStringParameters;
        }

        /// \brief set custom string parameters
        ///
        /// \param value if empty, then removes the parameter
        virtual void SetStringParameters(const std::string& key, const std::string& value);

        /// \brief Updates several fields in \ref _info depending on the current state of the link
        virtual void UpdateInfo();

        /// \brief returns the current info structure of the link.
        ///
        /// The LinkInfo::_vgeometryinfos do not reflect geometry changes that happened since the robot was created. User
        /// will need to call Geometry::GetInfo on each individual geometry.
        inline const KinBody::LinkInfo& GetInfo() const {
            return _info;
        }

        /// \brief Calls \ref UpdateInfo and returns the link structure
        inline const KinBody::LinkInfo& UpdateAndGetInfo() {
            UpdateInfo();
            return _info;
        }

protected:
        /// \brief Updates the cached information due to changes in the collision data.
        ///
        /// \param parameterschanged if true, will
        virtual void _Update(bool parameterschanged=true, uint32_t extraParametersChanged=0);

        std::vector<GeometryPtr> _vGeometries;         ///< \see GetGeometries

        LinkInfo _info; ///< parameter information of the link

private:
        /// Sensitive variables that are auto-generated and should not be modified by the user.
        /// @name Private Link Variables
        //@{
        int _index;                  ///< \see GetIndex
        KinBodyWeakPtr _parent;         ///< \see GetParent
        std::vector<int> _vParentLinks;         ///< \see GetParentLinks, IsParentLink
        std::vector<int> _vRigidlyAttachedLinks;         ///< \see IsRigidlyAttached, GetRigidlyAttachedLinks
        TriMesh _collision; ///< triangles for collision checking, triangles are always the triangulation
                            ///< of the body when it is at the identity transformation
        //@}
#ifdef RAVE_PRIVATE
#ifdef _MSC_VER
        friend class OpenRAVEXMLParser::LinkXMLReader;
        friend class OpenRAVEXMLParser::KinBodyXMLReader;
        friend class OpenRAVEXMLParser::RobotXMLReader;
        friend class XFileReader;
#else
        friend class ::OpenRAVEXMLParser::LinkXMLReader;
        friend class ::OpenRAVEXMLParser::KinBodyXMLReader;
        friend class ::OpenRAVEXMLParser::RobotXMLReader;
        friend class ::XFileReader;
#endif
#endif
        friend class ColladaReader;
        friend class KinBody;
        friend class RobotBase;
    };
    typedef boost::shared_ptr<KinBody::Link> LinkPtr;
    typedef boost::shared_ptr<KinBody::Link const> LinkConstPtr;
    typedef boost::weak_ptr<KinBody::Link> LinkWeakPtr;

    /** \brief The type of joint movement.

        Non-special joints that are combinations of revolution and prismatic joints.
        The first 4 bits specify the joint DOF, the next bits specify whether the joint is revolute (0) or prismatic (1).
        There can be also special joint types that are valid if the JointSpecialBit is set.

        For multi-dof joints, the order is transform(parentlink) * transform(axis0) * transform(axis1) ...
     */
    enum JointType {
        JointNone = 0,
        JointHinge = 0x01,
        JointRevolute = 0x01,
        JointSlider = 0x11,
        JointPrismatic = 0x11,
        JointRR = 0x02,
        JointRP = 0x12,
        JointPR = 0x22,
        JointPP = 0x32,
        JointSpecialBit = 0x80000000,
        JointUniversal = 0x80000001,
        JointHinge2 = 0x80000002,
        JointSpherical = 0x80000003,
        JointTrajectory = 0x80000004, ///< there is no axis defined, instead the relative transformation is directly output from the trajectory affine_transform structure
    };

    enum JointControlMode {
        JCM_None = 0, ///< unspecified
        JCM_RobotController = 1, ///< joint controlled by the robot controller
        JCM_IO = 2,              ///< joint controlled by I/O signals
        JCM_ExternalDevice = 3,  ///< joint controlled by an external device
    };

    class Joint;

    /// \brief Holds mimic information about position, velocity, and acceleration of one axis of the joint.
    ///
    /// In every array, [0] is position, [1] is velocity, [2] is acceleration.
    class OPENRAVE_API MimicInfo
    {
public:
        boost::array< std::string, 3>  _equations;         ///< the original equations
        virtual void SerializeJSON(rapidjson::Value& value, rapidjson::Document::AllocatorType& allocator, dReal fUnitScale=1.0, int options=0) const;
        virtual void DeserializeJSON(const rapidjson::Value& value, dReal fUnitScale=1.0);
    };
    typedef boost::shared_ptr<MimicInfo> MimicInfoPtr;
    typedef boost::shared_ptr<MimicInfo const> MimicInfoConstPtr;

    class OPENRAVE_API Mimic
    {
public:
        boost::array< std::string, 3>  _equations;         ///< the original equations

        struct DOFFormat
        {
            int16_t jointindex;         ///< the index into the joints, if >= GetJoints.size(), then points to the passive joints
            int16_t dofindex : 14;         ///< if >= 0, then points to a DOF of the robot that is NOT mimiced
            uint8_t axis : 2;         ///< the axis of the joint index
            bool operator <(const DOFFormat& r) const;
            bool operator ==(const DOFFormat& r) const;
            boost::shared_ptr<Joint> GetJoint(KinBody &parent) const;
            boost::shared_ptr<Joint const> GetJoint(const KinBody &parent) const;
        };
        struct DOFHierarchy
        {
            int16_t dofindex;         ///< >=0 dof index
            uint16_t dofformatindex;         ///< index into _vdofformat to follow the computation
            bool operator ==(const DOFHierarchy& r) const {
                return dofindex==r.dofindex && dofformatindex == r.dofformatindex;
            }
        };

        /// @name automatically set
        //@{
        std::vector< DOFFormat > _vdofformat;         ///< the format of the values the equation takes order is important.
        std::vector<DOFHierarchy> _vmimicdofs;         ///< all dof indices that the equations depends on. DOFHierarchy::dofindex can repeat
        OpenRAVEFunctionParserRealPtr _posfn;
        std::vector<OpenRAVEFunctionParserRealPtr > _velfns, _accelfns;         ///< the velocity and acceleration partial derivatives with respect to each of the values in _vdofformat
        //@}
    };
    typedef boost::shared_ptr<Mimic> MimicPtr;
    typedef boost::shared_ptr<Mimic const> MimicConstPtr;

    /// \brief Describes the properties of a joint used to initialize it
    class OPENRAVE_API JointInfo
    {
public:
        JointInfo();
        virtual ~JointInfo() {
        }

        JointInfo(const JointInfo& other);
        JointInfo& operator=(const JointInfo& other);

        virtual int GetDOF() const;

        virtual void SerializeJSON(rapidjson::Value& value, rapidjson::Document::AllocatorType& allocator, dReal fUnitScale=1.0, int options=0) const;
        virtual void DeserializeJSON(const rapidjson::Value& value, dReal fUnitScale=1.0);

        JointType _type; /// The joint type
        std::string _name;         ///< the unique joint name
        std::string _linkname0, _linkname1; ///< attaching links, all axes and anchors are defined in the link pointed to by _linkname0 coordinate system. _linkname0 is usually the parent link.
        Vector _vanchor; ///< the anchor of the rotation axes defined in _linkname0's coordinate system. this is only used to construct the internal left/right matrices. passed into Joint::_ComputeInternalInformation
        boost::array<Vector,3> _vaxes;                ///< axes in _linkname0's or environment coordinate system used to define joint movement. passed into Joint::_ComputeInternalInformation
        std::vector<dReal> _vcurrentvalues; ///< joint values at initialization. passed into Joint::_ComputeInternalInformation

        boost::array<dReal,3> _vresolution;              ///< interpolation resolution
        boost::array<dReal,3> _vmaxvel;                  ///< the soft maximum velocity (rad/s) to move the joint when planning
        boost::array<dReal,3> _vhardmaxvel;              ///< the hard maximum velocity, robot cannot exceed this velocity. used for verification checking
        boost::array<dReal,3> _vmaxaccel;                ///< the soft maximum acceleration (rad/s^2) of the joint
        boost::array<dReal,3> _vhardmaxaccel;            ///< the hard maximum acceleration (rad/s^2), robot cannot exceed this acceleration. used for verification checking
        boost::array<dReal,3> _vmaxjerk;                 ///< the soft maximum jerk (rad/s^3) of the joint
        boost::array<dReal,3> _vhardmaxjerk;             ///< the hard maximum jerk (rad/s^3), robot cannot exceed this jerk. used for verification checking
        boost::array<dReal,3> _vmaxtorque;               ///< maximum torque (N.m, kg m^2/s^2) that should be applied to the joint. Usually this is computed from the motor nominal torque and gear ratio. Ignore if values are 0.
        boost::array<dReal,3> _vmaxinertia;             ///< maximum inertia (kg m^2) that the joint can exhibit. Usually this is set for safety reasons. Ignore if values are 0.
        boost::array<dReal,3> _vweights;                ///< the weights of the joint for computing distance metrics.

        /// \brief internal offset parameter that determines the branch the angle centers on
        ///
        /// Wrap offsets are needed for rotation joints since the range is limited to 2*pi.
        /// This allows the wrap offset to be set so the joint can function in [-pi+offset,pi+offset]..
        /// \param iaxis the axis to get the offset from
        boost::array<dReal,3> _voffsets;
        boost::array<dReal,3> _vlowerlimit, _vupperlimit;         ///< joint limits
        TrajectoryBasePtr _trajfollow; ///< used if joint type is JointTrajectory

        boost::array<MimicInfoPtr,3> _vmimic;          ///< the mimic properties of each of the joint axes. It is theoretically possible for a multi-dof joint to have one axes mimiced and the others free. When cloning, is it ok to copy this and assume it is constant?

        std::map<std::string, std::vector<dReal> > _mapFloatParameters; ///< custom key-value pairs that could not be fit in the current model
        std::map<std::string, std::vector<int> > _mapIntParameters; ///< custom key-value pairs that could not be fit in the current model
        std::map<std::string, std::string > _mapStringParameters; ///< custom key-value pairs that could not be fit in the current model

        ElectricMotorActuatorInfoPtr _infoElectricMotor;

        /// true if joint axis has an identification at some of its lower and upper limits.
        ///
        /// An identification of the lower and upper limits means that once the joint reaches its upper limits, it is also
        /// at its lower limit. The most common identification on revolute joints at -pi and pi. 'circularity' means the
        /// joint does not stop at limits.
        /// Although currently not developed, it could be possible to support identification for joints that are not revolute.
        boost::array<uint8_t, 3> _bIsCircular;

        bool _bIsActive;                 ///< if true, should belong to the DOF of the body, unless it is a mimic joint (_ComputeInternalInformation decides this)

        /// \brief _controlMode specifies how this joint is controlled. For possible control modes, see enum JointControlMode.
        JointControlMode _controlMode;

        struct JointControlInfo_RobotController
        {
            JointControlInfo_RobotController();
            int robotId;
            boost::array<int16_t, 3> robotControllerDOFIndex; ///< indicates which DOF in the robot controller controls which joint axis. -1 if not specified/not valid.
        };
        typedef boost::shared_ptr<JointControlInfo_RobotController> JointControlInfo_RobotControllerPtr;

        struct JointControlInfo_IO
        {
            JointControlInfo_IO();
            int deviceId;
            boost::array< std::vector<std::string>, 3 > vMoveIONames;       ///< io names for controlling positions of this joint.
            boost::array< std::vector<std::string>, 3 > vUpperLimitIONames; ///< io names for detecting if the joint is at its upper limit
            boost::array< std::vector<uint8_t>, 3 > vUpperLimitSensorIsOn;  ///< if true, the corresponding upper limit sensor reads 1 when the joint is at its upper limit. otherwise, the upper limit sensor reads 0 when the joint is at its upper limit. the default value is 1.
            boost::array< std::vector<std::string>, 3 > vLowerLimitIONames; ///< io names for detecting if the joint is at its lower limit
            boost::array< std::vector<uint8_t>, 3 > vLowerLimitSensorIsOn;  ///< if true, the corresponding lower limit sensor reads 1 when the joint is at its lower limit. otherwise, the lower limit sensor reads 0 when the joint is at its upper limit. the default value is 1.
        };
        typedef boost::shared_ptr<JointControlInfo_IO> JointControlInfo_IOPtr;

        struct JointControlInfo_ExternalDevice
        {
            JointControlInfo_ExternalDevice();
            std::string externalDeviceId; ///< id for the external device
        };
        typedef boost::shared_ptr<JointControlInfo_ExternalDevice> JointControlInfo_ExternalDevicePtr;

        JointControlInfo_RobotControllerPtr _jci_robotcontroller;
        JointControlInfo_IOPtr _jci_io;
        JointControlInfo_ExternalDevicePtr _jci_externaldevice;
    };
    typedef boost::shared_ptr<JointInfo> JointInfoPtr;
    typedef boost::shared_ptr<JointInfo const> JointInfoConstPtr;

    /// \brief Information about a joint that controls the relationship between two links.
    class OPENRAVE_API Joint : public boost::enable_shared_from_this<Joint>
    {
public:
        /// \deprecated 12/10/19
        typedef Mimic MIMIC RAVE_DEPRECATED;
        typedef KinBody::JointType JointType RAVE_DEPRECATED;
        static const KinBody::JointType JointNone RAVE_DEPRECATED = KinBody::JointNone;
        static const KinBody::JointType JointHinge RAVE_DEPRECATED = KinBody::JointHinge;
        static const KinBody::JointType JointRevolute RAVE_DEPRECATED = KinBody::JointRevolute;
        static const KinBody::JointType JointSlider RAVE_DEPRECATED = KinBody::JointSlider;
        static const KinBody::JointType JointPrismatic RAVE_DEPRECATED = KinBody::JointPrismatic;
        static const KinBody::JointType JointRR RAVE_DEPRECATED = KinBody::JointRR;
        static const KinBody::JointType JointRP RAVE_DEPRECATED = KinBody::JointRP;
        static const KinBody::JointType JointPR RAVE_DEPRECATED = KinBody::JointPR;
        static const KinBody::JointType JointPP RAVE_DEPRECATED = KinBody::JointPP;
        static const KinBody::JointType JointSpecialBit RAVE_DEPRECATED = KinBody::JointSpecialBit;
        static const KinBody::JointType JointUniversal RAVE_DEPRECATED = KinBody::JointUniversal;
        static const KinBody::JointType JointHinge2 RAVE_DEPRECATED = KinBody::JointHinge2;
        static const KinBody::JointType JointSpherical RAVE_DEPRECATED = KinBody::JointSpherical;
        static const KinBody::JointType JointTrajectory RAVE_DEPRECATED = KinBody::JointTrajectory;

        Joint(KinBodyPtr parent, KinBody::JointType type = KinBody::JointNone);
        virtual ~Joint();

        /// \brief The unique name of the joint
        inline const std::string& GetName() const {
            return _info._name;
        }

        inline dReal GetMaxVel(int iaxis=0) const {
            return _info._vmaxvel[iaxis];
        }
        inline dReal GetMaxAccel(int iaxis=0) const {
            return _info._vmaxaccel[iaxis];
        }
        inline dReal GetMaxJerk(int iaxis=0) const {
            return _info._vmaxjerk[iaxis];
        }

        inline dReal GetHardMaxVel(int iaxis=0) const {
            return _info._vhardmaxvel[iaxis];
        }
        inline dReal GetHardMaxAccel(int iaxis=0) const {
            return _info._vhardmaxaccel[iaxis];
        }
        inline dReal GetHardMaxJerk(int iaxis=0) const {
            return _info._vhardmaxjerk[iaxis];
        }

        ///< \brief gets the max instantaneous torque of the joint
        ///
        /// If _infoElectricMotor is filled, the will compute the max instantaneous torque depending on the current speed of the joint.
        dReal GetMaxTorque(int iaxis=0) const;

        ///< \brief gets the max instantaneous torque limits of the joint
        ///
        /// If _infoElectricMotor is filled, the will compute the nominal torque limits depending on the current speed of the joint.
        /// \return min and max of torque limits
        std::pair<dReal, dReal> GetInstantaneousTorqueLimits(int iaxis=0) const;

        ///< \brief gets the nominal torque limits of the joint
        ///
        /// If _infoElectricMotor is filled, the will compute the nominal torque limits depending on the current speed of the joint.
        /// \return min and max of torque limits
        std::pair<dReal, dReal> GetNominalTorqueLimits(int iaxis=0) const;

        inline dReal GetMaxInertia(int iaxis=0) const {
            return _info._vmaxinertia[iaxis];
        }

        /// \brief Get the degree of freedom index in the body's DOF array.
        ///
        /// This does not index in KinBody::GetJoints() directly! In other words, KinBody::GetDOFValues()[GetDOFIndex()] == GetValues()[0]
        inline int GetDOFIndex() const {
            return dofindex;
        }

        /// \brief Get the joint index into KinBody::GetJoints.
        inline int GetJointIndex() const {
            return jointindex;
        }

        /// \brief parent body that joint belongs to.
        ///
        /// \param trylock if true then will try to get the parent pointer and return empty pointer if parent was already destroyed. Otherwise throws an exception if parent is already destroyed. By default this should be
        inline KinBodyPtr GetParent(bool trylock=false) const {
            if( trylock ) {
                return _parent.lock();
            }
            else {
                return KinBodyPtr(_parent);
            }
        }

        inline LinkPtr GetFirstAttached() const {
            return _attachedbodies[0];
        }
        inline LinkPtr GetSecondAttached() const {
            return _attachedbodies[1];
        }

        inline KinBody::JointType GetType() const {
            return _info._type;
        }

        /// \brief gets all resolutions for the joint axes
        ///
        /// \param[in] bAppend if true will append to the end of the vector instead of erasing it
        virtual void GetResolutions(std::vector<dReal>& resolutions, bool bAppend=false) const;

        /// \brief The discretization of the joint used when line-collision checking.
        ///
        /// The resolutions are set as large as possible such that the joint will not go through obstacles of determined size.
        virtual dReal GetResolution(int iaxis=0) const;

        virtual void SetResolution(dReal resolution, int iaxis=0);

        /// \brief The degrees of freedom of the joint. Each joint supports a max of 3 degrees of freedom.
        virtual int GetDOF() const;

        /// \brief Return true if any of the joint axes has an identification at some of its lower and upper limits.
        virtual bool IsCircular() const;

        /// \brief Return true if joint axis has an identification at some of its lower and upper limits.
        ///
        /// An identification of the lower and upper limits means that once the joint reaches its upper limits, it is also
        /// at its lower limit. The most common identification on revolute joints at -pi and pi. 'circularity' means the
        /// joint does not stop at limits.
        /// Although currently not developed, it could be possible to support identification for joints that are not revolute.
        virtual bool IsCircular(int iaxis) const;

        /// \brief returns true if the axis describes a rotation around an axis.
        ///
        /// \param iaxis the axis of the joint to return the results for
        virtual bool IsRevolute(int iaxis) const;

        /// \brief returns true if the axis describes a translation around an axis.
        ///
        /// \param iaxis the axis of the joint to return the results for
        virtual bool IsPrismatic(int iaxis) const;

        /// \brief Return true if joint can be treated as a static binding (ie all limits are 0)
        virtual bool IsStatic() const;

        /// \brief Return all the joint values with the correct offsets applied
        ///
        /// \param bAppend if true will append to the end of the vector instead of erasing it
        /// \return degrees of freedom of the joint (even if pValues is NULL)
        virtual void GetValues(std::vector<dReal>& values, bool bAppend=false) const;

        /// \brief Return the value of the specified joint axis only.
        virtual dReal GetValue(int axis) const;

        /// \brief Gets the joint velocities
        ///
        /// \param bAppend if true will append to the end of the vector instead of erasing it
        /// \return the degrees of freedom of the joint (even if pValues is NULL)
        virtual void GetVelocities(std::vector<dReal>& values, bool bAppend=false) const;

        /// \brief Return the velocity of the specified joint axis only.
        virtual dReal GetVelocity(int axis) const;

        /// \brief Add effort (force or torque) to the joint
        virtual void AddTorque(const std::vector<dReal>& torques);

        /// \brief The anchor of the joint in global coordinates.
        virtual Vector GetAnchor() const;

        /// \brief The axis of the joint in global coordinates
        ///
        /// \param[in] axis the axis to get
        virtual Vector GetAxis(int axis = 0) const;

        /** \brief Get the limits of the joint

            \param[out] vLowerLimit the lower limits
            \param[out] vUpperLimit the upper limits
            \param[in] bAppend if true will append to the end of the vector instead of erasing it
         */
        virtual void GetLimits(std::vector<dReal>& vLowerLimit, std::vector<dReal>& vUpperLimit, bool bAppend=false) const;

        /// \brief returns the lower and upper limit of one axis of the joint
        virtual std::pair<dReal, dReal> GetLimit(int iaxis=0) const;

        /// \brief \see GetLimits
        virtual void SetLimits(const std::vector<dReal>& lower, const std::vector<dReal>& upper);

        /** \brief Returns the max velocities of the joint

            \param[out] the max velocity
            \param[in] bAppend if true will append to the end of the vector instead of erasing it
         */
        virtual void GetVelocityLimits(std::vector<dReal>& vmax, bool bAppend=false) const;

        virtual void GetVelocityLimits(std::vector<dReal>& vlower, std::vector<dReal>& vupper, bool bAppend=false) const;

        /// \brief returns the lower and upper velocity limit of one axis of the joint
        virtual std::pair<dReal, dReal> GetVelocityLimit(int iaxis=0) const;

        /// \brief \see GetVelocityLimits
        virtual void SetVelocityLimits(const std::vector<dReal>& vmax);

        /** \brief Returns the max accelerations of the joint

            \param[out] the max acceleration
            \param[in] bAppend if true will append to the end of the vector instead of erasing it
         */
        virtual void GetAccelerationLimits(std::vector<dReal>& vmax, bool bAppend=false) const;

        virtual dReal GetAccelerationLimit(int iaxis=0) const;

        /// \brief \see GetAccelerationLimits
        virtual void SetAccelerationLimits(const std::vector<dReal>& vmax);

        /** \brief Returns the max jerks of the joint

            \param[out] the max jerk
            \param[in] bAppend if true will append to the end of the vector instead of erasing it
         */
        virtual void GetJerkLimits(std::vector<dReal>& vmax, bool bAppend=false) const;

        virtual dReal GetJerkLimit(int iaxis=0) const;

        /// \brief \see GetJerkLimits
        virtual void SetJerkLimits(const std::vector<dReal>& vmax);

        /** \brief Returns the hard max velocities of the joint

            \param[out] the max vel
            \param[in] bAppend if true will append to the end of the vector instead of erasing it
         */
        virtual void GetHardVelocityLimits(std::vector<dReal>& vmax, bool bAppend=false) const;

        virtual dReal GetHardVelocityLimit(int iaxis=0) const;

        /// \brief \see GetHardVelocityLimits
        virtual void SetHardVelocityLimits(const std::vector<dReal>& vmax);

        /** \brief Returns the hard max accelerations of the joint

            \param[out] the max accel
            \param[in] bAppend if true will append to the end of the vector instead of erasing it
         */
        virtual void GetHardAccelerationLimits(std::vector<dReal>& vmax, bool bAppend=false) const;

        virtual dReal GetHardAccelerationLimit(int iaxis=0) const;

        /// \brief \see GetHardAccelerationLimits
        virtual void SetHardAccelerationLimits(const std::vector<dReal>& vmax);

        /** \brief Returns the hard max jerks of the joint

            \param[out] the max jerk
            \param[in] bAppend if true will append to the end of the vector instead of erasing it
         */
        virtual void GetHardJerkLimits(std::vector<dReal>& vmax, bool bAppend=false) const;

        virtual dReal GetHardJerkLimit(int iaxis=0) const;

        /// \brief \see GetHardJerkLimits
        virtual void SetHardJerkLimits(const std::vector<dReal>& vmax);

        /** \brief Returns the max torques of the joint

            \param[out] the max torque
            \param[in] bAppend if true will append to the end of the vector instead of erasing it
         */
        virtual void GetTorqueLimits(std::vector<dReal>& vmax, bool bAppend=false) const;

        /// \brief \see GetTorqueLimits
        virtual void SetTorqueLimits(const std::vector<dReal>& vmax);

        /** \brief Returns the max inertias of the joint

            \param[out] the max inertia
            \param[in] bAppend if true will append to the end of the vector instead of erasing it
         */
        virtual void GetInertiaLimits(std::vector<dReal>& vmax, bool bAppend=false) const;

        /// \brief \see GetInertiaLimits
        virtual void SetInertiaLimits(const std::vector<dReal>& vmax);

        /// \brief gets all weights for the joint axes
        ///
        /// \param[in] bAppend if true will append to the end of the vector instead of erasing it
        virtual void GetWeights(std::vector<dReal>& weights, bool bAppend=false) const;

        /// \brief The weight associated with a joint's axis for computing a distance in the robot configuration space.
        virtual dReal GetWeight(int axis=0) const;

        /// \brief \see GetWeight
        virtual void SetWeights(const std::vector<dReal>& weights);

        /// \brief Computes the configuration difference values1-values2 and stores it in values1.
        ///
        /// Takes into account joint limits and wrapping of circular joints.
        virtual void SubtractValues(std::vector<dReal>& values1, const std::vector<dReal>& values2) const;

        /// \brief Returns the configuration difference value1-value2 for axis i.
        ///
        /// Takes into account joint limits and wrapping of circular joints.
        virtual dReal SubtractValue(dReal value1, dReal value2, int iaxis) const;

        /// \brief Return internal offset parameter that determines the branch the angle centers on
        ///
        /// Wrap offsets are needed for rotation joints since the range is limited to 2*pi.
        /// This allows the wrap offset to be set so the joint can function in [-pi+offset,pi+offset]..
        /// \param iaxis the axis to get the offset from
        inline dReal GetWrapOffset(int iaxis=0) const {
            return _info._voffsets.at(iaxis);
        }

        inline dReal GetOffset(int iaxis=0) const RAVE_DEPRECATED {
            return GetWrapOffset(iaxis);
        }

        /// \brief \see GetWrapOffset
        virtual void SetWrapOffset(dReal offset, int iaxis=0);

        virtual void serialize(std::ostream& o, int options) const;

        /// @name Internal Hierarchy Methods
        //@{
        /// \brief Return the parent link which the joint measures its angle off from (either GetFirstAttached() or GetSecondAttached())
        virtual LinkPtr GetHierarchyParentLink() const;
        /// \brief Return the child link whose transformation is computed by this joint's values (either GetFirstAttached() or GetSecondAttached())
        virtual LinkPtr GetHierarchyChildLink() const;
        /// \brief The axis of the joint in local coordinates.
        virtual const Vector& GetInternalHierarchyAxis(int axis = 0) const;
        /// \brief Left multiply transform given the base body.
        virtual const Transform& GetInternalHierarchyLeftTransform() const;
        /// \brief Right multiply transform given the base body.
        virtual const Transform& GetInternalHierarchyRightTransform() const;
        //@}

        /// A mimic joint's angles are automatically determined from other joints based on a general purpose formula.
        /// A user does not have control of the the mimic joint values, even if they appear in the DOF list.
        /// @name Mimic Joint Properties
        //@{

        /// \deprecated (11/1/1)
        virtual int GetMimicJointIndex() const RAVE_DEPRECATED;
        /// \deprecated (11/1/1)
        virtual const std::vector<dReal> GetMimicCoeffs() const RAVE_DEPRECATED;

        /// \brief Returns true if a particular axis of the joint is mimiced.
        ///
        /// \param axis the axis to query. When -1 returns true if any of the axes have mimic joints
        virtual bool IsMimic(int axis=-1) const;

        /** \brief If the joint is mimic, returns the equation to compute its value

            \param[in] axis the axis index
            \param[in] type 0 for position, 1 for velocity, 2 for acceleration.
            \param[in] format the format the equations are returned in. If empty or "fparser", equation in fparser format. Also supports: "mathml".

            MathML:

            Set 'format' to "mathml". The joint variables are specified with <csymbol>. If a targetted joint has more than one degree of freedom, then axis is suffixed with _\%d. If 'type' is 1 or 2, the partial derivatives are outputted as consecutive <math></math> tags in the same order as \ref Mimic::_vdofformat
         */
        virtual std::string GetMimicEquation(int axis=0, int type=0, const std::string& format="") const;

        /** \brief Returns the set of DOF indices that the computation of a joint axis depends on. Order is arbitrary.

            If the mimic joint uses the values of other mimic joints, then the dependent DOFs of that joint are also
            copied over. Therefore, the dof indices returned can be more than the actual variables used in the equation.
            \throw openrave_exception Throws an exception if the axis is not mimic.
         */
        virtual void GetMimicDOFIndices(std::vector<int>& vmimicdofs, int axis=0) const;

        /** \brief Sets the mimic properties of the joint.

            The equations can use the joint names directly in the equation, which represent the position of the joint. Any non-mimic joint part of KinBody::GetJoints() can be used in the computation of the values.
            If a joint has more than one degree of freedom, then suffix it '_' and the axis index. For example universaljoint_0 * 10 + sin(universaljoint_1).

            See http://warp.povusers.org/FunctionParser/fparser.html for a full description of the equation formats.

            The velocity and acceleration equations are specified in terms of partial derivatives, which means one expression needs to be specified per degree of freedom of used. In order to separate the expressions use "|name ...". The name should immediately follow  '|'.  For example:

         |universaljoint_0 10 |universaljoint_1 10*cos(universaljoint_1)

            If there is only one variable used in the position equation, then the equation can be specified directly without using "{}".

            \param[in] axis the axis to set the properties for.
            \param[in] poseq Equation for joint's position. If it is empty, the mimic properties are turned off for this joint.
            \param[in] veleq First-order partial derivatives of poseq with respect to all used DOFs. Only the variables used in poseq are allowed to be used. If poseq is not empty, this is required.
            \param[in] acceleq Second-order partial derivatives of poseq with respect to all used DOFs. Only the variables used in poseq are allowed to be used. Optional.
            \throw openrave_exception Throws an exception if the mimic equation is invalid in any way.
         */
        virtual void SetMimicEquations(int axis, const std::string& poseq, const std::string& veleq, const std::string& acceleq="");
        //@}

        /// \brief return a map of custom float parameters
        inline const std::map<std::string, std::vector<dReal> >& GetFloatParameters() const {
            return _info._mapFloatParameters;
        }

        /// \brief set custom float parameters
        ///
        /// \param parameters if empty, then removes the parameter
        virtual void SetFloatParameters(const std::string& key, const std::vector<dReal>& parameters);

        /// \brief return a map of custom integer parameters
        inline const std::map<std::string, std::vector<int> >& GetIntParameters() const {
            return _info._mapIntParameters;
        }

        /// \brief set custom int parameters
        ///
        /// \param parameters if empty, then removes the parameter
        virtual void SetIntParameters(const std::string& key, const std::vector<int>& parameters);

        /// \brief return a map of custom string parameters
        inline const std::map<std::string, std::string >& GetStringParameters() const {
            return _info._mapStringParameters;
        }

        /// \brief set custom string parameters
        ///
        /// \param parameters if empty, then removes the parameter
        virtual void SetStringParameters(const std::string& key, const std::string& value);

        /// \brief return controlMode for this joint
        inline JointControlMode GetControlMode() const {
            return _info._controlMode;
        }

        /// \brief Updates several fields in \ref _info depending on the current state of the joint.
        virtual void UpdateInfo();

        /// \brief returns the JointInfo structure containing all information.
        ///
        /// Some values in this structure like _vcurrentvalues need to be updated, so make sure to call \ref UpdateInfo() right before this function is called.
        inline const KinBody::JointInfo& GetInfo() const {
            return _info;
        }

        /// \brief Calls \ref UpdateInfo and returns the joint structure
        inline const KinBody::JointInfo& UpdateAndGetInfo() {
            UpdateInfo();
            return _info;
        }

protected:
        JointInfo _info;

        boost::array< MimicPtr,3> _vmimic;          ///< the mimic properties of each of the joint axes. It is theoretically possible for a multi-dof joint to have one axes mimiced and the others free. When cloning, is it ok to copy this and assume it is constant?

        /** \brief computes the partial velocities with respect to all dependent DOFs specified by Mimic::_vmimicdofs.

            If the joint is not mimic, then just returns its own index
            \param[out] vpartials A list of dofindex/velocity_partial pairs. The final velocity is computed by taking the dot product. The dofindices do not repeat.
            \param[in] iaxis the axis
            \param[in,out] vcachedpartials set of cached partials for each degree of freedom
         */
        virtual void _ComputePartialVelocities(std::vector<std::pair<int,dReal> >& vpartials, int iaxis, std::map< std::pair<Mimic::DOFFormat, int>, dReal >& mapcachedpartials) const;

        /** \brief Compute internal transformations and specify the attached links of the joint.

            Called after the joint protected parameters {vAxes, vanchor, and _voffsets}  have been initialized. vAxes and vanchor should be in the frame of plink0.
            Compute the left and right multiplications of the joint transformation and cleans up the attached bodies.
            After function completes, the following parameters are initialized: _tRight, _tLeft, _tinvRight, _tinvLeft, _attachedbodies. _attachedbodies does not necessarily contain the links in the same order as they were input.
            \param plink0 the first attaching link, all axes and anchors are defined in its coordinate system
            \param plink1 the second attaching link
            \param vanchor the anchor of the rotation axes
            \param vaxes the axes in plink0's coordinate system of the joints
            \param vinitialvalues the current values of the robot used to set the 0 offset of the robot
         */
        virtual void _ComputeInternalInformation(LinkPtr plink0, LinkPtr plink1, const Vector& vanchor, const std::vector<Vector>& vaxes, const std::vector<dReal>& vcurrentvalues);

        /// \brief evaluates the mimic joint equation using vdependentvalues
        ///
        /// \param[in] axis the joint axis
        /// \param[in] timederiv the time derivative to evaluate. 0 is position, 1 is velocity, 2 is acceleration, etc
        /// \param[in] vdependentvalues input values ordered with respect to _vdofformat[iaxis]
        /// \param[out] voutput the output values
        /// \return an internal error code, 0 if no error
        virtual int _Eval(int axis, uint32_t timederiv, const std::vector<dReal>& vdependentvalues, std::vector<dReal>& voutput);

        /// \brief compute joint velocities given the parent and child link transformations/velocities
        virtual void _GetVelocities(std::vector<dReal>& values, bool bAppend, const std::pair<Vector,Vector>& linkparentvelocity, const std::pair<Vector,Vector>& linkchildvelocity) const;

        /// \brief Return the velocity of the specified joint axis only.
        virtual dReal _GetVelocity(int axis, const std::pair<Vector,Vector>&linkparentvelocity, const std::pair<Vector,Vector>&linkchildvelocity) const;

        boost::array<dReal,3> _doflastsetvalues; ///< the last set value by the kinbody (_voffsets not applied). For revolute joints that have a range greater than 2*pi, it is only possible to recover the joint value from the link positions mod 2*pi. In order to recover the branch, multiplies of 2*pi are added/subtracted to this value that is closest to _doflastsetvalues. For circular joints, the last set value can be ignored since they always return a value from [-pi,pi)

private:
        /// Sensitive variables that should not be modified.
        /// @name Private Joint Variables
        //@{
        int dofindex;                   ///< the degree of freedom index in the body's DOF array, does not index in KinBody::_vecjoints!
        int jointindex;                 ///< the joint index into KinBody::_vecjoints
        boost::array<dReal,3> _vcircularlowerlimit, _vcircularupperlimit;         ///< for circular joints, describes where the identification happens. this is set internally in _ComputeInternalInformation

        KinBodyWeakPtr _parent;               ///< body that joint belong to
        boost::array<LinkPtr,2> _attachedbodies;         ///< attached bodies. The link in [0] is computed first in the hierarchy before the other body.
        boost::array<Vector,3> _vaxes;                ///< normalized axes, this can be different from _info._vaxes and reflects how _tRight and _tLeft are computed
        Transform _tRight, _tLeft;         ///< transforms used to get body[1]'s transformation with respect to body[0]'s: Tbody1 = Tbody0 * tLeft * JointOffsetLeft * JointRotation * JointOffsetRight * tRight
        Transform _tRightNoOffset, _tLeftNoOffset;         ///< same as _tLeft and _tRight except it doesn't not include the offset
        Transform _tinvRight, _tinvLeft;         ///< the inverse transformations of tRight and tLeft
        bool _bInitialized;
        //@}
#ifdef RAVE_PRIVATE
#ifdef _MSC_VER
        friend class OpenRAVEXMLParser::JointXMLReader;
        friend class OpenRAVEXMLParser::KinBodyXMLReader;
        friend class OpenRAVEXMLParser::RobotXMLReader;
        friend class XFileReader;
#else
        friend class ::OpenRAVEXMLParser::JointXMLReader;
        friend class ::OpenRAVEXMLParser::KinBodyXMLReader;
        friend class ::OpenRAVEXMLParser::RobotXMLReader;
        friend class ::XFileReader;
#endif
#endif
        friend class ColladaReader;
        friend class ColladaWriter;
        friend class KinBody;
        friend class RobotBase;
    };
    typedef boost::shared_ptr<KinBody::Joint> JointPtr;
    typedef boost::shared_ptr<KinBody::Joint const> JointConstPtr;
    typedef boost::weak_ptr<KinBody::Joint> JointWeakPtr;

    /// \brief holds all user-set attached sensor information used to initialize the AttachedSensor class.
    ///
    /// This is serializable and independent of environment.
    class OPENRAVE_API GrabbedInfo
    {
public:
        /// \brief resets the info
        inline void Reset() {
            _grabbedname.clear();
            _robotlinkname.clear();
            _trelative = Transform();
            _setRobotLinksToIgnore.clear();
        }

        std::string _grabbedname; ///< the name of the body to grab
        std::string _robotlinkname;  ///< the name of the body link that is grabbing the body
        Transform _trelative; ///< transform of first link of body relative to _robotlinkname's transform. In other words, grabbed->GetTransform() == bodylink->GetTransform()*trelative
        std::set<int> _setRobotLinksToIgnore; ///< links of the body to force ignoring because of pre-existing collions at the time of grabbing. Note that this changes depending on the configuration of the body and the relative position of the grabbed body.
        virtual void SerializeJSON(rapidjson::Value& value, rapidjson::Document::AllocatorType& allocator, dReal fUnitScale=1.0, int options=0) const;
        virtual void DeserializeJSON(const rapidjson::Value& value, dReal fUnitScale=1.0);
    };
    typedef boost::shared_ptr<GrabbedInfo> GrabbedInfoPtr;
    typedef boost::shared_ptr<GrabbedInfo const> GrabbedInfoConstPtr;

    /// \brief Stores the state of the current body that is published in a thread safe way from the environment without requiring locking the environment.
    class BodyState
    {
public:
        BodyState() : updatestamp(0), environmentid(0) {
        }
        virtual ~BodyState() {
        }

        /// \brief clears any previous set state
        inline void Reset() {
            strname.clear();
            pbody.reset();
            vectrans.clear();
            vLinkEnableStates.clear();
            vConnectedBodyActiveStates.clear();
            jointvalues.clear();
            uri.clear();
            updatestamp = 0;
            environmentid = 0;
            activeManipulatorName.clear();
            activeManipulatorTransform = Transform();
            vGrabbedInfos.clear();
        }

        KinBodyPtr pbody; ///< pointer to the body. if using this, make sure the environment is locked.
        std::string strname;         ///< \see KinBody::GetName
        std::vector<Transform> vectrans; ///< \see KinBody::GetLinkTransformations
        std::vector<uint8_t> vLinkEnableStates; ///< \see KinBody::GetLinkEnableStates
        std::vector<uint8_t> vConnectedBodyActiveStates; ///< IsActive state of ConnectedBody \see RobotBase::GetConnectedBodyActiveStates
        std::vector<dReal> jointvalues; ///< \see KinBody::GetDOFValues
        std::string uri; ///< \see KinBody::GetURI
        int updatestamp; ///< \see KinBody::GetUpdateStamp
        int environmentid; ///< \see KinBody::GetEnvironmentId
        std::string activeManipulatorName; ///< the currently active manpiulator set for the body
        Transform activeManipulatorTransform; ///< the active manipulator's transform
        std::vector<GrabbedInfo> vGrabbedInfos; ///< list of grabbed bodies
    };
    typedef boost::shared_ptr<KinBody::BodyState> BodyStatePtr;
    typedef boost::shared_ptr<KinBody::BodyState const> BodyStateConstPtr;

    /// \brief Access point of the sensor system that manages the body.
    class OPENRAVE_API ManageData : public boost::enable_shared_from_this<ManageData>
    {
public:
        ManageData(SensorSystemBasePtr psensorsystem) : _psensorsystem(psensorsystem) {
        }
        virtual ~ManageData() {
        }

        virtual SensorSystemBasePtr GetSystem() {
            return SensorSystemBasePtr(_psensorsystem);
        }

        /// returns a pointer to the data used to initialize the BODY with AddKinBody.
        /// if psize is not NULL, will be filled with the size of the data in bytes
        /// This function will be used to restore bodies that were removed
        virtual XMLReadableConstPtr GetData() const = 0;

        /// particular link that sensor system is tracking.
        /// All transformations describe this link.
        virtual KinBody::LinkPtr GetOffsetLink() const = 0;

        /// true if the object is being updated by the system due to its presence in the real environment
        virtual bool IsPresent() const = 0;

        /// true if should update openrave body
        virtual bool IsEnabled() const = 0;

        /// if true, the vision system should not destroy this object once it stops being present
        virtual bool IsLocked() const = 0;

        /// set a lock on a particular body
        virtual bool Lock(bool bDoLock) = 0;

private:
        /// the system that owns this class, note that it is a weak pointer in order because
        /// this object is managed by the sensor system and should be deleted when it goes out of scope.
        SensorSystemBaseWeakPtr _psensorsystem;
    };

    typedef boost::shared_ptr<KinBody::ManageData> ManageDataPtr;
    typedef boost::shared_ptr<KinBody::ManageData const> ManageDataConstPtr;

    /// \brief Parameters passed into the state savers to control what information gets saved.
    enum SaveParameters
    {
        Save_LinkTransformation              = 0x00000001, ///< [default] save link transformations and joint branches
        Save_LinkEnable                      = 0x00000002, ///< [default] save link enable states
        Save_LinkVelocities                  = 0x00000004, ///< save the link velocities
        Save_JointMaxVelocityAndAcceleration = 0x00000008, ///< save the max joint velocities and accelerations for the controller DOF
        Save_JointWeights                    = 0x00000010, ///< saves the dof weights
        Save_JointLimits                     = 0x00000020, ///< saves the dof limits
        Save_ActiveDOF                       = 0x00010000, ///< [robot only], saves and restores the current active degrees of freedom
        Save_ActiveManipulator               = 0x00020000, ///< [robot only], saves the active manipulator
        Save_GrabbedBodies                   = 0x00040000, ///< saves the grabbed state of the bodies. This does not affect the configuraiton of those bodies.
        Save_ActiveManipulatorToolTransform  = 0x00080000, ///< [robot only], saves the active manipulator's LocalToolTransform, LocalToolDirection, and IkSolver
        Save_ManipulatorsToolTransform       = 0x00100000, ///< [robot only], saves every manipulator's LocalToolTransform, LocalToolDirection, and IkSolver
    };

<<<<<<< HEAD
    /// \brief holds all user-set grabbed object information used to initialize kinbody
    ///
    /// This is serializable and independent of environment.
    class OPENRAVE_API GrabbedInfo
    {
public:
        std::string _grabbedname; ///< the name of the body to grab
        std::string _robotlinkname;  ///< the name of the body link that is grabbing the body
        Transform _trelative; ///< transform of first link of body relative to _robotlinkname's transform. In other words, grabbed->GetTransform() == bodylink->GetTransform()*trelative
        std::set<int> _setRobotLinksToIgnore; ///< links of the body to force ignoring because of pre-existing collions at the time of grabbing. Note that this changes depending on the configuration of the body and the relative position of the grabbed body.
        virtual void SerializeJSON(rapidjson::Value& value, rapidjson::Document::AllocatorType& allocator, dReal fUnitScale=1.0, int options=0) const;
        virtual void DeserializeJSON(const rapidjson::Value& value, dReal fUnitScale=1.0);
    };
    typedef boost::shared_ptr<GrabbedInfo> GrabbedInfoPtr;
    typedef boost::shared_ptr<GrabbedInfo const> GrabbedInfoConstPtr;

    /// \brief info structure used to initialize a kinbody
    class OPENRAVE_API KinBodyInfo
    {
public:
        KinBodyInfo() {}

        virtual void SerializeJSON(rapidjson::Value& value, rapidjson::Document::AllocatorType& allocator, dReal fUnitScale=1.0, int options=0) const;
        virtual void DeserializeJSON(const rapidjson::Value& value, dReal fUnitScale=1.0);

        virtual ~KinBodyInfo() {}

        std::string _uri;
        std::vector<LinkInfoPtr> _vLinkInfos; ///< list of pointers to LinkInfo
        std::vector<JointInfoPtr> _vJointInfos; ///< list of pointers to JointInfo
    };
    typedef boost::shared_ptr<KinBodyInfo> KinBodyInfoPtr;
    typedef boost::shared_ptr<KinBodyInfo const> KinBodyInfoConstPtr;

=======
>>>>>>> f8896896
    /// \brief Helper class to save and restore the entire kinbody state.
    ///
    /// Options can be passed to the constructor in order to choose which parameters to save (see \ref SaveParameters)
    class OPENRAVE_API KinBodyStateSaver
    {
public:
        KinBodyStateSaver(KinBodyPtr pbody, int options = Save_LinkTransformation|Save_LinkEnable);
        virtual ~KinBodyStateSaver();
        inline KinBodyPtr GetBody() const {
            return _pbody;
        }

        /// \brief restore the state
        ///
        /// \param body if set, will attempt to restore the stored state to the passed in body, otherwise will restore it for the original body.
        /// \throw openrave_exception if the passed in body is not compatible with the saved state, will throw
        virtual void Restore(boost::shared_ptr<KinBody> body=boost::shared_ptr<KinBody>());

        /// \brief release the body state. _pbody will not get restored on destruction
        ///
        /// After this call, it will still be possible to use \ref Restore.
        virtual void Release();

        /// \brief sets whether the state saver will restore the state on destruction. by default this is true.
        virtual void SetRestoreOnDestructor(bool restore);
protected:
        KinBodyPtr _pbody;
        int _options;         ///< saved options
        std::vector<Transform> _vLinkTransforms;
        std::vector<uint8_t> _vEnabledLinks;
        std::vector<std::pair<Vector,Vector> > _vLinkVelocities;
        std::vector<dReal> _vdoflastsetvalues;
        std::vector<dReal> _vMaxVelocities, _vMaxAccelerations, _vMaxJerks, _vDOFWeights, _vDOFLimits[2];
        std::vector<UserDataPtr> _vGrabbedBodies;
        bool _bRestoreOnDestructor;
private:
        virtual void _RestoreKinBody(boost::shared_ptr<KinBody> body);
    };

    typedef boost::shared_ptr<KinBodyStateSaver> KinBodyStateSaverPtr;

    /// \brief Helper class to save and restore the entire kinbody state, using only kinbody references.
    ///
    /// Since using only reference, have to be careful of the scope of the kinbody
    /// Options can be passed to the constructor in order to choose which parameters to save (see \ref SaveParameters)
    class OPENRAVE_API KinBodyStateSaverRef
    {
public:
        KinBodyStateSaverRef(KinBody& body, int options = Save_LinkTransformation|Save_LinkEnable);
        virtual ~KinBodyStateSaverRef();
        inline KinBody& GetBody() const {
            return _body;
        }

        /// \brief restore the state
        ///
        /// \throw openrave_exception if the passed in body is not compatible with the saved state, will throw
        virtual void Restore();

        /// \param body if set, will attempt to restore the stored state to the passed in body, otherwise will restore it for the original body.
        /// \throw openrave_exception if the passed in body is not compatible with the saved state, will throw
        virtual void Restore(KinBody& newbody);

        /// \brief release the body state. _pbody will not get restored on destruction
        ///
        /// After this call, it will still be possible to use \ref Restore.
        virtual void Release();

        /// \brief sets whether the state saver will restore the state on destruction. by default this is true.
        virtual void SetRestoreOnDestructor(bool restore);
protected:
        KinBody& _body;

        int _options;         ///< saved options
        std::vector<Transform> _vLinkTransforms;
        std::vector<uint8_t> _vEnabledLinks;
        std::vector<std::pair<Vector,Vector> > _vLinkVelocities;
        std::vector<dReal> _vdoflastsetvalues;
        std::vector<dReal> _vMaxVelocities, _vMaxAccelerations, _vMaxJerks, _vDOFWeights, _vDOFLimits[2];
        std::vector<UserDataPtr> _vGrabbedBodies;
        bool _bRestoreOnDestructor;
        bool _bReleased; ///< if true, then body should not be restored
private:
        virtual void _RestoreKinBody(KinBody& body);
    };

    typedef boost::shared_ptr<KinBodyStateSaverRef> KinBodyStateSaverRefPtr;

    virtual ~KinBody();

    /// return the static interface type this class points to (used for safe casting)
    static inline InterfaceType GetInterfaceTypeStatic() {
        return PT_KinBody;
    }

    virtual void Destroy();

    /// \brief Create a kinbody with one link composed of an array of aligned bounding boxes.
    ///
    /// \param boxes the array of aligned bounding boxes that will comprise of the body
    /// \param visible if true, the boxes will be rendered in the scene
    /// \param uri the new URI to set for the interface
    virtual bool InitFromBoxes(const std::vector<AABB>& boxes, bool visible=true, const std::string& uri=std::string());

    /// \brief Create a kinbody with one link composed of an array of oriented bounding boxes.
    ///
    /// \param boxes the array of oriented bounding boxes that will comprise of the body
    /// \param visible if true, the boxes will be rendered in the scene
    /// \param uri the new URI to set for the interface
    virtual bool InitFromBoxes(const std::vector<OBB>& boxes, bool visible=true, const std::string& uri=std::string());

    /// \brief Create a kinbody with one link composed of an array of spheres
    ///
    /// \param spheres the XYZ position of the spheres with the W coordinate representing the individual radius
    /// \param visible if true, the boxes will be rendered in the scene
    /// \param uri the new URI to set for the interface
    virtual bool InitFromSpheres(const std::vector<Vector>& spheres, bool visible=true, const std::string& uri=std::string());

    /// \brief Create a kinbody with one link composed of a triangle mesh surface
    ///
    /// \param trimesh the triangle mesh
    /// \param visible if true, will be rendered in the scene
    /// \param uri the new URI to set for the interface
    virtual bool InitFromTrimesh(const TriMesh& trimesh, bool visible=true, const std::string& uri=std::string());

    /// \brief Create a kinbody with one link composed of a list of geometries
    ///
    /// \param geometries a list of geometry infos to be initialized into new geometry objects, note that the geometry info data is copied
    /// \param visible if true, will be rendered in the scene
    /// \param uri the new URI to set for the interface
    virtual bool InitFromGeometries(const std::vector<KinBody::GeometryInfoConstPtr>& geometries, const std::string& uri=std::string());
    virtual bool InitFromGeometries(const std::list<KinBody::GeometryInfo>& geometries, const std::string& uri=std::string());

    /// \brief initializes an complex kinematics body with links and joints
    ///
    /// \param linkinfos information for all the links. Links will be created in this order
    /// \param jointinfos information for all the joints. Joints might be rearranged depending on their mimic properties
    /// \param uri the new URI to set for the interface
    virtual bool Init(const std::vector<LinkInfoConstPtr>& linkinfos, const std::vector<JointInfoConstPtr>& jointinfos, const std::string& uri=std::string());

    /// \brief initializes an complex kinematics body from info structure
    virtual bool InitFromInfo(const KinBodyInfoConstPtr& info);

    /// \brief Sets new geometries for all the links depending on the stored extra geometries each link has.
    ///
    /// \param name The name of the extra geometries group stored in each link.
    /// The geometries can be set while the body is added to the environment. No other information will be touched.
    /// This method is faster than Link::SetGeometriesFromGroup since it makes only one change callback.
    /// \throw If any links do not have the particular geometry, an exception will be raised.
    virtual void SetLinkGeometriesFromGroup(const std::string& name);

    /// \brief Stores geometries for later retrieval for all the links at the same time.
    ///
    /// \param name The name of the extra geometries group to be stored in each link.
    /// \param linkgeometries a vector containing a collection of geometry infos ptr for each links
    /// Note that the pointers are copied and not the data, so be careful not to modify the geometries afterwards
    /// This method is faster than Link::SetGeometriesFromGroup since it makes only one change callback.
    virtual void SetLinkGroupGeometries(const std::string& name, const std::vector< std::vector<KinBody::GeometryInfoPtr> >& linkgeometries);

    /// \brief Unique name of the body.
    virtual const std::string& GetName() const {
        return _name;
    }

    /// \brief Set the name of the body, notifies the environment and checks for uniqueness.
    virtual void SetName(const std::string& name);

    /// Methods for accessing basic information about joints
    /// @name Basic Information
    //@{

    /// \brief Number controllable degrees of freedom of the body.
    ///
    /// Only uses _vecjoints and last joint for computation, so can work before _ComputeInternalInformation is called.
    virtual int GetDOF() const;

    /// \brief Returns all the joint values as organized by the DOF indices.
    ///
    /// \param dofindices the dof indices to return the values for. If empty, will compute for all the dofs
    virtual void GetDOFValues(std::vector<dReal>& v, const std::vector<int>& dofindices = std::vector<int>()) const;

    /// \brief Returns all the joint velocities as organized by the DOF indices.
    ///
    /// \param dofindices the dof indices to return the values for. If empty, will compute for all the dofs
    virtual void GetDOFVelocities(std::vector<dReal>& v, const std::vector<int>& dofindices = std::vector<int>()) const;

    /// \brief Returns all the joint limits as organized by the DOF indices.
    ///
    /// \param dofindices the dof indices to return the values for. If empty, will compute for all the dofs
    virtual void GetDOFLimits(std::vector<dReal>& lowerlimit, std::vector<dReal>& upperlimit, const std::vector<int>& dofindices = std::vector<int>()) const;

    /// \brief Returns all the joint velocity limits as organized by the DOF indices.
    ///
    /// \param dofindices the dof indices to return the values for. If empty, will compute for all the dofs
    virtual void GetDOFVelocityLimits(std::vector<dReal>& lowerlimit, std::vector<dReal>& upperlimit, const std::vector<int>& dofindices = std::vector<int>()) const;

    /// \brief Returns the max velocity for each DOF
    ///
    /// \param dofindices the dof indices to return the values for. If empty, will compute for all the dofs
    virtual void GetDOFVelocityLimits(std::vector<dReal>& maxvelocities, const std::vector<int>& dofindices = std::vector<int>()) const;

    /// \brief Returns the max acceleration for each DOF
    ///
    /// \param dofindices the dof indices to return the values for. If empty, will compute for all the dofs
    virtual void GetDOFAccelerationLimits(std::vector<dReal>& maxaccelerations, const std::vector<int>& dofindices = std::vector<int>()) const;

    /// \brief Returns the max jerk for each DOF
    ///
    /// \param dofindices the dof indices to return the values for. If empty, will compute for all the dofs
    virtual void GetDOFJerkLimits(std::vector<dReal>& maxjerks, const std::vector<int>& dofindices = std::vector<int>()) const;

    /// \brief Returns the hard max velocity for each DOF
    ///
    /// \param dofindices the dof indices to return the values for. If empty, will compute for all the dofs
    virtual void GetDOFHardVelocityLimits(std::vector<dReal>& maxvels, const std::vector<int>& dofindices = std::vector<int>()) const;

    /// \brief Returns the hard max acceleration for each DOF
    ///
    /// \param dofindices the dof indices to return the values for. If empty, will compute for all the dofs
    virtual void GetDOFHardAccelerationLimits(std::vector<dReal>& maxaccels, const std::vector<int>& dofindices = std::vector<int>()) const;

    /// \brief Returns the hard max jerk for each DOF
    ///
    /// \param dofindices the dof indices to return the values for. If empty, will compute for all the dofs
    virtual void GetDOFHardJerkLimits(std::vector<dReal>& maxjerks, const std::vector<int>& dofindices = std::vector<int>()) const;

    /// \brief Returns the max torque for each DOF
    virtual void GetDOFTorqueLimits(std::vector<dReal>& maxaccelerations) const;

    /// \deprecated (11/05/26)
    virtual void GetDOFMaxVel(std::vector<dReal>& v) const RAVE_DEPRECATED {
        GetDOFVelocityLimits(v);
    }
    virtual void GetDOFMaxAccel(std::vector<dReal>& v) const RAVE_DEPRECATED {
        GetDOFAccelerationLimits(v);
    }
    virtual void GetDOFMaxTorque(std::vector<dReal>& v) const;

    /// \brief get the dof resolutions
    ///
    /// \param dofindices the dof indices to return the values for. If empty, will compute for all the dofs
    virtual void GetDOFResolutions(std::vector<dReal>& v, const std::vector<int>& dofindices = std::vector<int>()) const;

    /// \brief get dof weights
    ///
    /// \param dofindices the dof indices to return the values for. If empty, will compute for all the dofs
    virtual void GetDOFWeights(std::vector<dReal>& v, const std::vector<int>& dofindices = std::vector<int>()) const;

    /// \brief \see GetDOFVelocityLimits
    virtual void SetDOFVelocityLimits(const std::vector<dReal>& maxlimits);

    /// \brief \see GetDOFAccelerationLimits
    virtual void SetDOFAccelerationLimits(const std::vector<dReal>& maxlimits);

    /// \brief \see GetDOFJerkLimits
    virtual void SetDOFJerkLimits(const std::vector<dReal>& maxlimits);

    /// \brief \see GetDOFHardVelocityLimits
    virtual void SetDOFHardVelocityLimits(const std::vector<dReal>& maxlimits);

    /// \brief \see GetDOFHardAccelerationLimits
    virtual void SetDOFHardAccelerationLimits(const std::vector<dReal>& maxlimits);

    /// \brief \see GetDOFHardJerkLimits
    virtual void SetDOFHardJerkLimits(const std::vector<dReal>& maxlimits);

    /// \brief \see GetDOFTorqueLimits
    virtual void SetDOFTorqueLimits(const std::vector<dReal>& maxlimits);

    /// \brief sets dof weights
    ///
    /// \param dofindices the dof indices to set the values for. If empty, will use all the dofs
    virtual void SetDOFWeights(const std::vector<dReal>& weights, const std::vector<int>& dofindices = std::vector<int>());

    /// \brief sets dof resolutoins
    ///
    /// \param dofindices the dof indices to set the values for. If empty, will use all the dofs
    virtual void SetDOFResolutions(const std::vector<dReal>& resolutions, const std::vector<int>& dofindices = std::vector<int>());

    /// \brief \see GetDOFLimits
    virtual void SetDOFLimits(const std::vector<dReal>& lower, const std::vector<dReal>& upper, const std::vector<int>& dofindices = std::vector<int>());

    /// \brief Returns the joints making up the controllable degrees of freedom of the body.
    const std::vector<JointPtr>& GetJoints() const {
        return _vecjoints;
    }

    /** \brief Returns the passive joints, order does not matter.

        A passive joint is not directly controlled by the body's degrees of freedom so it has no
        joint index and no dof index. Passive joints allows mimic joints to be hidden from the users.
        However, there are cases when passive joints are not mimic; for example, suspension mechanism on vehicles.
     */
    const std::vector<JointPtr>& GetPassiveJoints() const {
        return _vPassiveJoints;
    }

    /// \brief Returns the joints in hierarchical order starting at the base link.
    ///
    /// In the case of closed loops, the joints are returned in the order closest to the root.
    /// All the joints affecting a particular joint's transformation will always come before the joint in the list.
    virtual const std::vector<JointPtr>& GetDependencyOrderedJoints() const;

    /** \brief Return the set of unique closed loops of the kinematics hierarchy.

        Each loop is a set of link indices and joint indices. For example, a loop of link indices:
        [l_0,l_1,l_2] will consist of three joints connecting l_0 to l_1, l_1 to l_2, and l_2 to l_0.
        The first element in the pair is the link l_X, the second element in the joint connecting l_X to l_(X+1).
     */
    virtual const std::vector< std::vector< std::pair<LinkPtr, JointPtr> > >& GetClosedLoops() const;

    /** \en \brief Computes the minimal chain of joints that are between two links in the order of linkindex1 to linkindex2

        Passive joints are also used in the computation of the chain and can be returned.
        Note that a passive joint has a joint index and dof index of -1.
        \param[in] linkindex1 the link index to start the search
        \param[in] linkindex2 the link index where the search ends
        \param[out] vjoints the joints to fill that describe the chain
        \return true if the two links are connected (vjoints will be filled), false if the links are separate

        \ja \brief 2つのリンクを繋ぐ関節の最短経路を計算する．

        受動的な関節は，位置関係が固定されているリンクを見つけるために調べられている
        受動的な関節も返される可能があるから，注意する必要があります．
        \param[in] linkindex1 始点リンクインデックス
        \param[in] linkindex2 終点リンクインデックス
        \param[out] vjoints　関節の経路
        \return 経路が存在している場合，trueを返す．
     */
    virtual bool GetChain(int linkindex1, int linkindex2, std::vector<JointPtr>& vjoints) const;

    /// \brief similar to \ref GetChain(int,int,std::vector<JointPtr>&) except returns the links along the path.
    virtual bool GetChain(int linkindex1, int linkindex2, std::vector<LinkPtr>& vlinks) const;

    /// \brief Returns true if the dof index affects the relative transformation between the two links.
    ///
    /// The internal implementation uses \ref KinBody::DoesAffect, therefore mimic indices are correctly handled.
    /// \param[in] linkindex1 the link index to start the search
    /// \param[in] linkindex2 the link index where the search ends
    virtual bool IsDOFInChain(int linkindex1, int linkindex2, int dofindex) const;

    /// \brief Return the index of the joint with the given name, else -1.
    virtual int GetJointIndex(const std::string& name) const;

    /// \brief Return a pointer to the joint with the given name. Search in the regular and passive joints.
    virtual JointPtr GetJoint(const std::string& name) const;

    /// \brief Returns the joint that covers the degree of freedom index.
    ///
    /// Note that the mapping of joint structures is not the same as the values in GetJointValues since each joint can have more than one degree of freedom.
    virtual JointPtr GetJointFromDOFIndex(int dofindex) const;
    //@}

    /// \brief Computes the configuration difference values1-values2 and stores it in values1.
    ///
    /// Takes into account joint limits and wrapping of circular joints.
    /// \param[inout] values1 the result is stored back in this
    /// \param[in] values2
    /// \param dofindices the dof indices to compute the subtraction for. If empty, will compute for all the dofs
    virtual void SubtractDOFValues(std::vector<dReal>& values1, const std::vector<dReal>& values2, const std::vector<int>& dofindices=std::vector<int>()) const;

    /// \brief Adds a torque to every joint.
    ///
    /// \param bAdd if true, adds to previous torques, otherwise resets the torques on all bodies and starts from 0
    virtual void SetDOFTorques(const std::vector<dReal>& torques, bool add);

    /// \brief Returns all the rigid links of the body.
    virtual const std::vector<LinkPtr>& GetLinks() const {
        return _veclinks;
    }

    /// \brief returns true if the DOF describes a rotation around an axis.
    ///
    /// \param dofindex the degree of freedom index
    virtual bool IsDOFRevolute(int dofindex) const;

    /// \brief returns true if the DOF describes a translation around an axis.
    ///
    /// \param dofindex the degree of freedom index
    virtual bool IsDOFPrismatic(int dofindex) const;

    /// return a pointer to the link with the given name
    virtual LinkPtr GetLink(const std::string& name) const;

    /// Updates the bounding box and any other parameters that could have changed by a simulation step
    virtual void SimulationStep(dReal fElapsedTime);

    /// \brief get the transformations of all the links at once
    virtual void GetLinkTransformations(std::vector<Transform>& transforms) const;

    /// \brief get the transformations of all the links and the dof branches at once.
    ///
    /// Knowing the dof branches allows the robot to recover the full state of the joints with SetLinkTransformations
    virtual void GetLinkTransformations(std::vector<Transform>& transforms, std::vector<dReal>& doflastsetvalues) const;

    /// \brief gets the enable states of all links
    virtual void GetLinkEnableStates(std::vector<uint8_t>& enablestates) const;

    /// \brief gets a mask of the link enable states.
    ///
    /// If there are more than 64 links in the kinbody, then will give a warning. User should throw exception themselves.
    virtual uint64_t GetLinkEnableStatesMask() const;

    /// queries the transfromation of the first link of the body
    virtual Transform GetTransform() const;

    /// \brief Set the velocity of the base link, rest of links are set to a consistent velocity so entire robot moves correctly.
    /// \param linearvel linear velocity
    /// \param angularvel is the rotation axis * angular speed
    virtual bool SetVelocity(const Vector& linearvel, const Vector& angularvel);

    /** \brief Sets the velocity of the base link and each of the joints.

        Computes internally what the correponding velocities of each of the links should be in order to
        achieve consistent results with the joint velocities. Sends the velocities to the physics engine.
        Velocities correspond to the link's coordinate system origin.
        \param[in] linearvel linear velocity of base link
        \param[in] angularvel angular velocity rotation_axis*theta_dot
        \param[in] dofvelocities - velocities of each of the degrees of freeom
        \param[in] checklimits one of \ref CheckLimitsAction and will excplicitly check the joint velocity limits before setting the values and clamp them.
     */
    virtual void SetDOFVelocities(const std::vector<dReal>& dofvelocities, const Vector& linearvel, const Vector& angularvel,uint32_t checklimits = CLA_CheckLimits);

    /// \brief Sets the velocity of the joints.
    ///
    /// Copies the current velocity of the base link and calls SetDOFVelocities(linearvel,angularvel,vDOFVelocities)
    /// \param[in] dofvelocities - velocities of each of the degrees of freeom
    /// \param[in] checklimits if >0, will excplicitly check the joint velocity limits before setting the values and clamp them. If == 1, then will warn if the limits are overboard, if == 2, then will not warn (used for code that knows it's giving bad values)
    /// \param dofindices the dof indices to return the values for. If empty, will compute for all the dofs
    virtual void SetDOFVelocities(const std::vector<dReal>& dofvelocities, uint32_t checklimits = CLA_CheckLimits, const std::vector<int>& dofindices = std::vector<int>());

    /// \brief Returns the linear and angular velocities for each link
    ///
    /// \param[out] velocities The velocities of the link frames with respect to the world coordinate system are returned.
    virtual void GetLinkVelocities(std::vector<std::pair<Vector,Vector> >& velocities) const;

    /// \brief link index and the linear and angular accelerations of the link. First is linear acceleration of the link's coordinate system, and second is the angular acceleration of this coordinate system.
    typedef std::map<int, std::pair<Vector,Vector> > AccelerationMap;
    typedef boost::shared_ptr<AccelerationMap> AccelerationMapPtr;
    typedef boost::shared_ptr<AccelerationMap const> AccelerationMapConstPtr;

    /** \brief Returns the linear and angular accelerations for each link given the dof accelerations

        Computes accelerations of the link frames with respect to the world coordinate system are returned.
        The base angular velocity is used when computing accelerations.
        If externalaccelerations is null, the gravity vector from the physics engine is used as the negative acceleration of the base link.
        The derivate is taken with respect to the world origin fixed in space (also known as spatial acceleration).
        The current angles and velocities set on the robot are used.
        Note that this function calls the internal _ComputeLinkAccelerations function, so for users that are interested in overriding it, override _ComputeLinkAccelerations
        \param[in] dofaccelerations the accelerations of each of the DOF
        \param[out] linkaccelerations the linear and angular accelerations of link (in that order)
        \param[in] externalaccelerations [optional] The external accelerations to add to each link.
     */
    virtual void GetLinkAccelerations(const std::vector<dReal>& dofaccelerations, std::vector<std::pair<Vector,Vector> >& linkaccelerations, AccelerationMapConstPtr externalaccelerations=AccelerationMapConstPtr()) const;

    /** \en \brief set the transform of the first link (the rest of the links are computed based on the joint values).

        \param transform affine transformation

        \ja \brief 胴体の絶対姿勢を設定、残りのリンクは運動学の構造に従って変換される．

        \param transform 変換行列
     */
    virtual void SetTransform(const Transform& transform);

    /// \brief Return an axis-aligned bounding box of the entire object in the world coordinate system.
    ///
    /// \brief bEnabledOnlyLinks if true, will only count links that are enabled. By default this is false
    virtual AABB ComputeAABB(bool bEnabledOnlyLinks=false) const;

    /// \brief returns an axis-aligned bounding box when body has transform tBody.
    ///
    /// AABB equivalent to SetTransform(tBody); aabb = ComptueAABB(bEnabledOnlyLinks).
    /// \brief tBody the transform to put this kinbody in when computing the AABB
    /// \brief bEnabledOnlyLinks if true, will only count links that are enabled. By default this is false
    virtual AABB ComputeAABBFromTransform(const Transform& tBody, bool bEnabledOnlyLinks=false) const;

    /// \brief returns an axis-aligned bounding box when body has identity transform
    ///
    /// Internally equivalent to ComputeAABBFromTransform(Transform(), ...)
    virtual AABB ComputeLocalAABB(bool bEnabledOnlyLinks=false) const;

    /// \brief Return the center of mass of entire robot in the world coordinate system.
    virtual Vector GetCenterOfMass() const;

    /// \brief Enables or disables all the links.
    virtual void Enable(bool enable);

    /// \return true if any link of the KinBody is enabled
    virtual bool IsEnabled() const;

    /// \brief Sets all the links as visible or not visible.
    ///
    /// \return true if changed
    virtual bool SetVisible(bool visible);

    /// \return true if any link of the KinBody is visible.
    virtual bool IsVisible() const;

    /// \brief Sets the joint values of the robot.
    ///
    /// \param values the values to set the joint angles (ordered by the dof indices)
    /// \param[in] checklimits one of \ref CheckLimitsAction and will excplicitly check the joint limits before setting the values and clamp them.
    /// \param dofindices the dof indices to return the values for. If empty, will compute for all the dofs
    virtual void SetDOFValues(const std::vector<dReal>& values, uint32_t checklimits = CLA_CheckLimits, const std::vector<int>& dofindices = std::vector<int>());

    virtual void SetJointValues(const std::vector<dReal>& values, bool checklimits = true) {
        SetDOFValues(values,static_cast<uint32_t>(checklimits));
    }

    /// \brief Sets the joint values and transformation of the body.
    ///
    /// \param values the values to set the joint angles (ordered by the dof indices)
    /// \param transform represents the transformation of the first body.
    /// \param[in] checklimits one of \ref CheckLimitsAction and will excplicitly check the joint limits before setting the values and clamp them.
    virtual void SetDOFValues(const std::vector<dReal>& values, const Transform& transform, uint32_t checklimits = CLA_CheckLimits);

    virtual void SetJointValues(const std::vector<dReal>& values, const Transform& transform, bool checklimits = true)
    {
        SetDOFValues(values,transform,static_cast<uint32_t>(checklimits));
    }

    /// \brief sets the transformations of all the links at once
    virtual void SetLinkTransformations(const std::vector<Transform>& transforms);

    /// \brief sets the transformations of all the links and dof branches at once.
    ///
    /// Using dof branches allows the full joint state to be recovered
    virtual void SetLinkTransformations(const std::vector<Transform>& transforms, const std::vector<dReal>& doflastsetvalues);

    /// \brief sets the link velocities
    virtual void SetLinkVelocities(const std::vector<std::pair<Vector,Vector> >& velocities);

    /// \brief sets the link enable states
    virtual void SetLinkEnableStates(const std::vector<uint8_t>& enablestates);

    /// \brief Computes the translation jacobian with respect to a world position.
    ///
    /// Gets the jacobian with respect to a link by computing the partial differentials for all joints that in the path from the root node to GetLinks()[index]
    /// (doesn't touch the rest of the values)
    /// \param linkindex of the link that defines the frame the position is attached to
    /// \param position position in world space where to compute derivatives from.
    /// \param jacobian 3xDOF matrix
    /// \param dofindices the dof indices to compute the jacobian for. If empty, will compute for all the dofs
    virtual void ComputeJacobianTranslation(int linkindex, const Vector& position, std::vector<dReal>& jacobian, const std::vector<int>& dofindices=std::vector<int>()) const;

    /// \brief calls std::vector version of ComputeJacobian internally
    virtual void CalculateJacobian(int linkindex, const Vector& position, std::vector<dReal>& jacobian) const {
        ComputeJacobianTranslation(linkindex,position,jacobian);
    }

    /// \brief calls std::vector version of ComputeJacobian internally, a little inefficient since it copies memory
    virtual void CalculateJacobian(int linkindex, const Vector& position, boost::multi_array<dReal,2>& jacobian) const;

    /// \brief Computes the rotational jacobian as a quaternion with respect to an initial rotation.
    ///
    /// \param linkindex of the link that the rotation is attached to
    /// \param qInitialRot the rotation in world space whose derivative to take from.
    /// \param jacobian 4xDOF matrix
    virtual void CalculateRotationJacobian(int linkindex, const Vector& quat, std::vector<dReal>& jacobian) const;

    /// \brief calls std::vector version of CalculateRotationJacobian internally, a little inefficient since it copies memory
    virtual void CalculateRotationJacobian(int linkindex, const Vector& quat, boost::multi_array<dReal,2>& jacobian) const;

    /// \brief Computes the angular velocity jacobian of a specified link about the axes of world coordinates.
    ///
    /// \param linkindex of the link that the rotation is attached to
    /// \param vjacobian 3xDOF matrix
    virtual void ComputeJacobianAxisAngle(int linkindex, std::vector<dReal>& jacobian, const std::vector<int>& dofindices=std::vector<int>()) const;

    /// \brief Computes the angular velocity jacobian of a specified link about the axes of world coordinates.
    virtual void CalculateAngularVelocityJacobian(int linkindex, std::vector<dReal>& jacobian) const {
        ComputeJacobianAxisAngle(linkindex,jacobian);
    }

    /// \brief calls std::vector version of CalculateAngularVelocityJacobian internally, a little inefficient since it copies memory
    virtual void CalculateAngularVelocityJacobian(int linkindex, boost::multi_array<dReal,2>& jacobian) const;

    /** \brief Computes the DOFx3xDOF hessian of the linear translation

        Arjang Hourtash. "The Kinematic Hessian and Higher Derivatives", IEEE Symposium on Computational Intelligence in Robotics and Automation (CIRA), 2005.

        Can be used to find the world position acceleration
        \code
        accel = Jacobian * dofaccelerations + dofvelocities^T * Hessian * dofvelocities
        \endcode

        It can also be used for a second-order approximation of the position given delta dof values
        \code
        newposition = position + Jacobian * delta + 0.5 * delta^T * Hessian * delta
        \endcode

        H[i,j.k] = hessian[k+DOF*(j+3*i)]
        delta[j] = sum_i sum_k values[i] * H[i,j,k] * values[k]

        \param linkindex of the link that defines the frame the position is attached to
        \param position position in world space where to compute derivatives from.
        \param hessian DOFx3xDOF matrix such that numpy.dot(dq,numpy.dot(hessian,dq)) is the expected second-order delta translation
        \param dofindices the dof indices to compute the hessian for. If empty, will compute for all the dofs
     */
    virtual void ComputeHessianTranslation(int linkindex, const Vector& position, std::vector<dReal>& hessian, const std::vector<int>& dofindices=std::vector<int>()) const;

    /** \brief Computes the DOFx3xDOF hessian of the rotation represented as angle-axis

        Arjang Hourtash. "The Kinematic Hessian and Higher Derivatives", IEEE Symposium on Computational Intelligence in Robotics and Automation (CIRA), 2005.

        Can be used to find the world axis-angle acceleration
        \code
        accel = Jacobian * dofaccelerations + dofvelocities^T * Hessian * dofvelocities
        \endcode

        It can also be used for a second-order approximation of the axis-angle given delta dof values
        \code
        newaxisangle = axisangle + Jacobian * delta + 0.5 * delta^T * Hessian * delta
        \endcode

        H[i,j.k] = hessian[k+DOF*(j+3*i)]
        delta[j] = sum_i sum_k values[i] * H[i,j,k] * values[k]

        \param linkindex of the link that defines the frame the position is attached to
        \param hessian DOFx3xDOF matrix such that numpy.dot(dq,numpy.dot(hessian,dq)) is the expected second-order delta angle-axis
        \param dofindices the dof indices to compute the hessian for. If empty, will compute for all the dofs
     */
    virtual void ComputeHessianAxisAngle(int linkindex, std::vector<dReal>& hessian, const std::vector<int>& dofindices=std::vector<int>()) const;

    /// \brief link index and the linear forces and torques. Value.first is linear force acting on the link's COM and Value.second is torque
    typedef std::map<int, std::pair<Vector,Vector> > ForceTorqueMap;

    /** \brief Computes the inverse dynamics (torques) from the current robot position, velocity, and acceleration.

        The dof values are ready from GetDOFValues() and GetDOFVelocities(). Because openrave does not have a state for robot acceleration,
        it has to be inserted as a parameter to this function. Acceleration due to gravitation is extracted from GetEnv()->GetPhysicsEngine()->GetGravity().
        The method uses Recursive Newton Euler algorithm from  Walker Orin and Corke.
        \param[out] doftorques The output torques.
        \param[in] dofaccelerations The dof accelerations of the current robot state. If the size is 0, assumes all accelerations are 0 (this should be faster)
        \param[in] externalforcetorque [optional] Specifies all the external forces/torques acting on the links at their center of mass.
     */
    virtual void ComputeInverseDynamics(std::vector<dReal>& doftorques, const std::vector<dReal>& dofaccelerations, const ForceTorqueMap& externalforcetorque=ForceTorqueMap()) const;

    /** \brief Computes the separated inverse dynamics torque terms from the current robot position, velocity, and acceleration.

        torques = M(dofvalues) * dofaccel + C(dofvalues,dofvel) * dofvel + G(dofvalues)

        Where
        torques - generalized forces associated with dofvalues
        M - manipulator inertia tensor (symmetric joint-space inertia)
        C - coriolis and centripetal effects
        G - gravity loading + external forces due to externalforcetorque + base link angular acceleration contribution

        The dof values are ready from GetDOFValues() and GetDOFVelocities(). Because openrave does not have a state for robot acceleration,
        it has to be inserted as a parameter to this function. Acceleration due to gravitation is extracted from GetEnv()->GetPhysicsEngine()->GetGravity().
        The method uses Recursive Newton Euler algorithm from  Walker Orin and Corke.
        \param[out] doftorquecomponents A set of 3 torques [M(dofvalues) * dofaccel, C(dofvalues,dofvel) * dofvel, G(dofvalues)]
        \param[in] dofaccelerations The dof accelerations of the current robot state. If the size is 0, assumes all accelerations are 0 (this should be faster)
        \param[in] externalforcetorque [optional] Specifies all the external forces/torques acting on the links at their center of mass.
     */
    virtual void ComputeInverseDynamics(boost::array< std::vector<dReal>, 3>& doftorquecomponents, const std::vector<dReal>& dofaccelerations, const ForceTorqueMap& externalforcetorque=ForceTorqueMap()) const;

    /// \brief sets a self-collision checker to be used whenever \ref CheckSelfCollision is called
    ///
    /// This function allows self-collisions to use a different, un-padded geometry for self-collisions
    /// \param collisionchecker The new collision checker to use. If empty, will use the environment set collision checker.
    virtual void SetSelfCollisionChecker(CollisionCheckerBasePtr collisionchecker);

    /// \brief Returns the self-collision checker set specifically for this robot. If none has been set, return empty.
    virtual CollisionCheckerBasePtr GetSelfCollisionChecker() const;

    /// Collision checking utilities that use internal structures of the kinbody like grabbed info or the self-collision checker.
    /// @name Collision Checking Utilities
    //@{

    /** \brief Check if body is self colliding with its links or its grabbed bodies.

        Links that are joined together are ignored.
        Collisions between grabbed bodies are also considered as self-collisions for this body.
        \param report [optional] collision report
        \param collisionchecker An option collision checker to use for checking self-collisions. If not specified, then will use the environment collision checker.
     */
    virtual bool CheckSelfCollision(CollisionReportPtr report = CollisionReportPtr(), CollisionCheckerBasePtr collisionchecker=CollisionCheckerBasePtr()) const;

    /** \brief checks collision of a robot link with the surrounding environment using a new transform. Attached/Grabbed bodies to this link are also checked for collision.

       \param[in] ilinkindex the index of the link to check
       \param[in] tlinktrans The transform of the link to check
       \param[out] report [optional] collision report
     */
    virtual bool CheckLinkCollision(int ilinkindex, const Transform& tlinktrans, CollisionReportPtr report = CollisionReportPtr());

    /** \brief checks collision of a robot link with the surrounding environment using the current link's transform. Attached/Grabbed bodies to this link are also checked for collision.

        \param[in] ilinkindex the index of the link to check
        \param[out] report [optional] collision report
     */
    virtual bool CheckLinkCollision(int ilinkindex, CollisionReportPtr report = CollisionReportPtr());

    /** \brief checks self-collision of a robot link with the other robot links. Attached/Grabbed bodies to this link are also checked for self-collision.

        \param[in] ilinkindex the index of the link to check
        \param[out] report [optional] collision report
     */
    virtual bool CheckLinkSelfCollision(int ilinkindex, CollisionReportPtr report = CollisionReportPtr());

    /** \brief checks self-collision of a robot link with the other robot links. Attached/Grabbed bodies to this link are also checked for self-collision.

        \param[in] ilinkindex the index of the link to check
        \param[in] tlinktrans The transform of the link to check
        \param[out] report [optional] collision report
     */
    virtual bool CheckLinkSelfCollision(int ilinkindex, const Transform& tlinktrans, CollisionReportPtr report = CollisionReportPtr());

    //@}

    /// \return true if two bodies should be considered as one during collision (ie one is grabbing the other)
    virtual bool IsAttached(KinBodyConstPtr body) const RAVE_DEPRECATED {
        return IsAttached(*body);
    }
    virtual bool IsAttached(const KinBody &body) const;

    /// \brief Recursively get all attached bodies of this body, including this body.
    ///
    /// \param setAttached fills with the attached bodies. If any bodies are already in setAttached, then ignores recursing on their attached bodies.
    virtual void GetAttached(std::set<KinBodyPtr>& setAttached) const;
    virtual void GetAttached(std::set<KinBodyConstPtr>& setAttached) const;

    /// \brief return true if there are attached bodies. Used in place of GetAttached for quicker computation.
    virtual bool HasAttached() const;

    /// \brief Return true if this body is derived from RobotBase.
    virtual bool IsRobot() const {
        return false;
    }

    /// \brief return a unique id of the body used in the environment.
    ///
    /// If object is not added to the environment, this will return 0. So checking if GetEnvironmentId() is 0 is a good way to check if object is present in the environment.
    /// This id will not be copied when cloning in order to respect another environment's ids.
    virtual int GetEnvironmentId() const;

    /** \brief Returns a nonzero value if the joint index effects the link transformation.

        In closed loops, all joints on all paths to the root link are counted as affecting the link.
        If a mimic joint affects the link, then all the joints used in the mimic joint's computation affect the link.
        If negative, the partial derivative of the Jacobian should be negated.
        \param jointindex index of the joint
        \param linkindex index of the link
     */
    virtual int8_t DoesAffect(int jointindex, int linkindex) const;

    /** \brief Returns a nonzero value if the dof index effects the link transformation.

        In closed loops, all joints on all paths to the root link are counted as affecting the link.
        If a mimic joint affects the link, then all the joints used in the mimic joint's computation affect the link.
        If negative, the partial derivative of the Jacobian should be negated.
        \param dofindex index of DOF as returned from \ref GetDOFValues
        \param linkindex index of the link
     */
    virtual int8_t DoesDOFAffectLink(int dofindex, int linkindex) const;

    /// \brief specifies the type of adjacent link information to receive
    enum AdjacentOptions
    {
        AO_Enabled = 1,     ///< return only enabled link pairs
        AO_ActiveDOFs = 2,     ///< return only link pairs that have an active in its path
    };

    /// \brief return all possible link pairs that could get in collision.
    /// \param adjacentoptions a bitmask of \ref AdjacentOptions values
    virtual const std::vector<int>& GetNonAdjacentLinks(int adjacentoptions=0) const;

    /// \brief return all possible link pairs whose collisions are ignored.
    virtual const std::set<int>& GetAdjacentLinks() const;

    /// \brief adds the pair of links to the adjacency list. This is
    virtual void SetAdjacentLinks(int linkindex0, int linkindex1);

    virtual ManageDataPtr GetManageData() const {
        return _pManageData;
    }

    /// \brief Return a unique id for every transformation state change of any link. Used to check if robot state has changed.
    ///
    /// The stamp is used by the collision checkers, physics engines, or any other item
    /// that needs to keep track of any changes of the KinBody as it moves.
    /// Currently stamps monotonically increment for every transformation/joint angle change.
    virtual int GetUpdateStamp() const {
        return _nUpdateStampId;
    }

    virtual void Clone(InterfaceBaseConstPtr preference, int cloningoptions);

    /// \brief Register a callback with the interface.
    ///
    /// Everytime a static property of the interface changes, all
    /// registered callbacks are called to update the users of the changes. Note that the callbacks will
    /// block the thread that made the parameter change.
    /// \param callback
    /// \param properties a mask of the \ref KinBodyProperty values that the callback should be called for when they change
    virtual UserDataPtr RegisterChangeCallback(uint32_t properties, const boost::function<void()>& callback) const;

    void Serialize(BaseXMLWriterPtr writer, int options=0) const;

    /// \brief A md5 hash unique to the particular kinematic and geometric structure of a KinBody.
    ///
    /// This 32 byte string can be used to check if two bodies have the same kinematic structure and can be used
    /// to index into tables when looking for body-specific models. OpenRAVE stores all
    /// such models in the OPENRAVE_HOME directory (usually ~/.openrave), indexed by the particular robot/body hashes.
    /// \return md5 hash string of kinematics/geometry
    virtual const std::string& GetKinematicsGeometryHash() const;

    /// \brief Sets the joint offsets so that the current configuration becomes the new zero state of the robot.
    ///
    /// When this function returns, the returned DOF values should be all zero for controllable joints.
    /// Mimic equations will use the new offsetted values when computing their joints.
    /// This is primarily used for calibrating a robot's zero position
    virtual void SetZeroConfiguration();

    /// \brief Treats the current pose as a pose not in collision, which sets the adjacent pairs of links
    virtual void SetNonCollidingConfiguration();

    /// Functions dealing with configuration specifications
    /// @name Configuration Specification API
    //@{

    /// \brief return the configuration specification of the joint values and transform
    ///
    /// Note that the return type is by-value, so should not be used in iteration
    virtual ConfigurationSpecification GetConfigurationSpecification(const std::string& interpolation="") const;

    /// \brief return the configuration specification of the specified joint indices.
    ///
    /// Note that the return type is by-value, so should not be used in iteration
    virtual ConfigurationSpecification GetConfigurationSpecificationIndices(const std::vector<int>& indices, const std::string& interpolation="") const;

    /// \brief sets joint values and transform of the body using configuration values as specified by \ref GetConfigurationSpecification()
    ///
    /// \param itvalues the iterator to the vector containing the dof values. Must have GetConfigurationSpecification().GetDOF() values!
    /// \param[in] checklimits one of \ref CheckLimitsAction and will excplicitly check the joint limits before setting the values and clamp them.
    virtual void SetConfigurationValues(std::vector<dReal>::const_iterator itvalues, uint32_t checklimits = CLA_CheckLimits);

    /// \brief returns the configuration values as specified by \ref GetConfigurationSpecification()
    virtual void GetConfigurationValues(std::vector<dReal>& v) const;

    //@}

    /** A grabbed body becomes part of the body and its relative pose with respect to a body's
        link will be fixed. KinBody::_AttachBody is called for every grabbed body in order to make
        the grabbed body a part of the body. Once grabbed, the inter-collisions between the grabbing body
        and the grabbed body are regarded as self-collisions; any outside collisions of the grabbed body and the
        environment are regarded as environment collisions with the grabbing body.
        @name Grabbing Bodies
        @{
     */

    /** \brief Grab the body with the specified link.

        \param[in] body the body to be grabbed
        \param[in] pBodyLinkToGrabWith the link of this body that will perform the grab
        \param[in] setBodyLinksToIgnore Additional body link indices that collision checker ignore
        when checking collisions between the grabbed body and the body.
        \return true if successful and body is grabbed.
     */
    virtual bool Grab(KinBodyPtr body, LinkPtr pBodyLinkToGrabWith, const std::set<int>& setBodyLinksToIgnore);

    /** \brief Grab a body with the specified link.

        \param[in] body the body to be grabbed
        \param[in] pBodyLinkToGrabWith the link of this body that will perform the grab
        \return true if successful and body is grabbed/
     */
    virtual bool Grab(KinBodyPtr body, LinkPtr pBodyLinkToGrabWith);

    /** \brief Release the body if grabbed.

        \param body body to release
     */
    void Release(KinBodyPtr body) RAVE_DEPRECATED {
        Release(*body);
    }
    virtual void Release(KinBody &body);

    /// Release all grabbed bodies.
    virtual void ReleaseAllGrabbed();     ///< release all bodies

    void ReleaseAllGrabbedWithLink(LinkPtr pBodyLinkToGrabWith) {
        ReleaseAllGrabbedWithLink(*pBodyLinkToGrabWith);
    }
    virtual void ReleaseAllGrabbedWithLink(const KinBody::Link& bodyLinkToGrabWith);

    /** \brief Releases and grabs all bodies, has the effect of recalculating all the initial collision with the bodies.

        This has the effect of resetting the current collisions any grabbed body makes with the body into an ignore list.
     */
    virtual void RegrabAll();

    /** \brief return the body link that is currently grabbing the body. If the body is not grabbed, will return an  empty pointer.

        \param[in] body the body to check
     */
    LinkPtr IsGrabbing(KinBodyConstPtr body) const RAVE_DEPRECATED {
        return IsGrabbing(*body);
    }
    virtual LinkPtr IsGrabbing(const KinBody &body) const;

    /** \brief gets all grabbed bodies of the body

        \param[out] vbodies filled with the grabbed bodies
     */
    virtual void GetGrabbed(std::vector<KinBodyPtr>& vbodies) const;

    /** \brief gets all grabbed bodies of the body

        \param[out] vgrabbedinfo filled with the grabbed info for every body. The pointers are newly created.
     */
    virtual void GetGrabbedInfo(std::vector<GrabbedInfoPtr>& vgrabbedinfo) const;

    /** \brief gets all grabbed bodies of the body

        \param[out] vgrabbedinfo all the grabbed infos
     */
    virtual void GetGrabbedInfo(std::vector<GrabbedInfo>& vgrabbedinfo) const;

    /** \brief resets the grabbed bodies of the body

        Any currently grabbed bodies will be first released.
        \param[out] vgrabbedinfo filled with the grabbed info for every body
     */
    virtual void ResetGrabbed(const std::vector<GrabbedInfoConstPtr>& vgrabbedinfo);

    /** \brief returns all the links of the body whose links are being ignored by the grabbed body.

        \param[in] body the grabbed body
        \param[out] list of the ignored links
     */
    virtual void GetIgnoredLinksOfGrabbed(KinBodyConstPtr body, std::list<KinBody::LinkConstPtr>& ignorelinks) const;

    //@}

    /// only used for hashes...
    virtual void serialize(std::ostream& o, int options) const;

    inline KinBodyPtr shared_kinbody() {
        return boost::static_pointer_cast<KinBody>(shared_from_this());
    }
    inline KinBodyConstPtr shared_kinbody_const() const {
        return boost::static_pointer_cast<KinBody const>(shared_from_this());
    }

protected:
    /// \brief constructors declared protected so that user always goes through environment to create bodies
    KinBody(InterfaceType type, EnvironmentBasePtr penv);

    /// \brief **internal use only** Releases and grabs the body inside the grabbed structure from _vGrabbedBodies.
    virtual void _Regrab(UserDataPtr pgrabbed);

    virtual void SetManageData(ManageDataPtr pdata) {
        _pManageData = pdata;
    }

    /** \brief Final post-processing stage before a kinematics body can be used.

        This method is called after the body is finished being initialized with data and before being added to the environment. Also builds the hashes. Builds the internal hierarchy and kinematic body hash.

        Avoids making specific calls on the collision checker (like CheckCollision) or physics engine (like simulating velocities/torques) since this information can change depending on the attached plugin.
     */
    virtual void _ComputeInternalInformation();

    /// \brief de-initializes any internal information computed
    virtual void _DeinitializeInternalInformation();

    /// \brief returns the dof velocities and link velocities
    ///
    /// \param[in] usebaselinkvelocity if true, will compute all velocities using the base link velocity. otherwise will assume it is 0
    virtual void _ComputeDOFLinkVelocities(std::vector<dReal>& dofvelocities, std::vector<std::pair<Vector,Vector> >& linkvelocities, bool usebaselinkvelocity=true) const;

    /// \brief Computes accelerations of the links given all the necessary data of the robot. \see GetLinkAccelerations
    ///
    /// for passive joints that are not mimic and are not static, will call Joint::GetVelocities to get their initial velocities (this is state dependent!)
    /// \param dofvelocities if size is 0, will assume all velocities are 0
    /// \param dofaccelerations if size is 0, will assume all accelerations are 0
    /// \param[in] externalaccelerations [optional] The external accelerations to add to each link. When doing inverse dynamics, should set the base link's acceleration to -gravity.
    virtual void _ComputeLinkAccelerations(const std::vector<dReal>& dofvelocities, const std::vector<dReal>& dofaccelerations, const std::vector< std::pair<Vector, Vector> >& linkvelocities, std::vector<std::pair<Vector,Vector> >& linkaccelerations, AccelerationMapConstPtr externalaccelerations=AccelerationMapConstPtr()) const;

    /// \brief Called to notify the body that certain groups of parameters have been changed.
    ///
    /// This function in calls every registers calledback that is tracking the changes. It also
    /// recomputes the hashes if geometry changed.
    virtual void _PostprocessChangedParameters(uint32_t parameters);

    /// \brief Return true if two bodies should be considered as one during collision (ie one is grabbing the other)
    virtual bool _IsAttached(const KinBody &body, std::set<KinBodyConstPtr>& setChecked) const;

    /// \brief adds an attached body
    virtual void _AttachBody(KinBodyPtr body);

    /// \brief removes an attached body
    ///
    /// \return true if body was successfully found and removed
    virtual bool _RemoveAttachedBody(KinBody &body);

    virtual void _UpdateGrabbedBodies();

    /// \brief resets cached information dependent on the collision checker (usually called when the collision checker is switched or some big mode is set.
    virtual void _ResetInternalCollisionCache();

    /// \brief initializes and adds a link to internal hierarchy.
    ///
    /// Assumes plink has _info initialized correctly, so will be initializing the other data depending on it.
    /// Can only be called before internal robot hierarchy is initialized.
    virtual void _InitAndAddLink(LinkPtr plink);

    /// \brief initializes and adds a link to internal hierarchy.
    ///
    /// Assumes plink has _info initialized correctly, so will be initializing the other data depending on it.
    /// Can only be called before internal robot hierarchy is initialized
    virtual void _InitAndAddJoint(JointPtr pjoint);

    std::string _name; ///< name of body
    std::vector<JointPtr> _vecjoints; ///< \see GetJoints
    std::vector<JointPtr> _vTopologicallySortedJoints; ///< \see GetDependencyOrderedJoints
    std::vector<JointPtr> _vTopologicallySortedJointsAll; ///< Similar to _vDependencyOrderedJoints except includes _vecjoints and _vPassiveJoints
    std::vector<int> _vTopologicallySortedJointIndicesAll; ///< the joint indices of the joints in _vTopologicallySortedJointsAll. Passive joint indices have _vecjoints.size() added to them.
    std::vector<JointPtr> _vDOFOrderedJoints; ///< all joints of the body ordered on how they are arranged within the degrees of freedom
    std::vector<LinkPtr> _veclinks; ///< \see GetLinks
    std::vector<int> _vDOFIndices; ///< cached start joint indices, indexed by dof indices
    std::vector<std::pair<int16_t,int16_t> > _vAllPairsShortestPaths; ///< all-pairs shortest paths through the link hierarchy. The first value describes the parent link index, and the second value is an index into _vecjoints or _vPassiveJoints. If the second value is greater or equal to  _vecjoints.size() then it indexes into _vPassiveJoints.
    std::vector<int8_t> _vJointsAffectingLinks; ///< joint x link: (jointindex*_veclinks.size()+linkindex). entry is non-zero if the joint affects the link in the forward kinematics. If negative, the partial derivative of ds/dtheta should be negated.
    std::vector< std::vector< std::pair<LinkPtr,JointPtr> > > _vClosedLoops; ///< \see GetClosedLoops
    std::vector< std::vector< std::pair<int16_t,int16_t> > > _vClosedLoopIndices; ///< \see GetClosedLoops
    std::vector<JointPtr> _vPassiveJoints; ///< \see GetPassiveJoints()
    std::set<int> _setAdjacentLinks; ///< a set of which links are connected to which if link i and j are connected then
                                     ///< i|(j<<16) will be in the set where i<j.
    std::vector< std::pair<std::string, std::string> > _vForcedAdjacentLinks; ///< internally stores forced adjacent links
    std::list<KinBodyWeakPtr> _listAttachedBodies; ///< list of bodies that are directly attached to this body (can have duplicates)

    std::vector<UserDataPtr> _vGrabbedBodies; ///< vector of grabbed bodies

    mutable std::vector<std::list<UserDataWeakPtr> > _vlistRegisteredCallbacks; ///< callbacks to call when particular properties of the body change. _vlistRegisteredCallbacks[index] is the list of change callbacks where 1<<index is part of KinBodyProperty, this makes it easy to find out if any particular bits have callbacks. The registration/de-registration of the lists can happen at any point and does not modify the kinbody state exposed to the user, hence it is mutable.

    mutable boost::array<std::vector<int>, 4> _vNonAdjacentLinks; ///< contains cached versions of the non-adjacent links depending on values in AdjacentOptions. Declared as mutable since data is cached.
    mutable boost::array<std::set<int>, 4> _cacheSetNonAdjacentLinks; ///< used for caching return value of GetNonAdjacentLinks.
    mutable int _nNonAdjacentLinkCache; ///< specifies what information is currently valid in the AdjacentOptions.  Declared as mutable since data is cached. If 0x80000000 (ie < 0), then everything needs to be recomputed including _setNonAdjacentLinks[0].
    std::vector<Transform> _vInitialLinkTransformations; ///< the initial transformations of each link specifying at least one pose where the robot is collision free

    ConfigurationSpecification _spec;
    CollisionCheckerBasePtr _selfcollisionchecker; ///< optional checker to use for self-collisions

    int _environmentid; ///< \see GetEnvironmentId
    mutable int _nUpdateStampId; ///< \see GetUpdateStamp
    uint32_t _nParametersChanged; ///< set of parameters that changed and need callbacks
    ManageDataPtr _pManageData;
    uint32_t _nHierarchyComputed; ///< 2 if the joint heirarchy and other cached information is computed. 1 if the hierarchy information is computing
    bool _bMakeJoinedLinksAdjacent; ///< if true, then automatically add adjacent links to the adjacency list so that their self-collisions are ignored.
    bool _bAreAllJoints1DOFAndNonCircular; ///< if true, then all controllable joints  of the robot are guaranteed to be either revolute or prismatic and non-circular. This allows certain functions that do operations on the joint values (like SubtractActiveDOFValues) to be optimized without calling Joint functions.
private:
    mutable std::string __hashkinematics;
    mutable std::vector<dReal> _vTempJoints;
    virtual const char* GetHash() const {
        return OPENRAVE_KINBODY_HASH;
    }

#ifdef RAVE_PRIVATE
#ifdef _MSC_VER
    friend class Environment;
    friend class OpenRAVEXMLParser::KinBodyXMLReader;
    friend class OpenRAVEXMLParser::JointXMLReader;
    friend class XFileReader;
#else
    friend class ::Environment;
    friend class ::OpenRAVEXMLParser::KinBodyXMLReader;
    friend class ::OpenRAVEXMLParser::JointXMLReader;
    friend class ::XFileReader;
#endif
#endif

    friend class ColladaReader;
    friend class ColladaWriter;
    friend class PhysicsEngineBase;
    friend class CollisionCheckerBase;
    friend class ViewerBase;
    friend class SensorSystemBase;
    friend class RaveDatabase;
    friend class ChangeCallbackData;
    friend class Grabbed;
};

} // end namespace OpenRAVE

#endif<|MERGE_RESOLUTION|>--- conflicted
+++ resolved
@@ -1614,23 +1614,6 @@
         Save_ManipulatorsToolTransform       = 0x00100000, ///< [robot only], saves every manipulator's LocalToolTransform, LocalToolDirection, and IkSolver
     };
 
-<<<<<<< HEAD
-    /// \brief holds all user-set grabbed object information used to initialize kinbody
-    ///
-    /// This is serializable and independent of environment.
-    class OPENRAVE_API GrabbedInfo
-    {
-public:
-        std::string _grabbedname; ///< the name of the body to grab
-        std::string _robotlinkname;  ///< the name of the body link that is grabbing the body
-        Transform _trelative; ///< transform of first link of body relative to _robotlinkname's transform. In other words, grabbed->GetTransform() == bodylink->GetTransform()*trelative
-        std::set<int> _setRobotLinksToIgnore; ///< links of the body to force ignoring because of pre-existing collions at the time of grabbing. Note that this changes depending on the configuration of the body and the relative position of the grabbed body.
-        virtual void SerializeJSON(rapidjson::Value& value, rapidjson::Document::AllocatorType& allocator, dReal fUnitScale=1.0, int options=0) const;
-        virtual void DeserializeJSON(const rapidjson::Value& value, dReal fUnitScale=1.0);
-    };
-    typedef boost::shared_ptr<GrabbedInfo> GrabbedInfoPtr;
-    typedef boost::shared_ptr<GrabbedInfo const> GrabbedInfoConstPtr;
-
     /// \brief info structure used to initialize a kinbody
     class OPENRAVE_API KinBodyInfo
     {
@@ -1649,8 +1632,6 @@
     typedef boost::shared_ptr<KinBodyInfo> KinBodyInfoPtr;
     typedef boost::shared_ptr<KinBodyInfo const> KinBodyInfoConstPtr;
 
-=======
->>>>>>> f8896896
     /// \brief Helper class to save and restore the entire kinbody state.
     ///
     /// Options can be passed to the constructor in order to choose which parameters to save (see \ref SaveParameters)
