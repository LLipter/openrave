--- conflicted
+++ resolved
@@ -21,8 +21,6 @@
 #include "manipconstraints.h"
 #include "ParabolicPathSmooth/DynamicPath.h"
 
-bool usingNewHeuristics = 1;
-
 namespace rplanners {
 
 namespace ParabolicRamp = ParabolicRampInternal;
@@ -205,11 +203,7 @@
 
     bool _InitPlan()
     {
-<<<<<<< HEAD
-        zerovelpoints.resize(0);
-=======
         _zerovelpoints.resize(0);
->>>>>>> 6d4748c5
 
         if( _parameters->_nMaxIterations <= 0 ) {
             _parameters->_nMaxIterations = 100;
@@ -239,14 +233,9 @@
 
     virtual PlannerStatus PlanPath(TrajectoryBasePtr ptraj)
     {
-<<<<<<< HEAD
-
+#ifdef OPENRAVE_TIMING_DEBUGGING
         ncheckmanipconstraints = 0;
-=======
-#ifdef OPENRAVE_TIMING_DEBUGGING
-        ncheckmanipconstraints = 0;
-#endif
->>>>>>> 6d4748c5
+#endif
         BOOST_ASSERT(!!_parameters && !!ptraj);
         if( ptraj->GetNumWaypoints() < 2 ) {
             return PS_Failed;
@@ -467,11 +456,7 @@
             if( !!parameters->_setstatevaluesfn || !!parameters->_setstatefn ) {
                 // no idea what a good mintimestep is... _parameters->_fStepLength*0.5?
                 //numshortcuts = dynamicpath.Shortcut(parameters->_nMaxIterations,_feasibilitychecker,this, parameters->_fStepLength*0.99);
-<<<<<<< HEAD
-                if (!usingNewHeuristics) {
-=======
                 if (!_usingNewHeuristics) {
->>>>>>> 6d4748c5
                     numshortcuts = _Shortcut(dynamicpath, parameters->_nMaxIterations,this, parameters->_fStepLength*0.99);
                 }
                 else {
@@ -485,8 +470,6 @@
                 dummyDur2 += itramp->endTime;
             }
             RAVELOG_DEBUG_FORMAT("after shortcutting: duration %.15e -> %.15e, diff = %.15e", dummyDur1%dummyDur2%(dummyDur1 - dummyDur2));
-
-            RAVELOG_VERBOSE_FORMAT("calling checkmanipconstraints %d times, using %.15e sec. = %.15e sec./call", ncheckmanipconstraints%checkmaniptime%(checkmaniptime/ncheckmanipconstraints));
 
 #ifdef OPENRAVE_TIMING_DEBUGGING
             RAVELOG_VERBOSE_FORMAT("calling checkmanipconstraints %d times, using %.15e sec. = %.15e sec./call", ncheckmanipconstraints%checkmaniptime%(checkmaniptime/ncheckmanipconstraints));
@@ -876,32 +859,28 @@
                         // due to epsilon inaccuracies, have to clamp the max accel depending on _vConfigAccelerationLimit
                         for(size_t idof = 0; idof < outramp.ramps.size(); ++idof) {
                             if( outramp.ramps[idof].a1 < -_parameters->_vConfigAccelerationLimit[idof] ) {
-                                // RAVELOG_DEBUG_FORMAT("env=%d, idof=%d, a1 changed: %15e -> %.15e, diff = %.15e",
-                                //                      GetEnv()->GetId()%idof%outramp.ramps[idof].a1%(-_parameters->_vConfigAccelerationLimit[idof])%(outramp.ramps[idof].a1 + _parameters->_vConfigAccelerationLimit[idof]));
+                                RAVELOG_VERBOSE_FORMAT("env=%d, idof=%d, a1 changed: %15e -> %.15e, diff = %.15e", GetEnv()->GetId()%idof%outramp.ramps[idof].a1%(-_parameters->_vConfigAccelerationLimit[idof])%(outramp.ramps[idof].a1 + _parameters->_vConfigAccelerationLimit[idof]));
                                 outramp.ramps[idof].a1 = -_parameters->_vConfigAccelerationLimit[idof];
                                 bAccelChanged = true;
                             }
                             else if( outramp.ramps[idof].a1 > _parameters->_vConfigAccelerationLimit[idof] ) {
-                                // RAVELOG_DEBUG_FORMAT("env=%d, idof=%d, a1 changed: %15e -> %.15e, diff = %.15e",
-                                //                      GetEnv()->GetId()%idof%outramp.ramps[idof].a1%(_parameters->_vConfigAccelerationLimit[idof])%(outramp.ramps[idof].a1 - _parameters->_vConfigAccelerationLimit[idof]));
+                                RAVELOG_VERBOSE_FORMAT("env=%d, idof=%d, a1 changed: %15e -> %.15e, diff = %.15e", GetEnv()->GetId()%idof%outramp.ramps[idof].a1%(_parameters->_vConfigAccelerationLimit[idof])%(outramp.ramps[idof].a1 - _parameters->_vConfigAccelerationLimit[idof]));
                                 outramp.ramps[idof].a1 = _parameters->_vConfigAccelerationLimit[idof];
                                 bAccelChanged = true;
                             }
                             if( outramp.ramps[idof].a2 < -_parameters->_vConfigAccelerationLimit[idof] ) {
-                                // RAVELOG_DEBUG_FORMAT("env=%d, idof=%d, a2 changed: %15e -> %.15e, diff = %.15e",
-                                //                      GetEnv()->GetId()%idof%outramp.ramps[idof].a2%(-_parameters->_vConfigAccelerationLimit[idof])%(outramp.ramps[idof].a2 + _parameters->_vConfigAccelerationLimit[idof]));
+                                RAVELOG_VERBOSE_FORMAT("env=%d, idof=%d, a2 changed: %15e -> %.15e, diff = %.15e", GetEnv()->GetId()%idof%outramp.ramps[idof].a2%(-_parameters->_vConfigAccelerationLimit[idof])%(outramp.ramps[idof].a2 + _parameters->_vConfigAccelerationLimit[idof]));
                                 outramp.ramps[idof].a2 = -_parameters->_vConfigAccelerationLimit[idof];
                                 bAccelChanged = true;
                             }
                             else if( outramp.ramps[idof].a2 > _parameters->_vConfigAccelerationLimit[idof] ) {
-                                // RAVELOG_DEBUG_FORMAT("env=%d, idof=%d, a2 changed: %15e -> %.15e, diff = %.15e",
-                                //                      GetEnv()->GetId()%idof%outramp.ramps[idof].a2%(_parameters->_vConfigAccelerationLimit[idof])%(outramp.ramps[idof].a2 - _parameters->_vConfigAccelerationLimit[idof]));
+                                RAVELOG_VERBOSE_FORMAT("env=%d, idof=%d, a2 changed: %15e -> %.15e, diff = %.15e", GetEnv()->GetId()%idof%outramp.ramps[idof].a2%(_parameters->_vConfigAccelerationLimit[idof])%(outramp.ramps[idof].a2 - _parameters->_vConfigAccelerationLimit[idof]));
                                 outramp.ramps[idof].a2 = _parameters->_vConfigAccelerationLimit[idof];
                                 bAccelChanged = true;
                             }
                         }
                         if( bAccelChanged ) {
-                            // RAVELOG_DEBUG_FORMAT("env=%d, deltatime = %.15e", GetEnv()->GetId()%deltatime);
+                            RAVELOG_VERBOSE_FORMAT("env=%d, deltatime = %.15e", GetEnv()->GetId()%deltatime);
                             if( !outramp.IsValid() ) {
                                 RAVELOG_WARN_FORMAT("env=%d, ramp becomes invalid after changing acceleration limits", GetEnv()->GetId());
                                 return ParabolicRamp::CheckReturn(CFO_CheckTimeBasedConstraints, 0.9); //?
@@ -956,34 +935,21 @@
 
         if( _bmanipconstraints && (options & CFO_CheckTimeBasedConstraints) ) {
             try {
-<<<<<<< HEAD
-                ncheckmanipconstraints += 1;
-                ParabolicRamp::CheckReturn retmanip;
-                tcheckmanipstart = utils::GetMicroTime();
-                if (!usingNewHeuristics) {
-=======
 #ifdef OPENRAVE_TIMING_DEBUGGING
                 ncheckmanipconstraints += 1;
                 tcheckmanipstart = utils::GetMicroTime();
 #endif
                 ParabolicRamp::CheckReturn retmanip;
                 if (!_usingNewHeuristics) {
->>>>>>> 6d4748c5
                     retmanip = _manipconstraintchecker->CheckManipConstraints2(outramps);
                 }
                 else {
                     retmanip = _manipconstraintchecker->CheckManipConstraints3(outramps);
                 }
-<<<<<<< HEAD
+#ifdef OPENRAVE_TIMING_DEBUGGING
                 tcheckmanipend = utils::GetMicroTime();
                 checkmaniptime += 0.000001f*(float)(tcheckmanipend - tcheckmanipstart);
-
-=======
-#ifdef OPENRAVE_TIMING_DEBUGGING
-                tcheckmanipend = utils::GetMicroTime();
-                checkmaniptime += 0.000001f*(float)(tcheckmanipend - tcheckmanipstart);
-#endif
->>>>>>> 6d4748c5
+#endif
                 if( retmanip.retcode != 0 ) {
                     // RAVELOG_VERBOSE_FORMAT("env=%d, from CheckManipConstraints2: retcode = %d", GetEnv()->GetId()%retmanip.retcode);
                     return retmanip;
@@ -1013,15 +979,11 @@
     /// \brief converts a path of linear points to a ramp that initially satisfies the constraints
     bool _SetMilestones(std::vector<ParabolicRamp::ParabolicRampND>& ramps, const vector<ParabolicRamp::Vector>& vpath)
     {
-<<<<<<< HEAD
-        RAVELOG_VERBOSE_FORMAT("initial num waypoints = %d", vpath.size());
-=======
         _zerovelpoints.resize(0);
         if( _zerovelpoints.capacity() < vpath.size() ) {
             _zerovelpoints.reserve(vpath.size());
         }
         
->>>>>>> 6d4748c5
         size_t numdof = _parameters->GetDOF();
         ramps.resize(0);
         if(vpath.size()==1) {
@@ -1105,17 +1067,6 @@
                     ramp.constraintchecked = 1;
                 }
                 {
-<<<<<<< HEAD
-                    if (zerovelpoints.size() == 0) {
-                        zerovelpoints.push_back(ramp.endTime);
-                    }
-                    else {
-                        zerovelpoints.push_back(ramp.endTime + zerovelpoints.back());
-                    }
-                }
-            }
-            zerovelpoints.pop_back(); // remove the last point (the duration)
-=======
                     if (_zerovelpoints.size() == 0) {
                         _zerovelpoints.push_back(ramp.endTime);
                     }
@@ -1125,7 +1076,6 @@
                 }
             }
             _zerovelpoints.pop_back(); // remove the last point in the trajerctory since that cannot be optimized
->>>>>>> 6d4748c5
         }
         return true;
     }
@@ -1209,29 +1159,13 @@
 
     int _Shortcut(ParabolicRamp::DynamicPath& dynamicpath, int numIters, ParabolicRamp::RandomNumberGeneratorBase* rng, dReal mintimestep)
     {
-<<<<<<< HEAD
-=======
-#ifdef OPENRAVE_TIMING_DEBUGGING
->>>>>>> 6d4748c5
+#ifdef OPENRAVE_TIMING_DEBUGGING
         ninterpolations = 0;
         interpolationtime = 0;
         nslowdownloops = 0;
         slowdownlooptime = 0;
         nchecks = 0;
         checktime = 0;
-<<<<<<< HEAD
-
-        uint32_t fileindex;
-        if( !!_logginguniformsampler ) {
-            fileindex = _logginguniformsampler->SampleSequenceOneUInt32();
-        }
-        else {
-            fileindex = RaveRandomInt();
-        }
-        fileindex = fileindex%10000; // to be used throughout the shortcutting process
-        _DumpDynamicPath(dynamicpath, Level_Debug, fileindex, 0); // save the dynamicpath before shortcutting
-
-=======
 #endif
         
         if( IS_DEBUGLEVEL(Level_Verbose) ) {
@@ -1247,7 +1181,6 @@
         }
 
         
->>>>>>> 6d4748c5
         std::vector<ParabolicRamp::ParabolicRampND>& ramps = dynamicpath.ramps;
         int shortcuts = 0;
         vector<dReal> rampStartTime(ramps.size());
@@ -1318,13 +1251,9 @@
         dReal score = 1;
         dReal currentBestScore = 1.0;
         dReal cutoffRatio = 0;//1e-3;
-<<<<<<< HEAD
+#ifdef OPENRAVE_TIMING_DEBUGGING
         uint32_t tshortcutstart = utils::GetMicroTime();
-=======
-#ifdef OPENRAVE_TIMING_DEBUGGING
-        uint32_t tshortcutstart = utils::GetMicroTime();
-#endif
->>>>>>> 6d4748c5
+#endif
         int iters=0;
         for(iters=0; iters<numIters; iters++) {
             nItersFromPrevSuccessful += 1;
@@ -1416,32 +1345,20 @@
 
                 dReal fcurmult = fstarttimemult;
 
-<<<<<<< HEAD
+#ifdef OPENRAVE_TIMING_DEBUGGING
                 tloopstart = utils::GetMicroTime();
+#endif
                 size_t islowdowntry = 0;
                 for(islowdowntry = 0; islowdowntry < 4; ++islowdowntry ) {
+#ifdef OPENRAVE_TIMING_DEBUGGING
                     tinterpstart = utils::GetMicroTime();
+#endif
                     bool res=ParabolicRamp::SolveMinTime(x0, dx0, x1, dx1, accellimits, vellimits, _parameters->_vConfigLowerLimit, _parameters->_vConfigUpperLimit, intermediate, _parameters->_multidofinterp);
+#ifdef OPENRAVE_TIMING_DEBUGGING
                     tinterpend = utils::GetMicroTime();
                     interpolationtime += 0.000001f*(float)(tinterpend - tinterpstart);
                     ninterpolations += 1;
-
-=======
-#ifdef OPENRAVE_TIMING_DEBUGGING
-                tloopstart = utils::GetMicroTime();
-#endif
-                size_t islowdowntry = 0;
-                for(islowdowntry = 0; islowdowntry < 4; ++islowdowntry ) {
-#ifdef OPENRAVE_TIMING_DEBUGGING
-                    tinterpstart = utils::GetMicroTime();
-#endif
-                    bool res=ParabolicRamp::SolveMinTime(x0, dx0, x1, dx1, accellimits, vellimits, _parameters->_vConfigLowerLimit, _parameters->_vConfigUpperLimit, intermediate, _parameters->_multidofinterp);
-#ifdef OPENRAVE_TIMING_DEBUGGING
-                    tinterpend = utils::GetMicroTime();
-                    interpolationtime += 0.000001f*(float)(tinterpend - tinterpstart);
-                    ninterpolations += 1;
-#endif
->>>>>>> 6d4748c5
+#endif
                     iIterProgress += 0x1000;
                     if(!res) {
                         break;
@@ -1481,25 +1398,16 @@
                         //                }
 
                         iIterProgress += 0x10;
-<<<<<<< HEAD
+#ifdef OPENRAVE_TIMING_DEBUGGING
                         tcheckstart = utils::GetMicroTime();
+#endif
                         retcheck = _feasibilitychecker.Check2(intermediate.ramps[iramp], 0xffff, outramps);
+#ifdef OPENRAVE_TIMING_DEBUGGING
                         tcheckend = utils::GetMicroTime();
                         checktime += 0.000001f*(float)(tcheckend - tcheckstart);
                         nchecks += 1;
-
-=======
-#ifdef OPENRAVE_TIMING_DEBUGGING
-                        tcheckstart = utils::GetMicroTime();
-#endif
-                        retcheck = _feasibilitychecker.Check2(intermediate.ramps[iramp], 0xffff, outramps);
-#ifdef OPENRAVE_TIMING_DEBUGGING
-                        tcheckend = utils::GetMicroTime();
-                        checktime += 0.000001f*(float)(tcheckend - tcheckstart);
-                        nchecks += 1;
 #endif
                         
->>>>>>> 6d4748c5
                         iIterProgress += 0x10;
                         if( retcheck.retcode != 0) {
                             break;
@@ -1533,25 +1441,16 @@
                             ParabolicRamp::ParabolicRampND& outramp = outramps.at(outramps.size()-1);
                             dReal allowedstretchtime = (t2 - t1) - (newramptime + mintimestep);
 
-<<<<<<< HEAD
+#ifdef OPENRAVE_TIMING_DEBUGGING
                             tinterpstart = utils::GetMicroTime();
+#endif
                             bool res=ParabolicRamp::SolveMinTime(outramp.x0, outramp.dx0, intermediate.ramps[iramp].x1, intermediate.ramps[iramp].dx1, accellimits, vellimits, _parameters->_vConfigLowerLimit, _parameters->_vConfigUpperLimit, intermediate2, _parameters->_multidofinterp);
+#ifdef OPENRAVE_TIMING_DEBUGGING
                             tinterpend = utils::GetMicroTime();
                             interpolationtime += 0.000001f*(float)(tinterpend - tinterpstart);
                             ninterpolations += 1;
-
-=======
-#ifdef OPENRAVE_TIMING_DEBUGGING
-                            tinterpstart = utils::GetMicroTime();
-#endif
-                            bool res=ParabolicRamp::SolveMinTime(outramp.x0, outramp.dx0, intermediate.ramps[iramp].x1, intermediate.ramps[iramp].dx1, accellimits, vellimits, _parameters->_vConfigLowerLimit, _parameters->_vConfigUpperLimit, intermediate2, _parameters->_multidofinterp);
-#ifdef OPENRAVE_TIMING_DEBUGGING
-                            tinterpend = utils::GetMicroTime();
-                            interpolationtime += 0.000001f*(float)(tinterpend - tinterpstart);
-                            ninterpolations += 1;
 #endif
                             
->>>>>>> 6d4748c5
                             if( !res ) {
                                 RAVELOG_WARN("failed to SolveMinTime for different vel ramp\n");
                                 retcheck.retcode = CFO_FinalValuesNotReached;
@@ -1565,25 +1464,16 @@
 
                             // Check the newly interpolated segment. Note that intermediate2 should have ramps.size() == 1.
                             OPENRAVE_ASSERT_OP(intermediate2.ramps.size(), ==, 1);
-<<<<<<< HEAD
+#ifdef OPENRAVE_TIMING_DEBUGGING
                             tcheckstart = utils::GetMicroTime();
+#endif
                             retcheck = _feasibilitychecker.Check2(intermediate2.ramps[0], 0xffff, outramps2);
+#ifdef OPENRAVE_TIMING_DEBUGGING
                             tcheckend = utils::GetMicroTime();
                             checktime += 0.000001f*(float)(tcheckend - tcheckstart);
                             nchecks += 1;
-
-=======
-#ifdef OPENRAVE_TIMING_DEBUGGING
-                            tcheckstart = utils::GetMicroTime();
-#endif
-                            retcheck = _feasibilitychecker.Check2(intermediate2.ramps[0], 0xffff, outramps2);
-#ifdef OPENRAVE_TIMING_DEBUGGING
-                            tcheckend = utils::GetMicroTime();
-                            checktime += 0.000001f*(float)(tcheckend - tcheckstart);
-                            nchecks += 1;
 #endif
                             
->>>>>>> 6d4748c5
                             if (retcheck.retcode != 0) {
                                 RAVELOG_WARN_FORMAT("env=%d, the final SolveMinTime generated infeasible segment retcode = 0x%x", GetEnv()->GetId()%retcheck.retcode);
                                 // TODO probably never get here, so remove if not necessary
@@ -1659,11 +1549,7 @@
 
                         }
                         else {
-<<<<<<< HEAD
-                            RAVELOG_VERBOSE("new shortcut is aligned with boundary values after running Check2");
-=======
                             RAVELOG_VERBOSE("new shortcut is aligned with boundary values after running Check2\n");
->>>>>>> 6d4748c5
                         }
                         accumoutramps.insert(accumoutramps.end(), outramps.begin(), outramps.end());
                     }
@@ -1695,18 +1581,11 @@
                     }
                     iIterProgress += 0x1000;
                 }
-<<<<<<< HEAD
+#ifdef OPENRAVE_TIMING_DEBUGGING
                 nslowdownloops += (islowdowntry + 1);
                 tloopend = utils::GetMicroTime();
                 slowdownlooptime += 0.000001f*(float)(tloopend - tloopstart);
-
-=======
-#ifdef OPENRAVE_TIMING_DEBUGGING
-                nslowdownloops += (islowdowntry + 1);
-                tloopend = utils::GetMicroTime();
-                slowdownlooptime += 0.000001f*(float)(tloopend - tloopstart);
-#endif
->>>>>>> 6d4748c5
+#endif
                 if( !bsuccess ) {
                     continue;
                 }
@@ -1719,29 +1598,6 @@
 
                 // perform shortcut. use accumoutramps rather than intermediate.ramps!
                 shortcuts++;
-
-                {
-                    dReal segmentEndTime = 0;
-                    for (std::vector<ParabolicRamp::ParabolicRampND>::const_iterator itrampnd = accumoutramps.begin(); itrampnd != accumoutramps.end(); ++itrampnd) {
-                        segmentEndTime += itrampnd->endTime;
-                    }
-                    dReal diff = (t2 - t1) - segmentEndTime;
-
-                    cachezerovelpoints.resize(0);
-                    cachezerovelpoints.reserve(zerovelpoints.size());
-                    for (size_t index = 0; index < zerovelpoints.size(); ++index) {
-                        if (zerovelpoints[index] <= t1) {
-                            cachezerovelpoints.push_back(zerovelpoints[index]);
-                        }
-                        else if (zerovelpoints[index] <= t2) {
-                            // do nothing
-                        }
-                        else {
-                            cachezerovelpoints.push_back(zerovelpoints[index] - diff);
-                        }
-                    }
-                    zerovelpoints = cachezerovelpoints;
-                }
 
                 if( i1 == i2 ) {
                     // the same ramp is being cut on both sides, so copy the ramp
@@ -1849,7 +1705,7 @@
                 // continue to next iteration...
             }
         }
-<<<<<<< HEAD
+#ifdef OPENRAVE_TIMING_DEBUGGING
         uint32_t tshortcutend = utils::GetMicroTime();
         dReal tshortcuttotal = 0.000001f*(float)(tshortcutend - tshortcutstart);
 
@@ -1875,24 +1731,12 @@
         RAVELOG_DEBUG_FORMAT("measured %d slow-down loops, %.15e sec. = %.15e sec./loop", nslowdownloops%slowdownlooptime%(slowdownlooptime/nslowdownloops));
         RAVELOG_DEBUG_FORMAT("measured %d interpolations, %.15e sec. = %.15e sec./interpolation", ninterpolations%interpolationtime%(interpolationtime/ninterpolations));
         RAVELOG_DEBUG_FORMAT("measured %d checkings, %.15e sec. = %.15e sec./check", nchecks%checktime%(checktime/nchecks));
-
-        // std::string zerovelpointsstring = "";
-        // sep = "[";
-        // FOREACHC(itval, zerovelpoints) {
-        //     zerovelpointsstring += (sep + str(boost::format("%.15e")%(*itval)));
-        //     sep = ", ";
-        // }
-        // RAVELOG_DEBUG_FORMAT("zerovelpoints = [%s];", zerovelpointsstring);
-        // for (size_t i = 0; i < zerovelpoints.size(); ++i) {
-        //     RAVELOG_DEBUG_FORMAT("considering t = %.15e", zerovelpoints[i]);
-        //     bool _res = _SpecialShortcut(dynamicpath, zerovelpoints[i], 10, this);
-        //     RAVELOG_DEBUG_FORMAT("_SpecialShortcut result at t = %.15e: %d", zerovelpoints[i]%_res);
-        // }
-
+#endif
         return shortcuts;
     }
 
     int _Shortcut2(ParabolicRamp::DynamicPath& dynamicpath, int numIters, ParabolicRamp::RandomNumberGeneratorBase *rng, dReal mintimestep) {
+#ifdef OPENRAVE_TIMING_DEBUGGING
         // For time measuring
         ninterpolations = 0;
         interpolationtime = 0;
@@ -1900,17 +1744,19 @@
         slowdownlooptime = 0;
         nchecks = 0;
         checktime = 0;
-
-        uint32_t fileindex;
-        if( !!_logginguniformsampler ) {
-            fileindex = _logginguniformsampler->SampleSequenceOneUInt32();
-        }
-        else {
-            fileindex = RaveRandomInt();
-        }
-        fileindex = fileindex%10000; // to be used throughout the shortcutting process
-        _DumpDynamicPath(dynamicpath, Level_Debug, fileindex, 0); // save the dynamicpath before shortcutting
-
+#endif
+        if( IS_DEBUGLEVEL(Level_Verbose) ) {
+            uint32_t fileindex;
+            if( !!_logginguniformsampler ) {
+                fileindex = _logginguniformsampler->SampleSequenceOneUInt32();
+            }
+            else {
+                fileindex = RaveRandomInt();
+            }
+            fileindex = fileindex%10000; // to be used throughout the shortcutting process
+            _DumpDynamicPath(dynamicpath, Level_Verbose, fileindex, 0); // save the dynamicpath before shortcutting
+        }
+        
         std::vector<ParabolicRamp::ParabolicRampND>& ramps = dynamicpath.ramps;
         int shortcuts = 0;
         vector<dReal> rampStartTime(ramps.size());
@@ -1981,711 +1827,6 @@
         int numslowdowns = 0;
         bool bExpectModifiedConfigurations = _parameters->fCosManipAngleThresh > -1 + g_fEpsilonLinear; // gripper constraints enabled
         size_t nItersFromPrevSuccessful = 0;
-        size_t nCutoffIters = 100;
-        dReal cutoffRatio = 1e-3;
-        dReal score = 1;
-        dReal currentBestScore = 1.0;
-        uint32_t tshortcutstart = utils::GetMicroTime();
-        int iters = 0;
-        for (iters = 0; iters < numIters; iters++) {
-            nItersFromPrevSuccessful += 1;
-            if (nItersFromPrevSuccessful > nCutoffIters) {
-                // No progess for already nCutoffIters. Stop right away
-                break;
-            }
-
-            dReal t1 = rng->Rand()*endTime, t2 = rng->Rand()*endTime;
-            if (iters == 0) {
-                t1 = 0;
-                t2 = endTime;
-            }
-            if (t1 > t2) {
-                ParabolicRamp::Swap(t1, t2);
-            }
-            RAVELOG_DEBUG_FORMAT("env = %d: shortcut iter = %d/%d, shortcutting from t1 = %.15e to t2 = %.15e", GetEnv()->GetId()%iters%numIters%t1%t2);
-            if (t2 - t1 < mintimestep) {
-                RAVELOG_VERBOSE_FORMAT("env = %d: shortcut iter = %d/%d: the sampled t1 and t2 are too close (mintimestep = %.15e)", GetEnv()->GetId()%iters%numIters%mintimestep);
-                continue;
-            }
-            int i1 = std::upper_bound(rampStartTime.begin(), rampStartTime.end(), t1) - rampStartTime.begin() - 1;
-            int i2 = std::upper_bound(rampStartTime.begin(), rampStartTime.end(), t2) - rampStartTime.begin() - 1;
-
-            uint32_t iIterProgress = 0;
-            try {
-                dReal u1 = t1 - rampStartTime.at(i1);
-                dReal u2 = t2 - rampStartTime.at(i2);
-                OPENRAVE_ASSERT_OP(u1, >=, 0);
-                OPENRAVE_ASSERT_OP(u1, <=, ramps[i1].endTime + ParabolicRamp::EpsilonT);
-                OPENRAVE_ASSERT_OP(u2, >=, 0);
-                OPENRAVE_ASSERT_OP(u2, <=, ramps[i2].endTime + ParabolicRamp::EpsilonT);
-
-                u1 = ParabolicRamp::Min(u1, ramps[i1].endTime);
-                u2 = ParabolicRamp::Min(u2, ramps[i2].endTime);
-                ramps[i1].Evaluate(u1, x0);
-                if (_parameters->SetStateValues(x0) != 0) {
-                    RAVELOG_VERBOSE_FORMAT("env = %d: shortcut iter = %d/%d: setting state at x0 failed", GetEnv()->GetId()%iters%numIters);
-                    continue;
-                }
-                iIterProgress += 0x10000000;
-                _parameters->_getstatefn(x0);
-                iIterProgress += 0x10000000;
-                ramps[i2].Evaluate(u2, x1);
-                iIterProgress += 0x10000000;
-                if (_parameters->SetStateValues(x1) != 0) {
-                    RAVELOG_VERBOSE_FORMAT("env = %d: shortcut iter = %d/%d: setting state at x1 failed", GetEnv()->GetId()%iters%numIters);
-                    continue;
-                }
-                iIterProgress += 0x10000000;
-                _parameters->_getstatefn(x1);
-                ramps[i1].Derivative(u1, dx0);
-                ramps[i2].Derivative(u2, dx1);
-                ++_progress._iteration;
-
-                vellimits = _parameters->_vConfigVelocityLimit;
-                accellimits = _parameters->_vConfigAccelerationLimit;
-
-                // Initial velocity and acceleration scaling.
-                dReal fcurvelmult = fstarttimevelmult;
-                dReal fcuraccelmult = fstarttimeaccelmult;
-                for (size_t j = 0; j < _parameters->_vConfigVelocityLimit.size(); ++j) {
-                    // Scale initial velocity and acceleration down but also watch out such that the
-                    // new velocity limits (magnitude) does not fall below dx0 and dx1.
-                    dReal fminvel = max(RaveFabs(dx0[j]), RaveFabs(dx1[j]));
-                    {
-                        dReal f = max(fminvel, fstarttimevelmult * _parameters->_vConfigVelocityLimit[j]);
-                        if (vellimits[j] > f) {
-                            vellimits[j] = f;
-                        }
-                    }
-                    {
-                        dReal f = fstarttimeaccelmult * _parameters->_vConfigAccelerationLimit[j];
-                        if (accellimits[j] > f) {
-                            accellimits[j] = f;
-                        }
-                    }
-                }
-
-                bool bsuccess = false;
-                size_t maxSlowdowns = 4; // will adjust this constant later
-
-                if (0) {
-                    if (_parameters->SetStateValues(x0) != 0) {
-                        RAVELOG_VERBOSE("state setting error");
-                        break;
-                    }
-                    _manipconstraintchecker->GetMaxVelocitiesAccelerations(dx0, vellimits, accellimits);
-                    if (_parameters->SetStateValues(x1) != 0) {
-                        RAVELOG_VERBOSE("state setting error");
-                        break;
-                    }
-                    _manipconstraintchecker->GetMaxVelocitiesAccelerations(dx1, vellimits, accellimits);
-                    for (size_t j = 0; j < _parameters->_vConfigVelocityLimit.size(); ++j) {
-                        dReal fminvel = max(RaveFabs(dx0[j]), RaveFabs(dx1[j]));
-                        if (vellimits[j] < fminvel) {
-                            vellimits[j] = fminvel;
-                        }
-                    }
-                }
-
-                tloopstart = utils::GetMicroTime();
-                size_t islowdowntry = 0;
-                for (islowdowntry = 0; islowdowntry < maxSlowdowns; ++islowdowntry) {
-                    tinterpstart = utils::GetMicroTime();
-                    bool res = ParabolicRamp::SolveMinTime(x0, dx0, x1, dx1, accellimits, vellimits, _parameters->_vConfigLowerLimit, _parameters->_vConfigUpperLimit, intermediate, _parameters->_multidofinterp);
-                    tinterpend = utils::GetMicroTime();
-                    interpolationtime += 0.000001f*(float)(tinterpend - tinterpstart);
-                    ninterpolations += 1;
-
-                    iIterProgress += 0x1000;
-                    if (!res) {
-                        // The initial interpolation failed. Continue to the next iteration.
-                        RAVELOG_VERBOSE_FORMAT("env = %d: shortcut iter = %d/%d: initial interpolation failed at islowdowntry = %d", GetEnv()->GetId()%iters%numIters%islowdowntry);
-                        break;
-                    }
-
-                    dReal newramptime = intermediate.GetTotalTime();
-                    if (newramptime + mintimestep > t2 - t1) {
-                        // Reject this shortcut since it did not (and will not) make any significant improvement.
-                        RAVELOG_VERBOSE_FORMAT("env = %d: shortcut iter = %d/%d: shortcut did not (and will not) make significant improvement", GetEnv()->GetId()%iters%numIters);
-                        break;
-                    }
-
-                    if (_CallCallbacks(_progress) == PA_Interrupt) {
-                        return -1;
-                    }
-
-                    // The initial interpolation is successful. Now check constraints.
-                    iIterProgress += 0x1000;
-                    accumoutramps.resize(0);
-                    ParabolicRamp::CheckReturn retcheck(0);
-                    for (size_t irampnd = 0; irampnd < intermediate.ramps.size(); ++irampnd) {
-                        // Anyway, SolveMinTime returns a parabolicpath (intermediate) which consists of only one ParabolicRampsND.
-                        iIterProgress += 0x10;
-
-                        if (irampnd > 0) { // copied from _Shortcut although unnecessary
-                            intermediate.ramps[irampnd].x0 = intermediate.ramps[irampnd - 1].x1;
-                            intermediate.ramps[irampnd].dx0 = intermediate.ramps[irampnd - 1].dx1;
-                        }
-                        if (_parameters->SetStateValues(intermediate.ramps[irampnd].x1) != 0) {
-                            retcheck.retcode = CFO_StateSettingError;
-                            break;
-                        }
-
-                        _parameters->_getstatefn(intermediate.ramps[irampnd].x1); // not sure what this is for.
-                        iIterProgress += 0x10;
-                        tcheckstart = utils::GetMicroTime();
-                        retcheck = _feasibilitychecker.Check2(intermediate.ramps[irampnd], 0xffff, outramps);
-                        tcheckend = utils::GetMicroTime();
-                        checktime += 0.000001f*(float)(tcheckend - tcheckstart);
-                        nchecks += 1;
-
-                        iIterProgress += 0x10;
-
-                        if (retcheck.retcode != 0) {
-                            break;
-                        }
-
-                        if (bExpectModifiedConfigurations) {
-                            for (size_t i = 0; i + 1 < outramps.size(); ++i) {
-                                for (size_t j = 0; j < outramps[i].x1.size(); ++j) {
-                                    // have to watch out that velocities don't drop under dx0 & dx1!
-                                    dReal fminvel = max(RaveFabs(outramps[i].dx0[j]), RaveFabs(outramps[i].dx1[j]));
-                                    if( vellimits[j] < fminvel ) {
-                                        vellimits[j] = fminvel;
-                                    }
-                                    // maybe do accel limits depending on (dx1-dx0)/elapsedtime?
-                                }
-                            }
-                        }
-
-                        // Another consistency checking
-                        if (IS_DEBUGLEVEL(Level_Verbose)) {
-                            for(size_t i = 0; i + 1 < outramps.size(); ++i) {
-                                for(size_t j = 0; j < outramps[i].x1.size(); ++j) {
-                                    OPENRAVE_ASSERT_OP(RaveFabs(outramps[i].x1[j] - outramps[i + 1].x0[j]), <=, ParabolicRamp::EpsilonX);
-                                    OPENRAVE_ASSERT_OP(RaveFabs(outramps[i].dx1[j] - outramps[i + 1].dx0[j]), <=, ParabolicRamp::EpsilonV);
-                                }
-                            }
-                        }
-
-                        // The interpolated segment passes constraints checking. Now see if it is
-                        // modified such that it ends with different velocity.
-                        if (retcheck.bDifferentVelocity && outramps.size() > 0) {
-                            ParabolicRamp::ParabolicRampND &outramp = outramps.at(outramps.size() - 1); // the last ParabolicRampND
-                            dReal allowedstretchtime = (t2 - t1) - (newramptime + mintimestep); // the time that the segment is allowed to stretch out such that it is still a useful shortcut
-
-                            tinterpstart = utils::GetMicroTime();
-                            bool res = ParabolicRamp::SolveMinTime(outramp.x0, outramp.dx0, intermediate.ramps[irampnd].x1, intermediate.ramps[irampnd].dx1, accellimits, vellimits, _parameters->_vConfigLowerLimit, _parameters->_vConfigUpperLimit, intermediate2, _parameters->_multidofinterp);
-                            tinterpend = utils::GetMicroTime();
-                            interpolationtime += 0.000001f*(float)(tinterpend - tinterpstart);
-                            ninterpolations += 1;
-
-                            if (!res) {
-                                RAVELOG_WARN_FORMAT("env = %d: failed to correct velocity discrepancy at the end of the segment", GetEnv()->GetId());
-                                retcheck.retcode = CFO_FinalValuesNotReached;
-                                break;
-                            }
-                            if (RaveFabs(intermediate2.GetTotalTime() - outramp.endTime) > allowedstretchtime) {
-                                RAVELOG_WARN_FORMAT("env = %d: intermediate2 is too long to be useful", GetEnv()->GetId());
-                                retcheck.retcode = CFO_FinalValuesNotReached;
-                                break;
-                            }
-
-                            // Check the newly interpolated segment. Note that intermediate2 should have ramps.size() == 1.
-                            OPENRAVE_ASSERT_OP(intermediate2.ramps.size(), ==, 1);
-                            tcheckstart = utils::GetMicroTime();
-                            retcheck = _feasibilitychecker.Check2(intermediate2.ramps[0], 0xffff, outramps2);
-                            tcheckend = utils::GetMicroTime();
-                            checktime += 0.000001f*(float)(tcheckend - tcheckstart);
-                            nchecks += 1;
-
-                            if (retcheck.retcode == 0) {
-                                // The final segment is now good.
-                                RAVELOG_VERBOSE_FORMAT("env = %d: the final SolveMinTime generated feasible segment, inserting it to outramps", GetEnv()->GetId());
-                                outramps.pop_back();
-                                outramps.insert(outramps.end(), outramps2.begin(), outramps2.end());
-                                break;
-                            }
-                            else if (retcheck.retcode == CFO_CheckTimeBasedConstraints) {
-                                RAVELOG_WARN_FORMAT("env = %d: the final SolveMinTime generated infeasible segment, retcode = 0x%x", GetEnv()->GetId()%retcheck.retcode);
-                                // Stop trying for now. Change retcheck.retcode so that it continues
-                                // straight to the next iteration instead of trying to slow down.
-                                retcheck.retcode = CFO_FinalValuesNotReached;
-                                break;
-                            }
-                            else if (retcheck.bDifferentVelocity) {
-                                // Give up and continue to the next iteration.
-                                RAVELOG_VERBOSE_FORMAT("env = %d: after Check2, intermediate2 does not end at the desired velocity", GetEnv()->GetId());
-                                retcheck.retcode = CFO_FinalValuesNotReached;
-                                break;
-                            }
-                            else {
-                                // The re-interpolated final segment failed from other constraints. Stop trying and just continue to the next iteration.
-                                break;
-                            }
-                        }
-                        else {
-                            RAVELOG_VERBOSE("env = %d: new shortcut is aligned with boundary values after running Check2");
-                        }
-                        accumoutramps.insert(accumoutramps.end(), outramps.begin(), outramps.end());
-                    }
-                    // Finished checking constraints. Now see what retcheck.retcode is.
-                    iIterProgress += 0x1000;
-
-                    if (retcheck.retcode == 0) {
-                        bsuccess = true;
-                        break;
-                    }
-                    else if (retcheck.retcode == CFO_CheckTimeBasedConstraints) {
-                        // CFO_CheckTimeBasedConstraints can be returned becasue of two things: torque limit violation and manipulator constraint violation.
-
-                        // Modifiy vellimits and accellimits
-                        if (_bmanipconstraints && !!_manipconstraintchecker) {
-                            // Manipulator constraints is enabled. Time-based constraint violation is likely because manipulator constraints.
-                            if (islowdowntry == 0) {
-                                // Try computing estimates of velocity and acceleration first before scaling down
-                                {
-                                    // Use the original GetMaxVelocitiesAccelerations
-                                    if (_parameters->SetStateValues(x0) != 0) {
-                                        RAVELOG_VERBOSE("state setting error");
-                                        break;
-                                    }
-                                    _manipconstraintchecker->GetMaxVelocitiesAccelerations(dx0, vellimits, accellimits);
-                                    if (_parameters->SetStateValues(x1) != 0) {
-                                        RAVELOG_VERBOSE("state setting error");
-                                        break;
-                                    }
-                                    _manipconstraintchecker->GetMaxVelocitiesAccelerations(dx1, vellimits, accellimits);
-
-                                    for (size_t j = 0; j < _parameters->_vConfigVelocityLimit.size(); ++j) {
-                                        dReal fminvel = max(RaveFabs(dx0[j]), RaveFabs(dx1[j]));
-                                        if (vellimits[j] < fminvel) {
-                                            vellimits[j] = fminvel;
-                                        }
-                                    }
-                                }
-                            }
-                            else {
-                                // After computing the new velocity and acceleration limits and it doesn't work, we gradually scale dof velocities/accelerations down.
-                                dReal fvelmult, faccelmult;
-                                if (retcheck.fMaxManipSpeed > _parameters->maxmanipspeed) {
-                                    // If the velocity limit is violated, we don't scale down dof accelerations
-                                    fvelmult = retcheck.fTimeBasedSurpassMult;
-                                    fcurvelmult *= fvelmult;
-                                    if (fcurvelmult < 0.01) {
-                                        RAVELOG_VERBOSE_FORMAT("env = %d: shortcut iter = %d/%d: fcurvelmult (%.15e) is too small. continue to the next iteration", GetEnv()->GetId()%iters%numIters%fcurvelmult);
-                                        break;
-                                    }
-                                    for (size_t j = 0; j < accellimits.size(); ++j) {
-                                        dReal fminvel = max(RaveFabs(dx0[j]), RaveFabs(dx1[j]));
-                                        vellimits[j] = max(fminvel, fvelmult * vellimits[j]);
-                                    }
-                                }
-
-                                if (retcheck.fMaxManipAccel > _parameters->maxmanipaccel) {
-                                    faccelmult = retcheck.fTimeBasedSurpassMult;
-                                    fcuraccelmult *= faccelmult;
-                                    if (fcuraccelmult < 0.01) {
-                                        RAVELOG_VERBOSE_FORMAT("env = %d: shortcut iter = %d/%d: fcurACCELmult (%.15e) is too small. continue to the next iteration", GetEnv()->GetId()%iters%numIters%fcuraccelmult);
-                                        break;
-                                    }
-                                    {
-                                        // If the acceleration limit is violated, we also scale down dof velocities
-                                        fvelmult = 0.5*(1 + faccelmult); // larger scaling factor, less reduction
-                                        fcurvelmult *= fvelmult;
-                                        if (fcurvelmult < 0.01) {
-                                            RAVELOG_VERBOSE_FORMAT("env = %d: shortcut iter = %d/%d: fcurvelmult (%.15e) is too small. continue to the next iteration", GetEnv()->GetId()%iters%numIters%fcurvelmult);
-                                            break;
-                                        }
-                                        for (size_t j = 0; j < accellimits.size(); ++j) {
-                                            dReal fminvel = max(RaveFabs(dx0[j]), RaveFabs(dx1[j]));
-                                            vellimits[j] = max(fminvel, fvelmult * vellimits[j]);
-                                        }
-                                    }
-                                    for (size_t j = 0; j < accellimits.size(); ++j) {
-                                        accellimits[j] *= faccelmult;
-                                    }
-                                }
-
-                                numslowdowns += 1;
-                                RAVELOG_VERBOSE_FORMAT("fTimeBasedSurpassMult = %.15e; fcurvelmult = %.15e; fcuraccelmult = %.15e", retcheck.fTimeBasedSurpassMult%fcurvelmult%fcuraccelmult);
-                            }
-                        }
-                        else {
-                            // Scale vellimits and accellimits down using the usual procedure as in _Shortcut
-                            fcurvelmult *= retcheck.fTimeBasedSurpassMult;
-                            fcuraccelmult *= retcheck.fTimeBasedSurpassMult;
-                            if (fcurvelmult < 0.01) {
-                                RAVELOG_VERBOSE_FORMAT("env = %d: shortcut iter = %d/%d: fcurvelmult (%.15e) is too small. continue to the next iteration", GetEnv()->GetId()%iters%numIters%fcurvelmult);
-                                break;
-                            }
-                            if (fcuraccelmult < 0.01) {
-                                RAVELOG_VERBOSE_FORMAT("env = %d: shortcut iter = %d/%d: fcurACCELmult (%.15e) is too small. continue to the next iteration", GetEnv()->GetId()%iters%numIters%fcuraccelmult);
-                                break;
-                            }
-
-                            numslowdowns += 1;
-                            for (size_t j = 0; j < vellimits.size(); ++j) {
-                                dReal fminvel = max(RaveFabs(dx0[j]), RaveFabs(dx1[j]));
-                                vellimits[j] = max(fminvel, retcheck.fTimeBasedSurpassMult * vellimits[j]);
-                                accellimits[j] *= retcheck.fTimeBasedSurpassMult;
-                            }
-                        }
-                    }
-                    else {
-                        RAVELOG_VERBOSE_FORMAT("env = %d: shortcut iter = %d/%d: shortcut rejected due to constraints 0x%x", GetEnv()->GetId()%iters%numIters%retcheck.retcode);
-                        break;
-                    }
-                    iIterProgress += 0x1000;
-                }
-                nslowdownloops += (islowdowntry + 1);
-                tloopend = utils::GetMicroTime();
-                slowdownlooptime += 0.000001f*(float)(tloopend - tloopstart);
-
-                if (!bsuccess) {
-                    continue;
-                }
-
-                if (accumoutramps.size() == 0) {
-                    RAVELOG_WARN("accumulated ramps are empty!");
-                    continue;
-                }
-
-                // Shortcut is successful. Start inserting the segment into the original dynamicpath.
-                shortcuts++;
-
-                {//  Keep track of the original waypoints which have not been shortcut yet.
-                    dReal segmentEndTime = 0;
-                    for (std::vector<ParabolicRamp::ParabolicRampND>::const_iterator itrampnd = accumoutramps.begin(); itrampnd != accumoutramps.end(); ++itrampnd) {
-                        segmentEndTime += itrampnd->endTime;
-                    }
-                    dReal diff = (t2 - t1) - segmentEndTime;
-
-                    cachezerovelpoints.resize(0);
-                    cachezerovelpoints.reserve(zerovelpoints.size());
-                    for (size_t index = 0; index < zerovelpoints.size(); ++index) {
-                        if (zerovelpoints[index] <= t1) {
-                            cachezerovelpoints.push_back(zerovelpoints[index]);
-                        }
-                        else if (zerovelpoints[index] <= t2) {
-                            // do nothing
-                        }
-                        else {
-                            cachezerovelpoints.push_back(zerovelpoints[index] - diff);
-                        }
-                    }
-                    zerovelpoints = cachezerovelpoints;
-                }
-
-                // Keep track of the multipliers
-                fstarttimevelmult = min(1.0, fcurvelmult * fiSearchVelAccelMult);
-                fstarttimeaccelmult = min(1.0, fcuraccelmult * fiSearchVelAccelMult);
-
-                if (i1 == i2) {
-                    // The same ramp is being cut on both sides, so copy the ramp
-                    ramps.insert(ramps.begin() + i1, ramps.at(i1));
-                    i2 = i1 + 1;
-                }
-
-                ramps.at(i1).TrimBack(ramps[i1].endTime - u1); // use at for bounds checking
-                ramps[i1].x1 = accumoutramps.front().x0;
-                ramps[i1].dx1 = accumoutramps.front().dx0;
-                ramps.at(i2).TrimFront(u2); // use at for bounds checking
-                ramps[i2].x0 = accumoutramps.back().x1;
-                ramps[i2].dx0 = accumoutramps.back().dx1;
-
-                // Replace with accumoutramps
-                if (i1 + 1 < i2) {
-                    ramps.erase(ramps.begin() + i1 + 1, ramps.begin() + i2);
-                }
-                ramps.insert(ramps.begin() + i1 + 1, accumoutramps.begin(), accumoutramps.end());
-                iIterProgress += 0x10000000;
-
-                // Check consistency
-                if (IS_DEBUGLEVEL(Level_Verbose)) {
-                    for (size_t i = 0; i + 1 < ramps.size(); ++i) {
-                        for (size_t j = 0; j < ramps[i].x1.size(); ++j) {
-                            OPENRAVE_ASSERT_OP(RaveFabs(ramps[i].x1[j] - ramps[i + 1].x0[j]), <=, ParabolicRamp::EpsilonX);
-                            OPENRAVE_ASSERT_OP(RaveFabs(ramps[i].dx1[j] - ramps[i + 1].dx0[j]), <=, ParabolicRamp::EpsilonV);
-                        }
-                    }
-                }
-                iIterProgress += 0x10000000;
-
-                // Revise the timing
-                rampStartTime.resize(ramps.size());
-                dummyEndTime = endTime;
-                endTime=0;
-                for(size_t i = 0; i < ramps.size(); ++i) {
-                    rampStartTime[i] = endTime;
-                    endTime += ramps[i].endTime;
-                }
-                dReal diff = dummyEndTime - endTime;
-                RAVELOG_VERBOSE_FORMAT("env=%d: shortcut iter=%d/%d, slowdowns=%d, endTime: %.15e -> %.15e; diff = %.15e",GetEnv()->GetId()%iters%numIters%numslowdowns%dummyEndTime%endTime%diff);
-
-                // Record the progress if in Verbose level
-                if (IS_DEBUGLEVEL(Level_Verbose)) {
-                    shortcutprogress << str(boost::format("\n%d %.15e %.15e %.15e %.15e")%iters%t1%t2%dummyEndTime%endTime);
-
-                    sep = "\n";
-                    FOREACHC(itval, x0) {
-                        shortcutprogress << sep << *itval;
-                        sep = " ";
-                    }
-                    sep = "\n";
-                    FOREACHC(itval, x1) {
-                        shortcutprogress << sep << *itval;
-                        sep = " ";
-                    }
-                    sep = "\n";
-                    FOREACHC(itval, dx0) {
-                        shortcutprogress << sep << *itval;
-                        sep = " ";
-                    }
-                    sep = "\n";
-                    FOREACHC(itval, dx1) {
-                        shortcutprogress << sep << *itval;
-                        sep = " ";
-                    }
-                    sep = "\n";
-                    FOREACHC(itval, _parameters->_vConfigLowerLimit) {
-                        shortcutprogress << sep << *itval;
-                        sep = " ";
-                    }
-                    sep = "\n";
-                    FOREACHC(itval, _parameters->_vConfigUpperLimit) {
-                        shortcutprogress << sep << *itval;
-                        sep = " ";
-                    }
-                    sep = "\n";
-                    FOREACHC(itval, vellimits) {
-                        shortcutprogress << sep << *itval;
-                        sep = " ";
-                    }
-                    sep = "\n";
-                    FOREACHC(itval, accellimits) {
-                        shortcutprogress << sep << *itval;
-                        sep = " ";
-                    }
-                }
-
-                score = diff/nItersFromPrevSuccessful;
-                if (score > currentBestScore) {
-                    currentBestScore = score;
-                }
-                nItersFromPrevSuccessful = 0;
-                if ((score/currentBestScore < cutoffRatio) && (shortcuts > 5)) {
-                    // We have already shortcut for a bit. The progress just made is below the
-                    // cutoff. If we continue, it is unlikely that we will make much more
-                    // progress. So stop here.
-                    break;
-                }
-
-            }
-            catch(const std::exception &ex) {
-                RAVELOG_WARN_FORMAT("env = %d: exception happened during shortcut iterprogress = 0x%x: %s", GetEnv()->GetId()%iIterProgress%ex.what());
-            }
-        }
-        uint32_t tshortcutend = utils::GetMicroTime();
-        dReal tshortcuttotal = 0.000001f*(float)(tshortcutend - tshortcutstart);
-
-        if (iters == numIters) {
-            RAVELOG_DEBUG_FORMAT("finished at shortcut iter=%d (normal exit), successful=%d, slowdowns=%d, endTime: %.15e -> %.15e; diff = %.15e",iters%shortcuts%numslowdowns%originalEndTime%endTime%(originalEndTime - endTime));
-        }
-        else if (score/currentBestScore < cutoffRatio) {
-            RAVELOG_DEBUG_FORMAT("finished at shortcut iter=%d (current score falls below %.15e), successful=%d, slowdowns=%d, endTime: %.15e -> %.15e; diff = %.15e",iters%cutoffRatio%shortcuts%numslowdowns%originalEndTime%endTime%(originalEndTime - endTime));
-        }
-        else if (nItersFromPrevSuccessful > nCutoffIters) {
-            RAVELOG_DEBUG_FORMAT("finished at shortcut iter=%d (did not make progress in the last %d iterations), successful=%d, slowdowns=%d, endTime: %.15e -> %.15e; diff = %.15e",iters%nCutoffIters%shortcuts%numslowdowns%originalEndTime%endTime%(originalEndTime - endTime));
-        }
-        RAVELOG_DEBUG_FORMAT("shortcutting time = %.15e s.; avg. time per iteration = %.15e s.", tshortcuttotal%(tshortcuttotal/numIters));
-        _DumpDynamicPath(dynamicpath, Level_Debug, fileindex, 1);
-
-        // Record the progress if in Verbose level
-        if (IS_DEBUGLEVEL(Level_Verbose)) {
-            std::string shortcutprogressfilename = str(boost::format("%s/shortcutprogress%d.xml")%RaveGetHomeDirectory()%fileindex);
-            std::ofstream f(shortcutprogressfilename.c_str());
-            f << shortcutprogress.str();
-            RAVELOG_DEBUG_FORMAT("shortcut progress is written to %s", shortcutprogressfilename);
-        }
-
-        RAVELOG_VERBOSE_FORMAT("measured %d slow-down loops, %.15e sec. = %.15e sec./loop", nslowdownloops%slowdownlooptime%(slowdownlooptime/nslowdownloops));
-        RAVELOG_VERBOSE_FORMAT("measured %d interpolations, %.15e sec. = %.15e sec./interpolation", ninterpolations%interpolationtime%(interpolationtime/ninterpolations));
-        RAVELOG_VERBOSE_FORMAT("measured %d checkings, %.15e sec. = %.15e sec./check", nchecks%checktime%(checktime/nchecks));
-
-        // std::string zerovelpointsstring = "";
-        // sep = "[";
-        // FOREACHC(itval, zerovelpoints) {
-        //     zerovelpointsstring += (sep + str(boost::format("%.15e")%(*itval)));
-        //     sep = ", ";
-        // }
-        // RAVELOG_DEBUG_FORMAT("zerovelpoints = [%s];", zerovelpointsstring);
-        if (1) {
-            for (size_t i = 0; i < zerovelpoints.size(); ++i) {
-                bool _res = _SpecialShortcut(dynamicpath, zerovelpoints[i], 10, this);
-            }
-        }
-        return shortcuts;
-    }
-
-
-    /// \brief shortcut around the given time instant in order to removing stopping.
-    bool _SpecialShortcut(ParabolicRamp::DynamicPath& dynamicpath, dReal t, int numIters, ParabolicRamp::RandomNumberGeneratorBase *rng) {
-        bool bsuccess = false;
-        dReal endTime = 0;
-        std::vector<dReal> rampStartTime(dynamicpath.ramps.size());
-        for (size_t i = 0; i < dynamicpath.ramps.size(); ++i) {
-            rampStartTime[i] = endTime;
-            endTime += dynamicpath.ramps[i].endTime;
-        }
-        OPENRAVE_ASSERT_OP(endTime, >=, t);
-        dReal dummyEndTime = endTime;
-
-        dReal cutofftime = 0.75;
-        std::vector<ParabolicRamp::ParabolicRampND>& ramps = dynamicpath.ramps;
-        // CACHE
-        std::vector<dReal> &vellimits = _cachevellimits, &accellimits = _cacheaccellimits;
-        ParabolicRamp::DynamicPath &intermediate = _cacheintermediate;
-        ParabolicRamp::Vector x0, x1, dx0, dx1;
-        std::vector<ParabolicRamp::ParabolicRampND>& accumoutramps = _cacheaccumoutramps, &outramps = _cacheoutramps;
-
-        accumoutramps.resize(0);
-
-        int iters = 0;
-        dReal t1, t2, u1, u2;
-        int i1, i2;
-        for (iters = 0; iters < numIters; ++iters) {
-            t1 = t - rng->Rand()*min(cutofftime, t);
-            t2 = t + rng->Rand()*min(cutofftime, endTime - t);
-            i1 = std::upper_bound(rampStartTime.begin(), rampStartTime.end(), t1) - rampStartTime.begin() - 1;
-            i2 = std::upper_bound(rampStartTime.begin(), rampStartTime.end(), t2) - rampStartTime.begin() - 1;
-            RAVELOG_DEBUG_FORMAT("shortcutting from t0 = %.15e to t1 = %.15e", t1%t2);
-            try {
-                u1 = t1 - rampStartTime.at(i1);
-                u2 = t2 - rampStartTime.at(i2);
-=======
-#ifdef OPENRAVE_TIMING_DEBUGGING
-        uint32_t tshortcutend = utils::GetMicroTime();
-        dReal tshortcuttotal = 0.000001f*(float)(tshortcutend - tshortcutstart);
-
-        if (iters == numIters) {
-            RAVELOG_DEBUG_FORMAT("finished at shortcut iter=%d (normal exit), successful=%d, slowdowns=%d, endTime: %.15e -> %.15e; diff = %.15e",iters%shortcuts%numslowdowns%originalEndTime%endTime%(originalEndTime - endTime));
-        }
-        else if (score/currentBestScore < cutoffRatio) {
-            RAVELOG_DEBUG_FORMAT("finished at shortcut iter=%d (current score falls below %.15e), successful=%d, slowdowns=%d, endTime: %.15e -> %.15e; diff = %.15e",iters%cutoffRatio%shortcuts%numslowdowns%originalEndTime%endTime%(originalEndTime - endTime));
-        }
-        else if (nItersFromPrevSuccessful > nCutoffIters) {
-            RAVELOG_DEBUG_FORMAT("finished at shortcut iter=%d (did not make progress in the last %d iterations), successful=%d, slowdowns=%d, endTime: %.15e -> %.15e; diff = %.15e",iters%nCutoffIters%shortcuts%numslowdowns%originalEndTime%endTime%(originalEndTime - endTime));
-        }
-        RAVELOG_DEBUG_FORMAT("shortcutting time = %.15e s.; avg. time per iteration = %.15e s.", tshortcuttotal%(tshortcuttotal/numIters));
-        _DumpDynamicPath(dynamicpath, Level_Debug, fileindex, 1);
-
-        if (IS_DEBUGLEVEL(Level_Verbose)) {
-            std::string shortcutprogressfilename = str(boost::format("%s/shortcutprogress%d.xml")%RaveGetHomeDirectory()%fileindex);
-            std::ofstream f(shortcutprogressfilename.c_str());
-            f << shortcutprogress.str();
-            RAVELOG_DEBUG_FORMAT("shortcut progress is written to %s", shortcutprogressfilename);
-        }
-
-        RAVELOG_DEBUG_FORMAT("measured %d slow-down loops, %.15e sec. = %.15e sec./loop", nslowdownloops%slowdownlooptime%(slowdownlooptime/nslowdownloops));
-        RAVELOG_DEBUG_FORMAT("measured %d interpolations, %.15e sec. = %.15e sec./interpolation", ninterpolations%interpolationtime%(interpolationtime/ninterpolations));
-        RAVELOG_DEBUG_FORMAT("measured %d checkings, %.15e sec. = %.15e sec./check", nchecks%checktime%(checktime/nchecks));
-#endif
-        return shortcuts;
-    }
-
-    int _Shortcut2(ParabolicRamp::DynamicPath& dynamicpath, int numIters, ParabolicRamp::RandomNumberGeneratorBase *rng, dReal mintimestep) {
-#ifdef OPENRAVE_TIMING_DEBUGGING
-        // For time measuring
-        ninterpolations = 0;
-        interpolationtime = 0;
-        nslowdownloops = 0;
-        slowdownlooptime = 0;
-        nchecks = 0;
-        checktime = 0;
-#endif
-        if( IS_DEBUGLEVEL(Level_Verbose) ) {
-            uint32_t fileindex;
-            if( !!_logginguniformsampler ) {
-                fileindex = _logginguniformsampler->SampleSequenceOneUInt32();
-            }
-            else {
-                fileindex = RaveRandomInt();
-            }
-            fileindex = fileindex%10000; // to be used throughout the shortcutting process
-            _DumpDynamicPath(dynamicpath, Level_Verbose, fileindex, 0); // save the dynamicpath before shortcutting
-        }
-        
-        std::vector<ParabolicRamp::ParabolicRampND>& ramps = dynamicpath.ramps;
-        int shortcuts = 0;
-        vector<dReal> rampStartTime(ramps.size());
-        dReal endTime=0;
-        for(size_t i=0; i<ramps.size(); i++) {
-            rampStartTime[i] = endTime;
-            endTime += ramps[i].endTime;
-        }
-        dReal originalEndTime = endTime;
-        dReal dummyEndTime;
-
-        /*
-           shortcutprogress keeps track of the shortcutting progress. The format will be the following:
-
-           first_total_duration maxiters
-           successful_shortcut_iter t0 t1 totalduration_before totalduration_after
-           x0
-           x1
-           v0
-           v1
-           xmin
-           xmax
-           vellimits
-           accellimits
-           successful_shortcut_iter t0 t1 totalduration_before totalduration_after
-           x0
-           x1
-           v0
-           v1
-           xmin
-           xmax
-           vellimits
-           accellimits
-           :
-           :
-           successful_shortcut_iter t0 t1 totalduration_before totalduration_after
-           x0
-           x1
-           v0
-           v1
-           xmin
-           xmax
-           vellimits
-           accellimits
-         */
-        std::stringstream shortcutprogress;
-        std::string sep;
-        if (IS_DEBUGLEVEL(Level_Verbose)) {
-            shortcutprogress << std::setprecision(std::numeric_limits<dReal>::digits10 + 1);
-            shortcutprogress << originalEndTime << " " << numIters;
-        }
-
-        ParabolicRamp::Vector x0, x1, dx0, dx1;
-        ParabolicRamp::DynamicPath &intermediate = _cacheintermediate, &intermediate2 = _cacheintermediate2;
-        std::vector<dReal>& vellimits = _cachevellimits, &accellimits = _cacheaccellimits;
-        vellimits.resize(_parameters->_vConfigVelocityLimit.size());
-        accellimits.resize(_parameters->_vConfigAccelerationLimit.size());
-        std::vector<ParabolicRamp::ParabolicRampND>& accumoutramps = _cacheaccumoutramps, &outramps = _cacheoutramps, &outramps2 = _cacheoutramps2;
-
-        dReal fstarttimevelmult = 1.0; // this is the multiplier for scaling down `initial` velocity at each shortcut. If manip constraints or dynamic
-                                       // constraints are used, then this will track the most recent successful multiplier. The idea is that if the recent
-                                       // successful multiplier some lower value, say 0.1, it is very unlikely that using the full velocity/acceleration
-                                       // limits will succeed the next time.
-        dReal fstarttimeaccelmult = 1.0;
-
-        dReal fiSearchVelAccelMult = 1.0/_parameters->fSearchVelAccelMult;
-
-        int numslowdowns = 0;
-        bool bExpectModifiedConfigurations = _parameters->fCosManipAngleThresh > -1 + g_fEpsilonLinear; // gripper constraints enabled
-        size_t nItersFromPrevSuccessful = 0;
         size_t nCutoffIters = min(100, numIters/2);
         dReal cutoffRatio = 1e-3;
         dReal score = 1;
@@ -2737,7 +1878,6 @@
             try {
                 dReal u1 = t1 - rampStartTime.at(i1);
                 dReal u2 = t2 - rampStartTime.at(i2);
->>>>>>> 6d4748c5
                 OPENRAVE_ASSERT_OP(u1, >=, 0);
                 OPENRAVE_ASSERT_OP(u1, <=, ramps[i1].endTime + ParabolicRamp::EpsilonT);
                 OPENRAVE_ASSERT_OP(u2, >=, 0);
@@ -2750,28 +1890,17 @@
                     RAVELOG_VERBOSE_FORMAT("env = %d: shortcut iter = %d/%d: setting state at x0 failed", GetEnv()->GetId()%iters%numIters);
                     continue;
                 }
-<<<<<<< HEAD
-                _parameters->_getstatefn(x0);
-
-                ramps[i2].Evaluate(u2, x1);
-=======
                 iIterProgress += 0x10000000;
                 _parameters->_getstatefn(x0);
                 iIterProgress += 0x10000000;
                 ramps[i2].Evaluate(u2, x1);
                 iIterProgress += 0x10000000;
->>>>>>> 6d4748c5
                 if (_parameters->SetStateValues(x1) != 0) {
                     RAVELOG_VERBOSE_FORMAT("env = %d: shortcut iter = %d/%d: setting state at x1 failed", GetEnv()->GetId()%iters%numIters);
                     continue;
                 }
-<<<<<<< HEAD
-                _parameters->_getstatefn(x1);
-                
-=======
                 iIterProgress += 0x10000000;
                 _parameters->_getstatefn(x1);
->>>>>>> 6d4748c5
                 ramps[i1].Derivative(u1, dx0);
                 ramps[i2].Derivative(u2, dx1);
                 ++_progress._iteration;
@@ -2779,150 +1908,6 @@
                 vellimits = _parameters->_vConfigVelocityLimit;
                 accellimits = _parameters->_vConfigAccelerationLimit;
 
-<<<<<<< HEAD
-                // Initial interpolation
-                bool res = ParabolicRamp::SolveMinTime(x0, dx0, x1, dx1, accellimits, vellimits, _parameters->_vConfigLowerLimit, _parameters->_vConfigUpperLimit, intermediate, _parameters->_multidofinterp);
-                if (!res) {
-                    continue;
-                }
-
-                dReal newramptime = intermediate.GetTotalTime();
-                if (newramptime > t2 - t1) {
-                    continue;
-                }
-
-                if (_CallCallbacks(_progress) == PA_Interrupt) {
-                    return false;
-                }
-
-                ParabolicRamp::CheckReturn retcheck(0);
-                retcheck = _feasibilitychecker.Check2(intermediate.ramps[0], 0xffff, outramps);
-                if (retcheck.retcode == CFO_CheckTimeBasedConstraints) {
-                    // Another consistency checking
-                    if (IS_DEBUGLEVEL(Level_Verbose)) {
-                        for (size_t i = 0; i + 1 < outramps.size(); ++i) {
-                            for (size_t j = 0; j < outramps[i].x1.size(); ++j) {
-                                OPENRAVE_ASSERT_OP(RaveFabs(outramps[i].x1[j] - outramps[i + 1].x0[j]), <=, ParabolicRamp::EpsilonX);
-                                OPENRAVE_ASSERT_OP(RaveFabs(outramps[i].dx1[j] - outramps[i + 1].dx0[j]), <=, ParabolicRamp::EpsilonV);
-                            }
-                        }
-                    }
-
-                    int maxslowdowntries = 2;
-                    for (int islowdown = 0; islowdown < maxslowdowntries; ++islowdown) {
-                        dReal increment = 0.5*((t2 - t1) - newramptime);
-                        newramptime += increment;
-
-                        std::vector<std::vector<ParabolicRamp::ParabolicRamp1D> > temp;
-                        res = ParabolicRamp::SolveAccelBounded(x0, dx0, x1, dx1, newramptime, accellimits, vellimits, _parameters->_vConfigLowerLimit, _parameters->_vConfigUpperLimit, temp, _parameters->_multidofinterp);
-                        if (!res) {
-                            continue;
-                        }
-
-                        intermediate.ramps.resize(0);
-                        ParabolicRamp::CombineRamps(temp, intermediate.ramps);
-
-                        ParabolicRamp::CheckReturn retcheck2(0);
-                        retcheck2 = _feasibilitychecker.Check2(intermediate.ramps[0], 0xffff, outramps);
-                        if (retcheck2.retcode == 0) {
-                            bsuccess = true;
-                            accumoutramps.insert(accumoutramps.end(), outramps.begin(), outramps.end());
-                            break;
-                        }
-                        else if (retcheck2.retcode == CFO_CheckTimeBasedConstraints) {
-                            continue;
-                        }
-                        else {
-                            break;
-                        }
-                    }
-                    if (bsuccess) {
-                        break;
-                    }
-                    else {
-                        continue;
-                    }
-                }
-                else if (retcheck.retcode == 0) {
-                    // There *should* be no other problem here.
-                    bsuccess = true;
-                    accumoutramps.insert(accumoutramps.end(), outramps.begin(), outramps.end());
-                    break;
-                }
-                else {
-                    continue;
-                }
-            }
-            catch(const std::exception &ex) {
-                RAVELOG_WARN_FORMAT("env = %d: exception happened during special shortcut: %s", GetEnv()->GetId()%ex.what());
-            }
-        }
-        if (!bsuccess) {
-            return bsuccess;
-        }
-        if (accumoutramps.size() == 0) {
-            RAVELOG_WARN("accumoutramps.size() == 0");
-            return false;
-        }
-
-        {// Keep track of the original waypoints which have not been shortcut yet.
-            dReal segmentEndTime = 0;
-            for (std::vector<ParabolicRamp::ParabolicRampND>::const_iterator itrampnd = accumoutramps.begin(); itrampnd != accumoutramps.end(); ++itrampnd) {
-                segmentEndTime += itrampnd->endTime;
-            }
-            dReal diff = (t2 - t1) - segmentEndTime;
-
-            cachezerovelpoints.resize(0);
-            cachezerovelpoints.reserve(zerovelpoints.size());
-            for (size_t index = 0; index < zerovelpoints.size(); ++index) {
-                if (zerovelpoints[index] <= t1) {
-                    cachezerovelpoints.push_back(zerovelpoints[index]);
-                }
-                else if (zerovelpoints[index] <= t2) {
-                    // do nothing
-                }
-                else {
-                    cachezerovelpoints.push_back(zerovelpoints[index] - diff);
-                }
-            }
-            zerovelpoints = cachezerovelpoints;
-        }
-
-        try {// Replace the original segments which the new one
-            if (i1 == i2) {
-                // The same ramp is being cut on both sides, so copy the ramp
-                ramps.insert(ramps.begin() + i1, ramps.at(i1));
-                i2 = i1 + 1;
-            }
-            
-            ramps.at(i1).TrimBack(ramps[i1].endTime - u1); // use at for bounds checking
-            ramps[i1].x1 = accumoutramps.front().x0;
-            ramps[i1].dx1 = accumoutramps.front().dx0;
-            ramps.at(i2).TrimFront(u2); // use at for bounds checking
-            ramps[i2].x0 = accumoutramps.back().x1;
-            ramps[i2].dx0 = accumoutramps.back().dx1;
-            
-            // Replace with accumoutramps
-            if (i1 + 1 < i2) {
-                ramps.erase(ramps.begin() + i1 + 1, ramps.begin() + i2);
-            }
-            ramps.insert(ramps.begin() + i1 + 1, accumoutramps.begin(), accumoutramps.end());
-
-            // Revise the timing
-            rampStartTime.resize(ramps.size());
-            dummyEndTime = endTime;
-            endTime = 0;
-            for(size_t i = 0; i < ramps.size(); ++i) {
-                rampStartTime[i] = endTime;
-                endTime += ramps[i].endTime;
-            }
-        }
-        catch (std::exception &ex) {
-            RAVELOG_WARN_FORMAT("env = %d: exception happened during segment replacement: %s", GetEnv()->GetId()%ex.what());
-        }
-        RAVELOG_DEBUG_FORMAT("total trajectory duration: %.15e -> %.15e", dummyEndTime%endTime);
-        return bsuccess;
-=======
                 // Initial velocity and acceleration scaling.
                 dReal fcurvelmult = fstarttimevelmult;
                 dReal fcuraccelmult = fstarttimeaccelmult;
@@ -3413,7 +2398,6 @@
         RAVELOG_VERBOSE_FORMAT("measured %d checkings, %.15e sec. = %.15e sec./check", nchecks%checktime%(checktime/nchecks));
 #endif
         return shortcuts;
->>>>>>> 6d4748c5
     }
 
 
@@ -3539,10 +2523,7 @@
     bool _bUsePerturbation;
     bool _bmanipconstraints; /// if true, check workspace manip constraints
 
-<<<<<<< HEAD
-=======
-#ifdef OPENRAVE_TIMING_DEBUGGING
->>>>>>> 6d4748c5
+#ifdef OPENRAVE_TIMING_DEBUGGING
     // for testing
     int ncheckmanipconstraints;
     dReal checkmaniptime;
@@ -3559,15 +2540,10 @@
     int nchecks;
     dReal checktime;
     uint32_t tcheckstart, tcheckend;
-<<<<<<< HEAD
-
-    std::vector<dReal> zerovelpoints, cachezerovelpoints;
-=======
 #endif
     
     std::vector<dReal> _zerovelpoints; ///< keeps track of the time instance of the original unshortcutted points of the original trajectory. Whenever we perform a shortcut, have to update this structure.
     bool _usingNewHeuristics;
->>>>>>> 6d4748c5
 };
 
 
