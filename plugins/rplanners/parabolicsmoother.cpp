--- conflicted
+++ resolved
@@ -22,13 +22,8 @@
 #include "ParabolicPathSmooth/DynamicPath.h"
 #include "trajectoryretimer.h" // _(msgid)
 
-<<<<<<< HEAD
-//#define OPENRAVE_TIMING_DEBUGGING
-//#define SMOOTHER_PROGRESS_DEBUG
-=======
 // #define SMOOTHER1_TIMING_DEBUG
 // #define SMOOTHER1_PROGRESS_DEBUG
->>>>>>> 5fbe6a8f
 
 namespace rplanners {
 
@@ -249,13 +244,8 @@
         if( !_uniformsampler ) {
             _uniformsampler = RaveCreateSpaceSampler(GetEnv(),"mt19937");
         }
-<<<<<<< HEAD
         _uniformsampler->SetSeed(_parameters->_nRandomGeneratorSeed);
         _dumplevel = Level_Verbose;
-=======
-        // _uniformsampler->SetSeed(_parameters->_nRandomGeneratorSeed);
-        _uniformsampler->SetSeed(_parameters->_nSmootherRandomGeneratorSeed);
-        _dumplevel = Level_Debug;
 
 #ifdef SMOOTHER1_TIMING_DEBUG
         // Statistics
@@ -272,7 +262,6 @@
         _totalTimeCheckPathAllConstraintsInVain = 0;
 #endif
 
->>>>>>> 5fbe6a8f
         return !!_uniformsampler;
     }
 
