--- conflicted
+++ resolved
@@ -456,16 +456,12 @@
             if( !!parameters->_setstatevaluesfn || !!parameters->_setstatefn ) {
                 // no idea what a good mintimestep is... _parameters->_fStepLength*0.5?
                 //numshortcuts = dynamicpath.Shortcut(parameters->_nMaxIterations,_feasibilitychecker,this, parameters->_fStepLength*0.99);
-<<<<<<< HEAD
-                numshortcuts = _Shortcut(dynamicpath, parameters->_nMaxIterations,this, parameters->_fStepLength*0.99);
-=======
                 if (!usingNewHeuristics) {
                     numshortcuts = _Shortcut(dynamicpath, parameters->_nMaxIterations,this, parameters->_fStepLength*0.99);
                 }
                 else {
                     numshortcuts = _Shortcut2(dynamicpath, parameters->_nMaxIterations,this, parameters->_fStepLength*0.99);
                 }
->>>>>>> f5a9321d
                 if( numshortcuts < 0 ) {
                     return PS_Interrupted;
                 }
@@ -1153,8 +1149,6 @@
 
     int _Shortcut(ParabolicRamp::DynamicPath& dynamicpath, int numIters, ParabolicRamp::RandomNumberGeneratorBase* rng, dReal mintimestep)
     {
-<<<<<<< HEAD
-=======
         ninterpolations = 0;
         interpolationtime = 0;
         nslowdownloops = 0;
@@ -1162,7 +1156,6 @@
         nchecks = 0;
         checktime = 0;
 
->>>>>>> f5a9321d
         uint32_t fileindex;
         if( !!_logginguniformsampler ) {
             fileindex = _logginguniformsampler->SampleSequenceOneUInt32();
@@ -1170,11 +1163,7 @@
         else {
             fileindex = RaveRandomInt();
         }
-<<<<<<< HEAD
-        fileindex = fileindex%1000; // to be used throughout the shortcutting process
-=======
         fileindex = fileindex%10000; // to be used throughout the shortcutting process
->>>>>>> f5a9321d
         _DumpDynamicPath(dynamicpath, Level_Debug, fileindex, 0); // save the dynamicpath before shortcutting
 
         std::vector<ParabolicRamp::ParabolicRampND>& ramps = dynamicpath.ramps;
@@ -1242,14 +1231,11 @@
         dReal fiSearchVelAccelMult = 1.0/_parameters->fSearchVelAccelMult; // for slowing down when timing constraints
         dReal fstarttimemult = 1.0; // the start velocity/accel multiplier for the velocity and acceleration computations. If manip speed/accel or dynamics constraints are used, then this will track the last successful multipler. Basically if the last successful one is 0.1, it's very unlikely than a muliplier of 0.8 will meet the constraints the next time.
 
-<<<<<<< HEAD
-=======
         size_t nItersFromPrevSuccessful = 0;
         size_t nCutoffIters = 10000;
         dReal score = 1;
         dReal currentBestScore = 1.0;
         dReal cutoffRatio = 0;//1e-3;
->>>>>>> f5a9321d
         uint32_t tshortcutstart = utils::GetMicroTime();
         int iters=0;
         for(iters=0; iters<numIters; iters++) {
@@ -1638,12 +1624,8 @@
                     rampStartTime[i] = endTime;
                     endTime += ramps[i].endTime;
                 }
-<<<<<<< HEAD
-                RAVELOG_VERBOSE_FORMAT("env=%d, shortcut iter=%d slowdowns=%d, endTime: %.15e -> %.15e; diff = %.15e",GetEnv()->GetId()%iters%numslowdowns%dummyEndTime%endTime%(dummyEndTime - endTime));
-=======
                 dReal diff = dummyEndTime - endTime;
                 RAVELOG_VERBOSE_FORMAT("env=%d, shortcut iter=%d slowdowns=%d, endTime: %.15e -> %.15e; diff = %.15e",GetEnv()->GetId()%iters%numslowdowns%dummyEndTime%endTime%diff);
->>>>>>> f5a9321d
 
                 if (IS_DEBUGLEVEL(Level_Debug)) {
                     // Write the progress
@@ -1690,8 +1672,6 @@
                         sep = " ";
                     }
                 }
-<<<<<<< HEAD
-=======
 
                 score = diff/nItersFromPrevSuccessful;
                 if (score > currentBestScore) {
@@ -1704,7 +1684,6 @@
                     // progress. So stop here.
                     break;
                 }
->>>>>>> f5a9321d
             }
             catch(const std::exception& ex) {
                 RAVELOG_WARN_FORMAT("env=%d, exception happened during shortcut iteration progress=0x%x: %s", GetEnv()->GetId()%iIterProgress%ex.what());
@@ -1713,20 +1692,6 @@
         }
         uint32_t tshortcutend = utils::GetMicroTime();
         dReal tshortcuttotal = 0.000001f*(float)(tshortcutend - tshortcutstart);
-<<<<<<< HEAD
-
-        RAVELOG_DEBUG_FORMAT("finished at shortcut iter=%d, successful=%d, slowdowns=%d, endTime: %.15e -> %.15e; diff = %.15e",iters%shortcuts%numslowdowns%originalEndTime%endTime%(originalEndTime - endTime));
-        RAVELOG_DEBUG_FORMAT("shortcutting time = %.15e s.; avg. time per iteration = %.15e s.", tshortcuttotal%(tshortcuttotal/numIters));
-        _DumpDynamicPath(dynamicpath, Level_Debug, fileindex, 1);
-
-        if (IS_DEBUGLEVEL(Level_Debug)) {
-            std::string shortcutprogressfilename = str(boost::format("%s/shortcutprogress%d.xml")%RaveGetHomeDirectory()%fileindex);
-            std::ofstream f(shortcutprogressfilename.c_str());
-            f << shortcutprogress.str();
-            RAVELOG_DEBUG_FORMAT("shortcut progress is written to %s", shortcutprogressfilename);
-        }
-
-=======
 
         if (iters == numIters) {
             RAVELOG_DEBUG_FORMAT("finished at shortcut iter=%d (normal exit), successful=%d, slowdowns=%d, endTime: %.15e -> %.15e; diff = %.15e",iters%shortcuts%numslowdowns%originalEndTime%endTime%(originalEndTime - endTime));
@@ -1764,7 +1729,6 @@
         //     RAVELOG_DEBUG_FORMAT("_SpecialShortcut result at t = %.15e: %d", zerovelpoints[i]%_res);
         // }
 
->>>>>>> f5a9321d
         return shortcuts;
     }
 
