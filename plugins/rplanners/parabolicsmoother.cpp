--- conflicted
+++ resolved
@@ -425,12 +425,6 @@
                 return PS_Failed;
             }
             RAVELOG_DEBUG("Finish initializing the trajectory (via _SetMilestones)");
-<<<<<<< HEAD
-            if (IS_DEBUGLEVEL(Level_Debug)) {
-                DumpDynamicPath(dynamicpath);
-            }
-=======
->>>>>>> e7e7b8ff
         }
 
         // if ramp is not perfectly modeled, then have to verify!
@@ -732,12 +726,6 @@
             // dynamic path dynamicpath.GetTotalTime() could change if timing constraints get in the way, so use fExpectedDuration
             OPENRAVE_ASSERT_OP(RaveFabs(fExpectedDuration-_dummytraj->GetDuration()),<,0.01); // maybe because of trimming, will be a little different
             RAVELOG_DEBUG_FORMAT("env=%d, after shortcutting %d times: path waypoints=%d, traj waypoints=%d, traj time=%fs", GetEnv()->GetId()%numshortcuts%dynamicpath.ramps.size()%_dummytraj->GetNumWaypoints()%_dummytraj->GetDuration());
-<<<<<<< HEAD
-            if (IS_DEBUGLEVEL(Level_Debug)) {
-                DumpDynamicPath(dynamicpath);
-            }
-=======
->>>>>>> e7e7b8ff
             ptraj->Swap(_dummytraj);
         }
         catch (const std::exception& ex) {
@@ -1345,23 +1333,10 @@
 
                 dReal fcurmult = fstarttimemult;
 
-<<<<<<< HEAD
-                RAVELOG_VERBOSE_FORMAT("env=%d, shortcutting from t1 = %.15e to t2 = %.15e", GetEnv()->GetId()%t1%t2);
-                
-                // std::stringstream ss; ss << setprecision(std::numeric_limits<dReal>::digits10+1);
-                // ss << "vmVect=[";
-                // SerializeValues(ss, vellimits);
-                // ss << "]; amVect=[";
-                // SerializeValues(ss, accellimits);
-                // RAVELOG_DEBUG_FORMAT("%s", ss.str());
-
-                for(size_t islowdowntry = 0; islowdowntry < 4; ++islowdowntry ) {
-=======
                 tloopstart = utils::GetMicroTime();
                 size_t islowdowntry = 0;
                 for(islowdowntry = 0; islowdowntry < 4; ++islowdowntry ) {
                     tinterpstart = utils::GetMicroTime();
->>>>>>> e7e7b8ff
                     bool res=ParabolicRamp::SolveMinTime(x0, dx0, x1, dx1, accellimits, vellimits, _parameters->_vConfigLowerLimit, _parameters->_vConfigUpperLimit, intermediate, _parameters->_multidofinterp);
                     tinterpend = utils::GetMicroTime();
                     interpolationtime += 0.000001f*(float)(tinterpend - tinterpstart);
