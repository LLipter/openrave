--- conflicted
+++ resolved
@@ -432,13 +432,6 @@
         return ParabolicRampInternal::CheckReturn(0);
     }
 
-<<<<<<< HEAD
-
-    // Check only the start and the end. Within one parabolic segment, manipaccel tends to increase
-    // or decrease monotonically and therefore, the maximum is occuring at either end. We can reduce
-    // computational load by only checking at both end instead of checking at every subdivided
-    // segment and still having the same result.
-=======
     // Check only the start and the end. Within one parabolic segment, manipaccel tends to increase
     // or decrease monotonically and therefore (cannot be proved, so there could be places that are a little above the bounds).
     // So use this observation to assume the maximum bounds are reached there, so we can reduce
@@ -446,7 +439,6 @@
     // segment and still having the same result.
     // Even though previous ramp in the trajectory was checked for manip constraints, because this segment can have
     // different accelerations, have to check both endpoints.
->>>>>>> 6d4748c5
     ParabolicRampInternal::CheckReturn CheckManipConstraints3(const std::vector<ParabolicRampInternal::ParabolicRampND> &outramps) {
         if (_maxmanipspeed <= 0 && _maxmanipaccel <= 0) {
             return ParabolicRampInternal::CheckReturn(0);
@@ -456,15 +448,6 @@
         dReal maxactualmanipspeed = 0, maxactualmanipaccel = 0;
         // int maxviolatedindex = -1;
 
-<<<<<<< HEAD
-        std::vector<ParabolicRampInternal::ParabolicRampND>::const_iterator itramp1 = outramps.begin();
-        while (itramp1->endTime <= g_fEpsilonLinear) {
-            itramp1 += 1;
-            if (itramp1 == outramps.end()) {
-                break;
-            }
-        }
-=======
         dReal reductionFactor = 0.9;
         dReal multiplier = 0.85;
         int retcode = 0;
@@ -472,7 +455,6 @@
 
 
         std::vector<ParabolicRampInternal::ParabolicRampND>::const_iterator itramp1 = outramps.begin();
->>>>>>> 6d4748c5
         if (itramp1 != outramps.end()) {
             FOREACHC(itmanipinfo, _listCheckManips) {
                 KinBodyPtr probot = itmanipinfo->plink->GetParent();
@@ -523,22 +505,9 @@
                 // Finished iterating through all checkpoints
             }
             // Finished iterating through all manipulators
-<<<<<<< HEAD
-        }
-
-        dReal reductionFactor = 0.9;
-        dReal multiplier = 0.85;
-        int retcode = 0;
-        dReal maxallowedmult = 0.92;
-
-        // RAVELOG_VERBOSE_FORMAT("itramp1 = %d", (itramp1 - outramps.begin()));
-
-        if (itramp1 == outramps.end() - 1) {
-=======
 
             // RAVELOG_VERBOSE_FORMAT("itramp1 = %d", (itramp1 - outramps.begin()));
 
->>>>>>> 6d4748c5
             if (_maxmanipspeed > 0 && maxactualmanipspeed > _maxmanipspeed) {
                 retcode = CFO_CheckTimeBasedConstraints;       
                 // If the actual max value is very close to the bound (i.e., almost not violating
@@ -555,38 +524,18 @@
             return ParabolicRampInternal::CheckReturn(retcode, reductionFactor, maxactualmanipspeed, maxactualmanipaccel);
         }
 
-<<<<<<< HEAD
-        std::vector<ParabolicRampInternal::ParabolicRampND>::const_iterator itramp2 = outramps.end() - 1;
-        while (itramp2->endTime <= g_fEpsilonLinear) {
-            itramp2 -= 1;
-            if (itramp2 == itramp1) {
-                break;
-            }
-        }
-        // RAVELOG_VERBOSE_FORMAT("itramp2 = %d", (itramp2 - outramps.begin()));
-=======
         std::vector<ParabolicRampInternal::ParabolicRampND>::const_iterator itramp2 = --outramps.end();
->>>>>>> 6d4748c5
         if (itramp2 != itramp1) {
             FOREACHC(itmanipinfo, _listCheckManips) {
                 KinBodyPtr probot = itmanipinfo->plink->GetParent();
 
-<<<<<<< HEAD
-                itramp2->Accel(0, ac);
-=======
                 itramp2->Accel(itramp2->endTime, ac);
->>>>>>> 6d4748c5
                 qfillactive.resize(itmanipinfo->vuseddofindices.size());
                 _vfillactive.resize(itmanipinfo->vuseddofindices.size());
                 _afill.resize(probot->GetDOF());
                 for(size_t index = 0; index < itmanipinfo->vuseddofindices.size(); ++index) {
-<<<<<<< HEAD
-                    qfillactive[index] = itramp2->x0.at(itmanipinfo->vconfigindices.at(index));
-                    _vfillactive[index] = itramp2->dx0.at(itmanipinfo->vconfigindices.at(index));
-=======
                     qfillactive[index] = itramp2->x1.at(itmanipinfo->vconfigindices.at(index));
                     _vfillactive[index] = itramp2->dx1.at(itmanipinfo->vconfigindices.at(index));
->>>>>>> 6d4748c5
                     _afill[itmanipinfo->vuseddofindices.at(index)] = ac.at(itmanipinfo->vconfigindices.at(index));
                 }
 
@@ -627,25 +576,6 @@
                 // Finished iterating through all checkpoints
             }
             // Finished iterating through all manipulators
-<<<<<<< HEAD
-        }
-        
-        if (_maxmanipspeed > 0 && maxactualmanipspeed > _maxmanipspeed) {
-            retcode = CFO_CheckTimeBasedConstraints;
-            // If the actual max value is very close to the bound (i.e., almost not violating
-            // the bound), the multiplier will be too large (too close to 1) to be useful.
-            reductionFactor = min(multiplier*_maxmanipspeed/maxactualmanipspeed, maxallowedmult);
-        }
-        if (_maxmanipaccel > 0 && maxactualmanipaccel > _maxmanipaccel) {
-            retcode = CFO_CheckTimeBasedConstraints;
-            // If the actual max value is very close to the bound (i.e., almost not violating
-            // the bound), the multiplier will be too large (too close to 1) to be useful.
-            reductionFactor = min(multiplier*_maxmanipaccel/maxactualmanipaccel, maxallowedmult);
-        }
-        RAVELOG_VERBOSE_FORMAT("Actual max: manipspeed = %.15e; manipaccel = %.15e", maxactualmanipspeed%maxactualmanipaccel);
-        // RAVELOG_WARN_FORMAT("maxviolatedindex = %d", maxviolatedindex);
-        return ParabolicRampInternal::CheckReturn(retcode, reductionFactor, maxactualmanipspeed, maxactualmanipaccel);
-=======
             
             if (_maxmanipspeed > 0 && maxactualmanipspeed > _maxmanipspeed) {
                 retcode = CFO_CheckTimeBasedConstraints;
@@ -665,7 +595,6 @@
         }
 
         return ParabolicRampInternal::CheckReturn(0);
->>>>>>> 6d4748c5
     }
 
 private:
