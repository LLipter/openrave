// -*- coding: utf-8 -*-
// Copyright (C) 2013 Cuong Pham <cuong.pham@normalesup.org>
//
// This program is free software: you can redistribute it and/or modify
// it under the terms of the GNU Lesser General Public License as published by
// the Free Software Foundation, either version 3 of the License, or
// at your option) any later version.
//
// This program is distributed in the hope that it will be useful,
// but WITHOUT ANY WARRANTY; without even the implied warranty of
// MERCHANTABILITY or FITNESS FOR A PARTICULAR PURPOSE.  See the
// GNU Lesser General Public License for more details.
//
// You should have received a copy of the GNU Lesser General Public License
// along with this program.  If not, see <http://www.gnu.org/licenses/>.
#include "plugindefs.h"
#include <openrave/planningutils.h>
#include "mergewaypoints.h"


#define INF 1e30
#define TINY g_fEpsilonLinear


namespace mergewaypoints {

/** Interval computations
 */

class Interval {
public:
    dReal lo,hi;
    bool isVoid;
    Interval();
    Interval(dReal,dReal);
};

Interval::Interval(){
    isVoid = true;
}

Interval::Interval(dReal a, dReal b){
    if (a>b) {
        isVoid = true;
    }
    else{
        isVoid = false;
        lo = a;
        hi = b;
    }
}

Interval Intersection(Interval interval1,Interval interval2)
{
    if(interval1.isVoid || interval2.isVoid) {
        return Interval();
    }
    return Interval(max(interval1.lo,interval2.lo),min(interval1.hi,interval2.hi));
}

//Solve the inequality ax => b
Interval SolveIneq(dReal a,dReal b){
    if (RaveFabs(a)<=TINY) {
        if (b >= 0) {
            return Interval();
        }
        else{
            return Interval(-INF,INF);
        }
    }
    else{
        if (a>0) {
            return Interval(b/a,INF);
        }
        else{
            return Interval(-INF,b/a);
        }
    }
}

/// checks the velocity, acceleration, and joint limits
bool CheckValidity(dReal Ta,dReal Tb,const std::vector<dReal>& q0,const std::vector<dReal>& v0,const std::vector<dReal>& q2,const std::vector<dReal>& v2,std::vector<dReal>& qres,std::vector<dReal>& vres,ConstraintTrajectoryTimingParametersPtr params){

    vector<dReal> amax = params->_vConfigAccelerationLimit;
    vector<dReal> vmax = params->_vConfigVelocityLimit;
    vector<dReal> qmin = params->_vConfigLowerLimit;
    vector<dReal> qmax = params->_vConfigUpperLimit;

    dReal q1,v1,a0,a1;
    qres.resize(q0.size(),0);
    vres.resize(q0.size(),0);

    for(size_t j=0; j<q0.size(); j++) {
        q1 = q0[j]+0.5*Ta*(Tb*(v0[j]-v2[j])+2*(q2[j]-q0[j]))/(Ta+Tb);
        v1 = (2*(q2[j]-q0[j])-(Ta*v0[j]+Tb*v2[j]))/(Ta+Tb);
        a0 = 1/Ta/(Ta+Tb)*(2*(q2[j]-q0[j])-(2*Ta+Tb)*v0[j]-Tb*v2[j]);
        a1 = 1/Tb/(Ta+Tb)*(-2*(q2[j]-q0[j])+(Ta+2*Tb)*v2[j]+Ta*v0[j]);
        if(!(v1>= -vmax[j]-TINY && v1 <= vmax[j]+TINY && a0>= -amax[j]-TINY && a0 <= amax[j]+TINY && a1>= -amax[j]-TINY && a1 <= amax[j]+TINY)) {
            return false;
        }
        if (!(q1>= qmin[j] && q1 <= qmax[j])) {
            return false;
        }
        dReal tm,qm;
        if (RaveFabs(a0)>TINY) {
            tm = -v0[j]/a0;
            qm = q0[j]+v0[j]*tm+0.5*a0*tm*tm;
            if (tm >0  && tm < Ta && (qm < qmin[j]-TINY || qm > qmax[j]+TINY)) {
                return false;
            }
        }
        if (RaveFabs(a1)>TINY) {
            tm = -v1/a1;
            qm = q1+v1*tm+0.5*a1*tm*tm;
            if (tm > 0 && tm < Tb && (qm < qmin[j]-TINY || qm > qmax[j]+TINY)) {
                return false;
            }
        }
        qres[j] = q1;
        vres[j] = v1;
    }
    return true;
}


/** Check whether an interval T1 can be merged into the two neighboring intervals T0 and T2. The new interval times of T0 and T2 will be Ta and Tb.
    \param q0 the configuration at the start of the ramp T0
    \param v0 the velocity at the start of the ramp T0
    \param q3 the configuration at the end of the ramp at T2
    \param v3 the velocity at the end of the ramp at T2
 */
bool CheckMerge(dReal T0,dReal T1,dReal T2,const std::vector<dReal>& q0,const std::vector<dReal>& v0,const std::vector<dReal>& q3,const std::vector<dReal>& v3,dReal& alpha,std::vector<dReal>& qres,std::vector<dReal>& vres,ConstraintTrajectoryTimingParametersPtr params){
    dReal T = T0+T1+T2;
    dReal Q,A0,B0lo,B0hi,A1lo,A1hi,B1,A2lo,B2lo,A2hi,B2hi;
    vector<dReal> amax = params->_vConfigAccelerationLimit;
    vector<dReal> vmax = params->_vConfigVelocityLimit;
    vector<dReal> qmin = params->_vConfigLowerLimit;
    vector<dReal> qmax = params->_vConfigUpperLimit;
    Interval sol = Interval(T0/T,(T0+T1)/T);

    for(size_t j=0; j<q0.size(); j++) {
        Q = 2*(q3[j]-q0[j])/T;
        // Constraints on v1
        A0 = v3[j]-v0[j];
        B0lo = -vmax[j]-(Q-v3[j]);
        B0hi = vmax[j]-(Q-v3[j]);
        // Constraints on a0
        A1lo = v3[j]-v0[j]+amax[j]*T;
        A1hi = v3[j]-v0[j]-amax[j]*T;
        B1 = v0[j]+v3[j]-Q;
        // Constraints on a1
        A2lo = v0[j]-v3[j]-amax[j]*T;
        B2lo = -amax[j]*T-(2*v3[j]-Q);
        A2hi = v0[j]-v3[j]+amax[j]*T;
        B2hi = amax[j]*T-(2*v3[j]-Q);
        // Solve the inequalities
        sol = Intersection(sol, SolveIneq(A0,B0lo));
        sol = Intersection(sol, SolveIneq(-A0,-B0hi));
        sol = Intersection(sol, SolveIneq(A1lo,B1));
        sol = Intersection(sol, SolveIneq(-A1hi,-B1));
        sol = Intersection(sol, SolveIneq(A2lo,B2lo));
        sol = Intersection(sol, SolveIneq(-A2hi,-B2hi));
    }
    if (sol.isVoid) {
        return false;
    }

    alpha = 0.5*(sol.lo+sol.hi);
    dReal Ta = alpha*T;
    dReal Tb = T-Ta;

    return CheckValidity(Ta,Tb,q0,v0,q3,v3,qres,vres,params);
}


/** Fix the time durations of 2 ramps. Assume that the ramps are unitary
    \param rampx input ramps with x=0,1,
    \param resrampx result ramp with x=0,1
    \param Ta,Tb desired final durations
 */
bool FixRamps(const ParabolicRamp::ParabolicRampND& ramp0,const ParabolicRamp::ParabolicRampND& ramp1,ParabolicRamp::ParabolicRampND& resramp0,ParabolicRamp::ParabolicRampND& resramp1, dReal Ta, dReal Tb, ConstraintTrajectoryTimingParametersPtr params){
    vector<dReal> q0 = ramp0.x0, v0=ramp0.dx0, q2=ramp1.x1, v2=ramp1.dx1, qres, vres;
    dReal T0,T1;
    T0 = ramp0.endTime;
    T1 = ramp1.endTime;

    //printf("Try fixing: T0=%f, T1=%f, Ta=%f, Tb=%f...  ",T0,T1,Ta,Tb);
    bool res = CheckValidity(Ta,Tb,q0,v0,q2,v2,qres,vres,params);
    if(!res) {
        //printf("Failed\n");
        return false;
    }

    //printf("Succeded\n");
    resramp0 = ParabolicRamp::ParabolicRampND();
    resramp0.SetPosVelTime(q0,v0,qres,vres,Ta);
    resramp1 = ParabolicRamp::ParabolicRampND();
    resramp1.SetPosVelTime(qres,vres,q2,v2,Tb);
    PARABOLIC_RAMP_ASSERT(resramp0.IsValid()&&resramp1.IsValid());
    bool changed = (RaveFabs(Ta-ramp0.endTime)>TINY) || (RaveFabs(Tb-ramp1.endTime)>TINY);
    resramp0.modified = ramp0.modified || changed;
    resramp1.modified = ramp1.modified || changed;
    return true;
}



/** Merge 3 ramps into 2 ramps while respecting the continuities of joints and velocities on the borders
   Assume that the ramps are unitary
    \param rampx input ramps with x=0,1,2
    \param resrampx result ramp with x=0,1
 */
bool MergeRamps(const ParabolicRamp::ParabolicRampND& ramp0, const ParabolicRamp::ParabolicRampND& ramp1, const ParabolicRamp::ParabolicRampND& ramp2,ParabolicRamp::ParabolicRampND& resramp0,ParabolicRamp::ParabolicRampND& resramp1,ConstraintTrajectoryTimingParametersPtr params){
    vector<dReal> q0 = ramp0.x0,v0 = ramp0.dx0, q3=ramp2.x1, v3=ramp2.dx1;
    dReal T,T0,T1,T2,Ta,Tb;
    T0 = ramp0.endTime;
    T1 = ramp1.endTime;
    T2 = ramp2.endTime;
    T = T0+T1+T2;

    //printf("Try to merge: T0=%f, T1=%f, T2=%f\n",T0,T1,T2);
    vector<dReal> qres;
    vector<dReal> vres;
    dReal alpha;
    bool res = CheckMerge(T0,T1,T2,q0,v0,q3,v3,alpha,qres,vres,params);

    if(!res) {
        //printf("Merger failed\n");
        return false;
    }

    Ta = alpha*T;
    Tb = T-Ta;

    //printf("Merger succeded: Ta=%f, Tb=%f\n",Ta,Tb);
    resramp0 = ParabolicRamp::ParabolicRampND();
    resramp0.SetPosVelTime(q0,v0,qres,vres,Ta);
    resramp1 = ParabolicRamp::ParabolicRampND();
    resramp1.SetPosVelTime(qres,vres,q3,v3,Tb);
    resramp0.modified = true;
    resramp1.modified = true;
    PARABOLIC_RAMP_ASSERT(resramp0.IsValid()&&resramp1.IsValid());
    return true;
}

// Small function to compute the factorial of a number
int factorial(int n){
    return (n == 1 || n == 0) ? 1 : factorial(n - 1) * n;
}

/*Iteratively fix the time durations of the ramps
   Note that, by construction, there is no isolated modified ramps
   \param ramps input ramps
   \param desireddurations list of desired durations
 */
bool IterativeFixRamps(std::list<ParabolicRamp::ParabolicRampND>& ramps, std::list<dReal>& desireddurations, ConstraintTrajectoryTimingParametersPtr params){
    if( ramps.size() == 0) {
        return false;
    }
    if (ramps.size() == 1) {
        std::list<ParabolicRamp::ParabolicRampND> resramps;
        dReal coef = desireddurations.back()/ramps.back().endTime;
        bool res = ScaleRampsTime(ramps,resramps,coef,false,params);
        if(res) {
            ramps.swap(resramps);
            return true;
        }
        else{
            return false;
        }
    }
    ParabolicRamp::ParabolicRampND resramp0,resramp1;
    std::list<ParabolicRamp::ParabolicRampND>::iterator itrampprev = ramps.begin(), itrampnext;
    itrampnext = itrampprev;
    ++itrampnext;
    std::list<dReal>::iterator ittprev = desireddurations.begin(), ittnext;
    ittnext = ittprev;
    ++ittnext;

    while(itrampprev != ramps.end() && itrampnext != ramps.end() ) {
        if(RaveFabs(itrampprev->endTime-*ittprev)>TINY || RaveFabs(itrampnext->endTime-*ittnext)>TINY) {
            // Avoid using an unmodified ramp to fix durations
            if (RaveFabs(itrampprev->endTime-*ittprev)<=TINY && !itrampprev->modified) {
                itrampprev = itrampnext++;
                ittprev = ittnext++;
                continue;
            }
            if (RaveFabs(itrampnext->endTime-*ittnext)<=TINY && !itrampnext->modified) {
                itrampnext = itrampprev--;
                ittnext = ittprev--;
                continue;
            }
            //Fix time duration of current ramp and previous ramp
            bool res = FixRamps(*itrampprev,*itrampnext,resramp0,resramp1,*ittprev,*ittnext,params);
            if(!res) {
                return false;
            }
            else {
                *itrampprev = resramp0;
                *itrampnext = resramp1;
            }
        }
        ++itrampnext;
        itrampprev = itrampnext++;
        ++ittnext;
        ittprev = ittnext++;

        if( itrampnext == ramps.end() && itrampprev != ramps.end() ) {
            itrampnext = itrampprev;
            --itrampprev;
            ittnext = ittprev;
            --ittprev;
        }
    }
    return true;
}

/** Iteratively merge all ramps that are shorter than minswitchtime. Does not change the global time duration
    \param origramps input ramps
    \param ramps result ramps
    \param v3 the velocity at the end of the ramp at T2
 */
bool IterativeMergeRampsFixedTime(const std::list<ParabolicRamp::ParabolicRampND>& origramps, std::list<ParabolicRamp::ParabolicRampND>& ramps, ConstraintTrajectoryTimingParametersPtr params, bool checkcontrollertime, SpaceSamplerBasePtr uniformsampler){
    // Determine the number max of iterations as a function of the number of short ramps
    size_t i = 0;
    int nb_short_ramps = 0;
    FOREACHC(itramp,origramps){
        if(itramp->endTime < params->minswitchtime && i>0 && i<ramps.size()-1) {
            nb_short_ramps++;
        }
        i++;
    }
    int maxmergeiterations = min(params->maxmergeiterations, 2*factorial(nb_short_ramps));

    int itersi=0;
    bool solvedglobal = false;

    // This loop could be optimized by caching and re-using results of permutations that begin similarly
    // can also do a uniform random sampling of permutations
    while((!solvedglobal) && itersi < maxmergeiterations) {
        //printf("Iteration %d\n",itersi);
        ramps = origramps;
        itersi++;
        // Kill all ramps that are not the first and the last. For every three ramps where the middle ramp is smaller than minswitchtime, merge the ramp that is in the middle to form two new ramps.
        bool solved = false;
        while(true) {
            solved = true;
            size_t i = 0;
            FOREACHC(itramp,ramps){
                if(itramp->endTime < params->minswitchtime && i>0 && i<ramps.size()-1) {
                    solved = false;
                    break;
                }
                i++;
            }
            if (solved) {
                break;
            }
            if(ramps.size()<=2) {
                solved = false;
                break;
            }
            std::vector<int> invalidrampindices;
            invalidrampindices.resize(0);
            i = 0;
            FOREACHC(itramp,ramps){
                if(itramp->endTime < params->minswitchtime && i>0 && i<ramps.size()-1) {
                    invalidrampindices.push_back(i);
                }
                i++;
            }
            int jramp = invalidrampindices[uniformsampler->SampleSequenceOneUInt32()%invalidrampindices.size()];
            std::list<ParabolicRamp::ParabolicRampND>::iterator itlist = ramps.begin();
            std::advance(itlist,jramp+1);
            ParabolicRamp::ParabolicRampND ramp0,ramp1,ramp2,resramp0,resramp1;
            ramp2 =*itlist;
            itlist--;
            ramp1 = *itlist;
            itlist--;
            ramp0 = *itlist;
            bool res = MergeRamps(ramp0,ramp1,ramp2,resramp0,resramp1,params);
            if(!res) {
                solved = false;
                break;
            }
            itlist = ramps.erase(itlist);
            itlist = ramps.erase(itlist);
            itlist = ramps.erase(itlist);
            ramps.insert(itlist,resramp1);
            itlist--;
            ramps.insert(itlist,resramp0);
        }
        if(!solved) {
            continue;
        }
        // Handle the beginning the trajectory
        while(ramps.begin()->endTime<params->minswitchtime) {
            if (ramps.size()<=2) {
                solved = false;
                break;
            }
            std::list<ParabolicRamp::ParabolicRampND>::iterator itlist = ramps.begin();
            std::advance(itlist,2);
            ParabolicRamp::ParabolicRampND ramp0,ramp1,ramp2,resramp0,resramp1;
            ramp2 =*itlist;
            itlist--;
            ramp1 = *itlist;
            itlist--;
            ramp0 = *itlist;
            bool res = MergeRamps(ramp0,ramp1,ramp2,resramp0,resramp1,params);
            if(!res) {
                solved = false;
                break;
            }
            itlist = ramps.erase(itlist);
            itlist = ramps.erase(itlist);
            itlist = ramps.erase(itlist);
            ramps.insert(itlist,resramp1);
            itlist--;
            ramps.insert(itlist,resramp0);
        }
        if(!solved) {
            continue;
        }
        // Handle the end the trajectory
        while(ramps.back().endTime < params->minswitchtime) {
            if (ramps.size()<=2) {
                solved= false;
                break;
            }
            std::list<ParabolicRamp::ParabolicRampND>::iterator itlist = ramps.end();
            itlist--;
            ParabolicRamp::ParabolicRampND ramp0,ramp1,ramp2,resramp0,resramp1;
            ramp2 =*itlist;
            itlist--;
            ramp1 = *itlist;
            itlist--;
            ramp0 = *itlist;
            bool res = MergeRamps(ramp0,ramp1,ramp2,resramp0,resramp1,params);
            if(!res) {
                solved= false;
                break;
            }
            itlist = ramps.erase(itlist);
            itlist = ramps.erase(itlist);
            itlist = ramps.erase(itlist);
            ramps.insert(itlist,resramp1);
            itlist--;
            ramps.insert(itlist,resramp0);
        }
        if (solved) {
            solvedglobal=true;
        }
    }
    if( !solvedglobal ) {
        return false;
    }
    if (checkcontrollertime) {
        std::list<dReal> desireddurations;
        desireddurations.resize(0);
        FOREACHC(itramp, ramps) {
            desireddurations.push_back(ComputeStepSizeCeiling(itramp->endTime,params->_fStepLength));
        }
        return IterativeFixRamps(ramps,desireddurations,params);
    }
    else{
        return solvedglobal;
    }
}

bool ScaleRampsTime(const std::list<ParabolicRamp::ParabolicRampND>& origramps, std::list<ParabolicRamp::ParabolicRampND>& ramps, dReal coef, bool trysmart, ConstraintTrajectoryTimingParametersPtr params){
    ramps.resize(0);
    bool dodilate = RaveFabs(coef-1)>TINY;

    // Try being smart by timescaling only the modified ramps
    if(trysmart && dodilate && origramps.size()>=2) {
        dReal durationbeforemerge = ComputeRampsDuration(origramps);
        dReal durationmodifiedramps = 0;
        FOREACH(itramp,origramps){
            if(itramp->modified) {
                durationmodifiedramps += itramp->endTime;
            }
        }
        if(durationmodifiedramps>TINY) {
            coef = 1+ (coef-1)*durationbeforemerge/durationmodifiedramps;
            ramps = origramps;

            std::list<dReal> desireddurations;
            desireddurations.resize(0);
            FOREACHC(itramp, ramps) {
                dReal newtime = itramp->endTime;
                if(itramp->modified) {
                    newtime = newtime * coef;
                }
                desireddurations.push_back(newtime);
            }
            bool res = IterativeFixRamps(ramps,desireddurations,params);
            if(res) {
                return true;
            }
        }
    }

    // If dilatation is necessary but either the initial or the final trajectory is nonzero, cannot timescale
    if(dodilate && !(CheckIfZero(origramps.begin()->dx0, ParabolicRamp::EpsilonV) && CheckIfZero(origramps.back().dx1, ParabolicRamp::EpsilonV))) {
        return false;
    }

    // Time scale the whole trajectory
    FOREACH(itramp,origramps){
        PARABOLIC_RAMP_ASSERT(itramp->IsValid());
        dReal t = itramp->endTime;
        if(t>TINY) {
            ParabolicRamp::Vector q0=itramp->x0, v0=itramp->dx0, q1=itramp->x1, v1=itramp->dx1;
            if(dodilate) {
                dReal invcoef = 1/coef;
                FOREACH(itv,v0){
                    *itv *= invcoef;
                }
                FOREACH(itv,v1){
                    *itv *= invcoef;
                }
            }
            ramps.push_back(ParabolicRamp::ParabolicRampND());
            ramps.back().SetPosVelTime(q0,v0,q1,v1,t*coef);
            ramps.back().modified = itramp->modified || dodilate;
            BOOST_ASSERT(ramps.back().IsValid());
        }
    }
    return true;
}

// Check whether ramps satisfy constraints associated with checker
bool CheckRamps(std::list<ParabolicRamp::ParabolicRampND>&ramps, ParabolicRamp::RampFeasibilityChecker& check){
    FOREACHC(itramp,ramps){
        if(!check.Check(*itramp)) {
            return false;
        }
    }
    return true;
}

dReal ComputeRampQuality(const std::list<ParabolicRamp::ParabolicRampND>& ramps){
    dReal res=0;
    FOREACHC(itramp,ramps){
        dReal duration = itramp->endTime;
        if( duration <= ParabolicRamp::EpsilonT ) {
            RAVELOG_WARN("ramp has very small duration!");
            return 0;
        }
        else {
            res += 1/(duration*duration);
        }
    }
    return 1/res;
}

bool FurtherMergeRamps(const std::list<ParabolicRamp::ParabolicRampND>&origramps,std::list<ParabolicRamp::ParabolicRampND>&resramps, ConstraintTrajectoryTimingParametersPtr params, dReal upperbound, bool checkcontrollertime, SpaceSamplerBasePtr uniformsampler, ParabolicRamp::RampFeasibilityChecker& check, bool docheck){
    //int nitersfurthermerge = params->nitersfurthermerge;
    int nitersfurthermerge = 0;
    resramps = origramps;
    bool bHasChanged = false;
    std::list<ParabolicRamp::ParabolicRampND> ramps;
    for(int rep = 0; rep<nitersfurthermerge; rep++) {
        ramps = origramps;
        while(ramps.size()>=3) {
            std::list<ParabolicRamp::ParabolicRampND>::iterator itlist = ramps.begin();
            int randidx = uniformsampler->SampleSequenceOneUInt32()%(ramps.size()-2);
            std::advance(itlist,randidx);
            ParabolicRamp::ParabolicRampND ramp0,ramp1,ramp2,resramp0,resramp1,resramp0x,resramp1x;
            ramp0 = *itlist++;
            ramp1 = *itlist++;
            ramp2 = *itlist++;
            bool resmerge = MergeRamps(ramp0,ramp1,ramp2,resramp0,resramp1,params);
            if(!resmerge) {
                break;
            }
            dReal t0 = ComputeStepSizeCeiling(resramp0.endTime,params->_fStepLength);
            dReal t1 = ComputeStepSizeCeiling(resramp1.endTime,params->_fStepLength);
            if(t1+t0-resramp0.endTime-resramp1.endTime+ComputeRampsDuration(ramps)>upperbound) {
                break;
            }
            bool resfix = FixRamps(resramp0,resramp1,resramp0x,resramp1x,t0,t1,params);
            if(!resfix || !check.Check(resramp0x) || !check.Check(resramp1x)) {
                break;
            }
            bHasChanged = true;
            itlist--;
            itlist--;
            itlist = ramps.erase(itlist);
            itlist = ramps.erase(itlist);
            itlist = ramps.erase(itlist);
            ramps.insert(itlist,resramp1x);
            itlist--;
            ramps.insert(itlist,resramp0x);
        }
        //cout << "Rep: " << rep << "\n";
        //PrintRamps(ramps,params,true);
        if(ramps.size()<resramps.size() || (ramps.size()==resramps.size()&& ComputeRampQuality(ramps)>ComputeRampQuality(resramps))) {
            resramps = ramps;
        }
    }
    //cout << "Finally\n";
    //PrintRamps(resramps,params,true);
    return bHasChanged;
}

bool IterativeMergeRamps(const std::list<ParabolicRamp::ParabolicRampND>&origramps,std::list<ParabolicRamp::ParabolicRampND>&resramps, ConstraintTrajectoryTimingParametersPtr params, dReal upperbound, bool checkcontrollertime, SpaceSamplerBasePtr uniformsampler, ParabolicRamp::RampFeasibilityChecker& check, bool docheck){
    std::list<ParabolicRamp::ParabolicRampND> ramps,ramps2;
    dReal testcoef;

    //printf("Coef = 1\n");
    bool res = IterativeMergeRampsFixedTime(origramps, ramps2, params, checkcontrollertime, uniformsampler);
    res = res && (!docheck || CheckRamps(ramps2,check));
    if (res) {
        resramps.swap(ramps2);
        return true;
    }
    dReal durationbeforemerge = ComputeRampsDuration(origramps);
    dReal maxcoef = upperbound / durationbeforemerge;
    //printf("Coef = %f\n",maxcoef);
    bool canscale = ScaleRampsTime(origramps, ramps, maxcoef, true, params);
    if(!canscale) {
        return false;
    }
    res = IterativeMergeRampsFixedTime(ramps, ramps2, params, checkcontrollertime, uniformsampler);
    res = res && (!docheck || CheckRamps(ramps2,check));
    if (!res) {
        return false;
    }
    resramps.swap(ramps2);

    dReal hi = maxcoef;
    dReal lo = 1;
    while ((hi-lo)*durationbeforemerge > params->_fStepLength) {
        testcoef = (hi+lo)/2;
        //printf("Coef = %f\n",testcoef);
        bool canscale2 = ScaleRampsTime(origramps,ramps,testcoef,true,params);
        if(!canscale2) {
            lo = testcoef;
            continue;
        }
        res = IterativeMergeRampsFixedTime(ramps, ramps2, params, checkcontrollertime, uniformsampler);
        res = res && (!docheck || CheckRamps(ramps2,check));
        if(res) {
            hi = testcoef;
            resramps.swap(ramps2);
        }
        else{
            lo = testcoef;
        }
    }
    return true;
}


bool IterativeMergeRampsNoDichotomy(const std::list<ParabolicRamp::ParabolicRampND>&origramps,std::list<ParabolicRamp::ParabolicRampND>&resramps, ConstraintTrajectoryTimingParametersPtr params, dReal upperbound, dReal stepsize, bool checkcontrollertime, SpaceSamplerBasePtr uniformsampler, ParabolicRamp::RampFeasibilityChecker& check, bool docheck){
    std::list<ParabolicRamp::ParabolicRampND> ramps;
    for(dReal testcoef=1; testcoef<=upperbound; testcoef+=stepsize) {
        bool canscale = ScaleRampsTime(origramps,ramps,testcoef,true,params);
        if(!canscale) {
            continue;
        }
        bool res = IterativeMergeRampsFixedTime(ramps, resramps, params, checkcontrollertime, uniformsampler);
        res = res && (!docheck || CheckRamps(resramps,check));
        if(res) {
            RAVELOG_DEBUG_FORMAT("Timescale coefficient: %f\n",testcoef);
            return true;
        }
    }
    return false;
}

<<<<<<< HEAD
// // Break ramps into unitary ramps before checking each unitary ramp
// // This is necessary because of the strange behavior of check (probably caused by sampling along parabolic segments)
// bool checkunitary(const ParabolicRamp::ParabolicRampND& rampnd, ParabolicRamp::RampFeasibilityChecker& check){
//     std::list<ParabolicRamp::ParabolicRampND> tmpramps;
//     tmpramps.push_back(rampnd);
//     BreakIntoUnitaryRamps(tmpramps);
//     FOREACHC(itramp, tmpramps) {
//         if(!check.Check(*itramp)) {
//             return false;
//         }
//     }
//     return true;
// }


bool ComputeLinearRampsWithConstraints(std::list<ParabolicRamp::ParabolicRampND>& resramps, const ParabolicRamp::Vector x0, const ParabolicRamp::Vector x1, ConstraintTrajectoryTimingParametersPtr params, ParabolicRamp::RampFeasibilityChecker& check){
    // retime linear segments so that they satisfy the minswitch time condition the _fStepLength condition, and the dynamics condition (e.g. torque limits)
    // note that the collision condition should be satisfied before entering this function
=======
// Break ramps into unitary ramps before checking each unitary ramp
// This is necessary because of the strange behavior of check (probably caused by sampling along parabolic segments)
bool CheckUnitary(const ParabolicRamp::ParabolicRampND& rampnd, ParabolicRamp::RampFeasibilityChecker& check){
    std::list<ParabolicRamp::ParabolicRampND> tmpramps;
    tmpramps.push_back(rampnd);
    BreakIntoUnitaryRamps(tmpramps);
    FOREACHC(itramp, tmpramps) {
        if(!check.Check(*itramp)) {
            return false;
        }
    }
    return true;
}

bool ComputeStraightRamp(ParabolicRamp::ParabolicRampND& newramp,const ParabolicRamp::Vector x0, const ParabolicRamp::Vector x1, ConstraintTrajectoryTimingParametersPtr params,ParabolicRamp::RampFeasibilityChecker& check){
>>>>>>> 0029b0a7
    ParabolicRamp::Vector zero(x0.size(),0.0);
    ParabolicRamp::ParabolicRampND newramp;
    std::list<ParabolicRamp::ParabolicRampND> tmpramps;
    newramp.x0 = x0;
    newramp.x1 = x1;
    newramp.dx0 = zero;
    newramp.dx1 = zero;
<<<<<<< HEAD
    dReal hi = 1;
    dReal lo = 0;
    dReal coef = hi;
    resramps.resize(0);
    while(hi-lo>0.01) {
        std::vector<dReal> amax;
        size_t n = params->_vConfigAccelerationLimit.size();
        amax.resize(n);
        for(size_t j=0; j<n; j++) {
            amax[j]=params->_vConfigAccelerationLimit[j]*coef;
        }
        bool res = newramp.SolveMinTimeLinear(amax,params->_vConfigVelocityLimit);
        if(!res) {
            hi = coef;
        }
        else {
            tmpramps.resize(0);
            tmpramps.push_back(newramp);
            BreakIntoUnitaryRamps(tmpramps);
            if(!(DetermineMinswitchtime(tmpramps)>=params->minswitchtime && CountUnitaryRamps(tmpramps)<=2 && CheckRamps(tmpramps,check))) {
                hi = coef;
            }
            else{
                lo = coef;
                resramps = tmpramps;
=======
    if(params->minswitchtime==0) {
        bool res=newramp.SolveMinTimeLinear(params->_vConfigAccelerationLimit, params->_vConfigVelocityLimit);
        return res && newramp.IsValid();
    }
    else {
        // retime linear segments so that they satisfy the minswitch time condition the _fStepLength condition, and the dynamics condition (e.g. torque limits)
        // note that the collision condition should be satisfied before entering this function
        dReal hi = 1;
        dReal lo = 0;
        dReal coef = hi;
        ParabolicRamp::ParabolicRampND newramp2 = newramp;
        while(hi-lo>0.01) {
            std::vector<dReal> amax;
            size_t n = params->_vConfigAccelerationLimit.size();
            amax.resize(n);
            for(size_t j=0; j<n; j++) {
                amax[j]=params->_vConfigAccelerationLimit[j]*coef;
            }
            bool res=newramp2.SolveMinTimeLinear(amax,params->_vConfigVelocityLimit);
            if(res && DetermineMinswitchtime(newramp2)>=params->minswitchtime && CountUnitaryRamps(newramp2)<=2 && CheckUnitary(newramp2,check)) {
                newramp = newramp2;
>>>>>>> 0029b0a7
                if(coef == hi) {
                    break;
                }
            }
        }
<<<<<<< HEAD
        coef = (hi+lo)/2;
    }
    return DetermineMinswitchtime(resramps) >= params->minswitchtime && CountUnitaryRamps(resramps)<=2 && CheckRamps(resramps,check);
}


bool ComputeQuadraticRampsWithConstraints(std::list<ParabolicRamp::ParabolicRampND>& resramps, const ParabolicRamp::Vector x0, const ParabolicRamp::Vector dx0, const ParabolicRamp::Vector x1, const ParabolicRamp::Vector dx1, dReal curtime, ConstraintTrajectoryTimingParametersPtr params, ParabolicRamp::RampFeasibilityChecker& check, bool docheck){
    std::vector<std::vector<ParabolicRamp::ParabolicRamp1D> > tmpramps1d;
    dReal mintime = ParabolicRamp::SolveMinTimeBounded(x0,dx0,x1,dx1, params->_vConfigAccelerationLimit, params->_vConfigVelocityLimit, params->_vConfigLowerLimit, params->_vConfigUpperLimit, tmpramps1d, params->_multidofinterp);
    if(mintime < 0 || mintime > curtime ) {
        return false;
=======
        bool resfinal = newramp.IsValid() && DetermineMinswitchtime(newramp) >= params->minswitchtime && CountUnitaryRamps(newramp)<=2 && CheckUnitary(newramp,check);
        return resfinal;
>>>>>>> 0029b0a7
    }
    resramps.resize(0);
    CombineRamps(tmpramps1d,resramps);
    BreakIntoUnitaryRamps(resramps);
    return (!docheck) || CheckRamps(resramps,check);
}


bool CheckIfZero(const ParabolicRamp::Vector& v, dReal epsilon){
    FOREACHC(itv,v){
        if (RaveFabs(*itv) > epsilon) {
            return false;
        }
    }
    return true;
}

bool FormStraightLineRamp(ParabolicRamp::ParabolicRampND& ramp0,ParabolicRamp::ParabolicRampND& ramp1){
    dReal dotproduct=0, x0length2=0, x1length2=0;
    for(size_t i = 0; i < ramp0.x0.size(); ++i) {
        dReal dx0=ramp0.x1[i]-ramp0.x0[i];
        dReal dx1=ramp1.x1[i]-ramp1.x0[i];
        dotproduct += dx0*dx1;
        x0length2 += dx0*dx0;
        x1length2 += dx1*dx1;
    }
    return RaveFabs(dotproduct*dotproduct - x0length2*x1length2) <= TINY;
}


bool FixRampsEnds(std::list<ParabolicRamp::ParabolicRampND>&origramps,std::list<ParabolicRamp::ParabolicRampND>&resramps, ConstraintTrajectoryTimingParametersPtr params, ParabolicRamp::RampFeasibilityChecker& check){
    if (origramps.size()<2) {
        return false;
    }
    bool isbeg = true;
    std::list<ParabolicRamp::ParabolicRampND>::iterator itramp0 = origramps.begin(),itramp1,itramp2;
    // Check whether the first two ramps come from a jittering operation
    itramp1 = itramp0;
    itramp1++;
    if (CheckIfZero(itramp1->dx1, ParabolicRamp::EpsilonV) && FormStraightLineRamp(*itramp0,*itramp1)) {
        RAVELOG_DEBUG("First two ramps come from a jittering operation\n");
    }
    else{
        // Check whether the last two ramps come from a jittering operation
        itramp1 = origramps.end();
        itramp1--;
        itramp0 = itramp1;
        itramp0--;
        if (CheckIfZero(itramp1->dx1, ParabolicRamp::EpsilonV) && FormStraightLineRamp(*itramp0,*itramp1)) {
            RAVELOG_DEBUG("Last two ramps come from a jittering operation\n");
            isbeg = false;
        }
        else{
            RAVELOG_WARN("This trajectory does not seem to come from a previous jittering...\n");
            return false;
        }
    }
    // Now make straight ramps with good time durations out of these two ramps
    std::list<ParabolicRamp::ParabolicRampND> tmpramps0, tmpramps1;
    bool res = ComputeLinearRampsWithConstraints(tmpramps0,itramp0->x0,itramp1->x1,params,check);
    if(!res) {
        RAVELOG_DEBUG("Could not make straight ramps out of the two ramps\n");
        return false;
    }
    dReal tmpduration = mergewaypoints::ComputeRampsDuration(tmpramps0);
    bool canscale = mergewaypoints::ScaleRampsTime(tmpramps0,tmpramps1,ComputeStepSizeCeiling(tmpduration,params->_fStepLength*2)/tmpduration,false,params);
    if(!canscale) {
        RAVELOG_DEBUG("Could not make straight ramps out of the two ramps\n");
        return false;
    }
    // Insert in the original trajectory
    resramps.resize(0);
    if(isbeg) {
        // Insert at the beginning
        resramps.splice(resramps.begin(),tmpramps1);
        itramp0 = origramps.begin();
        advance(itramp0,2);
        while(itramp0!=origramps.end()) {
            resramps.push_back(*itramp0);
            itramp0++;
        }
    }
    else{
        // Insert at the end
        itramp0 = origramps.begin();
        while(itramp0!=origramps.end()) {
            itramp1=itramp0;
            itramp1++;
            itramp2=itramp1;
            itramp2++;
            if(itramp1!=origramps.end() && itramp2!=origramps.end()) {
                resramps.push_back(*itramp0);
            }
            itramp0 = itramp1;
        }
        resramps.splice(resramps.end(),tmpramps1);
    }
    // Final check to make sure everything is right
    BreakIntoUnitaryRamps(resramps);
    std::list<dReal> desireddurations;
    desireddurations.resize(0);
    FOREACHC(itramp, resramps) {
        desireddurations.push_back(ComputeStepSizeCeiling(itramp->endTime,params->_fStepLength));
    }
    //PrintRamps(resramps,params,false);
    bool res2 = IterativeFixRamps(resramps,desireddurations,params);
    if( res2 && DetermineMinswitchtime(resramps) >= params->minswitchtime) {
        RAVELOG_DEBUG("Cool: First or last two ramps could be fixed\n");
        return true;
    }
    else{
        RAVELOG_DEBUG("Shit: First or last two ramps could not be fixed, try something more general...\n");
        return false;
    }
}




dReal DetermineMinswitchtime(const ParabolicRamp::ParabolicRampND& rampnd){
    vector<dReal> vswitchtimes;
    vswitchtimes.resize(0);
    vswitchtimes.push_back(rampnd.endTime);
    FOREACHC(itramp,rampnd.ramps) {
        vector<dReal>::iterator it;
        if( itramp->tswitch1 != 0 ) {
            it = lower_bound(vswitchtimes.begin(),vswitchtimes.end(),itramp->tswitch1);
            if( *it != itramp->tswitch1) {
                vswitchtimes.insert(it,itramp->tswitch1);
            }
        }
        if( itramp->tswitch1 != itramp->tswitch2 && itramp->tswitch2 != 0 ) {
            it = lower_bound(vswitchtimes.begin(),vswitchtimes.end(),itramp->tswitch2);
            if( *it != itramp->tswitch2 ) {
                vswitchtimes.insert(it,itramp->tswitch2);
            }
        }
    }
    dReal tbeg,tend;
    tbeg = 0;
    dReal res = INF;
    for(size_t i=0; i<vswitchtimes.size(); i++) {
        tend = vswitchtimes[i];
        res = min(res,tend-tbeg);
        tbeg = tend;
    }
    return res;
}

dReal DetermineMinswitchtime(const std::list<ParabolicRamp::ParabolicRampND>&ramps){
    dReal mintime = 1e10;
    FOREACHC(itramp,ramps) {
        mintime=min (DetermineMinswitchtime(*itramp),mintime);
    }
    return mintime;
}

size_t CountUnitaryRamps(const std::list<ParabolicRamp::ParabolicRampND>& ramps){
    size_t nbunitramps = 0;
    FOREACHC(itramp,ramps){
        nbunitramps += CountUnitaryRamps(*itramp);
    }
    return nbunitramps;
}

size_t CountUnitaryRamps(const ParabolicRamp::ParabolicRampND& rampnd){
    vector<dReal> vswitchtimes;
    vswitchtimes.resize(0);
    vswitchtimes.push_back(rampnd.endTime);
    FOREACHC(itramp,rampnd.ramps) {
        vector<dReal>::iterator it;
        if( itramp->tswitch1 != 0 ) {
            it = lower_bound(vswitchtimes.begin(),vswitchtimes.end(),itramp->tswitch1);
            if( *it != itramp->tswitch1) {
                vswitchtimes.insert(it,itramp->tswitch1);
            }
        }
        if( itramp->tswitch1 != itramp->tswitch2 && itramp->tswitch2 != 0 ) {
            it = lower_bound(vswitchtimes.begin(),vswitchtimes.end(),itramp->tswitch2);
            if( *it != itramp->tswitch2 ) {
                vswitchtimes.insert(it,itramp->tswitch2);
            }
        }
    }
    size_t result=0;
    dReal tbeg,tend;
    tbeg = 0;
    for(size_t i=0; i<vswitchtimes.size(); i++) {
        ParabolicRamp::Vector q0,v0,q1,v1;
        tend = vswitchtimes[i];
        //printf("vswitch[i] = %f\n",tend);
        //Throw away ramps that have tiny time durations
        if(tend-tbeg>TINY) {
            result++;
        }
        tbeg = tend;
    }
    return result;
}

dReal ComputeRampsDuration(const std::list<ParabolicRamp::ParabolicRampND>&ramps){
    dReal res=0;
    FOREACH(itramp, ramps) {
        res += itramp->endTime;
    }
    return res;
}

// For logging purpose
void PrintRamps(const std::list<ParabolicRamp::ParabolicRampND>&ramps,ConstraintTrajectoryTimingParametersPtr params,bool checkcontrollertimestep){
    int itx = 0;
    dReal totaltime = 0;
    FOREACH(itramp, ramps) {
        totaltime += itramp->endTime;
        string m = "-";
        if(itramp->modified) {
            m = "M";
        }
        dReal ratio = itramp->endTime/params->_fStepLength;
        RAVELOG_DEBUG_FORMAT("Ramp %d: |%s|%f|%f; ",itx%m%itramp->endTime%ratio);
        if(checkcontrollertimestep) {
            if(!IsMultipleOfStepSize(itramp->endTime,params->_fStepLength)) {
                RAVELOG_WARN("@@@@@@@@@@@@@@@@@@@@@@@@@@@@@@@@@@@@@@@@@@@@@@@@@@@@@@@@@@@@@@@@@@@@@@@@@@@@@@@@@@@@@@@@@@@@@@@@@@@@@@@@@@@@@@@@@@\n");
                dReal T = itramp->endTime;
                dReal step = params->_fStepLength;
                dReal ratio = T/step;
                dReal ceilratio = ceil(ratio);
                RAVELOG_WARN_FORMAT("Ratio= %d, CeilRatio= %d\n",ratio%ceilratio);
            }
        }
        itx++;
    }
    RAVELOG_DEBUG_FORMAT("Total time duration: %f\n",totaltime);

}



/** Break one ramp into unitary ramps. A unitary ramp consists of a single acceleration
    \param ramp input ramp
    \param resramp result ramp
 */
void BreakOneRamp(ParabolicRamp::ParabolicRampND ramp,std::list<ParabolicRamp::ParabolicRampND>&resramp){
    vector<dReal> vswitchtimes;
    vswitchtimes.resize(0);
    vswitchtimes.push_back(ramp.endTime);
    FOREACHC(itramp,ramp.ramps) {
        vector<dReal>::iterator it;
        if( itramp->tswitch1 != 0 ) {
            it = lower_bound(vswitchtimes.begin(),vswitchtimes.end(),itramp->tswitch1);
            if( *it != itramp->tswitch1) {
                vswitchtimes.insert(it,itramp->tswitch1);
            }
        }
        if( itramp->tswitch1 != itramp->tswitch2 && itramp->tswitch2 != 0 ) {
            it = lower_bound(vswitchtimes.begin(),vswitchtimes.end(),itramp->tswitch2);
            if( *it != itramp->tswitch2 ) {
                vswitchtimes.insert(it,itramp->tswitch2);
            }
        }
    }
    dReal tbeg,tend;
    resramp.resize(0);
    tbeg = 0;
    for(size_t i=0; i<vswitchtimes.size(); i++) {
        ParabolicRamp::Vector q0,v0,q1,v1;
        tend = vswitchtimes[i];
        // Discard ramps that have tiny time durations
        if(tend-tbeg>ParabolicRamp::EpsilonT) {
            ramp.Evaluate(tbeg,q0);
            ramp.Derivative(tbeg,v0);
            ramp.Evaluate(tend,q1);
            ramp.Derivative(tend,v1);
            resramp.push_back(ParabolicRamp::ParabolicRampND());
            resramp.back().SetPosVelTime(q0,v0,q1,v1,(tend-tbeg));
            resramp.back().modified = ramp.modified;
            PARABOLIC_RAMP_ASSERT(resramp.back().IsValid());
        }
        tbeg = tend;
    }
}

void BreakIntoUnitaryRamps(std::list<ParabolicRamp::ParabolicRampND>& ramps){
    std::list<ParabolicRamp::ParabolicRampND> tmpramps,resramps;
    FOREACHC(itramp,ramps){
        BreakOneRamp(*itramp,tmpramps);
        resramps.splice(resramps.end(),tmpramps);
    }
    ramps.swap(resramps);
}


} // end namespace mergewaypoints

<|MERGE_RESOLUTION|>--- conflicted
+++ resolved
@@ -671,7 +671,6 @@
     return false;
 }
 
-<<<<<<< HEAD
 // // Break ramps into unitary ramps before checking each unitary ramp
 // // This is necessary because of the strange behavior of check (probably caused by sampling along parabolic segments)
 // bool checkunitary(const ParabolicRamp::ParabolicRampND& rampnd, ParabolicRamp::RampFeasibilityChecker& check){
@@ -690,23 +689,6 @@
 bool ComputeLinearRampsWithConstraints(std::list<ParabolicRamp::ParabolicRampND>& resramps, const ParabolicRamp::Vector x0, const ParabolicRamp::Vector x1, ConstraintTrajectoryTimingParametersPtr params, ParabolicRamp::RampFeasibilityChecker& check){
     // retime linear segments so that they satisfy the minswitch time condition the _fStepLength condition, and the dynamics condition (e.g. torque limits)
     // note that the collision condition should be satisfied before entering this function
-=======
-// Break ramps into unitary ramps before checking each unitary ramp
-// This is necessary because of the strange behavior of check (probably caused by sampling along parabolic segments)
-bool CheckUnitary(const ParabolicRamp::ParabolicRampND& rampnd, ParabolicRamp::RampFeasibilityChecker& check){
-    std::list<ParabolicRamp::ParabolicRampND> tmpramps;
-    tmpramps.push_back(rampnd);
-    BreakIntoUnitaryRamps(tmpramps);
-    FOREACHC(itramp, tmpramps) {
-        if(!check.Check(*itramp)) {
-            return false;
-        }
-    }
-    return true;
-}
-
-bool ComputeStraightRamp(ParabolicRamp::ParabolicRampND& newramp,const ParabolicRamp::Vector x0, const ParabolicRamp::Vector x1, ConstraintTrajectoryTimingParametersPtr params,ParabolicRamp::RampFeasibilityChecker& check){
->>>>>>> 0029b0a7
     ParabolicRamp::Vector zero(x0.size(),0.0);
     ParabolicRamp::ParabolicRampND newramp;
     std::list<ParabolicRamp::ParabolicRampND> tmpramps;
@@ -714,7 +696,6 @@
     newramp.x1 = x1;
     newramp.dx0 = zero;
     newramp.dx1 = zero;
-<<<<<<< HEAD
     dReal hi = 1;
     dReal lo = 0;
     dReal coef = hi;
@@ -740,35 +721,11 @@
             else{
                 lo = coef;
                 resramps = tmpramps;
-=======
-    if(params->minswitchtime==0) {
-        bool res=newramp.SolveMinTimeLinear(params->_vConfigAccelerationLimit, params->_vConfigVelocityLimit);
-        return res && newramp.IsValid();
-    }
-    else {
-        // retime linear segments so that they satisfy the minswitch time condition the _fStepLength condition, and the dynamics condition (e.g. torque limits)
-        // note that the collision condition should be satisfied before entering this function
-        dReal hi = 1;
-        dReal lo = 0;
-        dReal coef = hi;
-        ParabolicRamp::ParabolicRampND newramp2 = newramp;
-        while(hi-lo>0.01) {
-            std::vector<dReal> amax;
-            size_t n = params->_vConfigAccelerationLimit.size();
-            amax.resize(n);
-            for(size_t j=0; j<n; j++) {
-                amax[j]=params->_vConfigAccelerationLimit[j]*coef;
-            }
-            bool res=newramp2.SolveMinTimeLinear(amax,params->_vConfigVelocityLimit);
-            if(res && DetermineMinswitchtime(newramp2)>=params->minswitchtime && CountUnitaryRamps(newramp2)<=2 && CheckUnitary(newramp2,check)) {
-                newramp = newramp2;
->>>>>>> 0029b0a7
                 if(coef == hi) {
                     break;
                 }
             }
         }
-<<<<<<< HEAD
         coef = (hi+lo)/2;
     }
     return DetermineMinswitchtime(resramps) >= params->minswitchtime && CountUnitaryRamps(resramps)<=2 && CheckRamps(resramps,check);
@@ -780,10 +737,6 @@
     dReal mintime = ParabolicRamp::SolveMinTimeBounded(x0,dx0,x1,dx1, params->_vConfigAccelerationLimit, params->_vConfigVelocityLimit, params->_vConfigLowerLimit, params->_vConfigUpperLimit, tmpramps1d, params->_multidofinterp);
     if(mintime < 0 || mintime > curtime ) {
         return false;
-=======
-        bool resfinal = newramp.IsValid() && DetermineMinswitchtime(newramp) >= params->minswitchtime && CountUnitaryRamps(newramp)<=2 && CheckUnitary(newramp,check);
-        return resfinal;
->>>>>>> 0029b0a7
     }
     resramps.resize(0);
     CombineRamps(tmpramps1d,resramps);
