--- conflicted
+++ resolved
@@ -167,11 +167,7 @@
     };
 
 public:
-<<<<<<< HEAD
-    FCLCollisionManagerInstance(FCLSpace& fclspace, BroadPhaseCollisionManagerPtr pmanager_) : _fclspace(fclspace), pmanager(pmanager_) {
-=======
-    FCLCollisionManagerInstance(FCLSpace& fclspace, BroadPhaseCollisionManagerPtr pmanager) : _fclspace(fclspace), pmanager(pmanager), _bTrackActiveDOF(false) {
->>>>>>> 4be00ff4
+    FCLCollisionManagerInstance(FCLSpace& fclspace, BroadPhaseCollisionManagerPtr pmanager_) : _fclspace(fclspace), pmanager(pmanager_), _bTrackActiveDOF(false) {
         _lastSyncTimeStamp = OpenRAVE::utils::GetMilliTime();
     }
     ~FCLCollisionManagerInstance() {
