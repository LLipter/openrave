--- conflicted
+++ resolved
@@ -763,13 +763,9 @@
                 // could be the case that the same pointer was re-added to the environment so have to check the environment id
                 // make sure we don't need to make this asusmption of body id change when bodies are removed and re-added
                 if( !pbody || attachedBodies.count(pbody) == 0 || pbody->GetEnvironmentBodyIndex() != bodyIndex ) {
-<<<<<<< HEAD
-                    RAVELOG_VERBOSE_FORMAT("env=%d(%s), %x, %u removing old cache %d", pbody->GetEnv()->GetId()%pbody->GetEnv()->GetName()%this%_lastSyncTimeStamp%bodyIndex);
-=======
                     if( !!pbody && IS_DEBUGLEVEL(OpenRAVE::Level_Verbose) ) {
                         RAVELOG_VERBOSE_FORMAT("env=%d, %x, %u removing old cache %d", pbody->GetEnv()->GetId()%this%_lastSyncTimeStamp%bodyIndex);
                     }
->>>>>>> cc6d0063
                     // not in attached bodies so should remove
                     FOREACH(itcol, cache.vcolobjs) {
                         if( !!itcol->get() ) {
