--- conflicted
+++ resolved
@@ -232,7 +232,6 @@
         int nLastStamp;  // used during synchronization ("is transform up to date")
         vector< boost::shared_ptr<LINK> > vlinks;
         OpenRAVE::UserDataPtr _geometrycallback;
-<<<<<<< HEAD
 
         ManagerInstancePtr _bodyManager; ///< Broad phase manager containing all the enabled links of the kinbody (does not contain attached kinbodies' links)
 
@@ -246,9 +245,6 @@
 
         OpenRAVE::UserDataPtr _excludecallback; ///< handle for the callback called when some link enable status of this kinbody has changed so that the envManager is updated
 
-=======
-        OpenRAVE::UserDataPtr _geometrygroupcallback;
->>>>>>> 9310d0fa
         std::string _geometrygroup;
     };
 
@@ -309,13 +305,8 @@
             GeometryInfoIterator begingeom, endgeom;
 
             // Glue code for a unified access to geometries
-<<<<<<< HEAD
-            if(pinfo->_geometrygroup.size() > 0 && (*itlink)->GetGroupNumGeometries(_geometrygroup) >= 0) {
-                const std::vector<KinBody::GeometryInfoPtr>& vgeometryinfos = (*itlink)->GetGeometriesFromGroup(_geometrygroup);
-=======
             if(pinfo->_geometrygroup.size() > 0 && (*itlink)->GetGroupNumGeometries(pinfo->_geometrygroup) >= 0) {
                 const std::vector<KinBody::GeometryInfoPtr>& vgeometryinfos = (*itlink)->GetGeometriesFromGroup(pinfo->_geometrygroup);
->>>>>>> 9310d0fa
                 typedef boost::function<KinBody::GeometryInfo const& (KinBody::GeometryInfoPtr const&)> Func;
                 typedef boost::transform_iterator<Func, std::vector<KinBody::GeometryInfoPtr>::const_iterator> PtrGeomInfoIterator;
                 Func deref = boost::mem_fn(&KinBody::GeometryInfoPtr::operator*);
@@ -376,11 +367,8 @@
         }
 
         pinfo->_geometrycallback = pbody->RegisterChangeCallback(KinBody::Prop_LinkGeometry, boost::bind(&FCLSpace::_ResetKinBodyCallback,boost::bind(&OpenRAVE::utils::sptr_from<FCLSpace>, weak_space()),boost::weak_ptr<KinBody const>(pbody)));
-<<<<<<< HEAD
         pinfo->_excludecallback = pbody->RegisterChangeCallback(KinBody::Prop_LinkEnable, boost::bind(&FCLSpace::_ExcludeWkBodyFromEnv, boost::bind(&OpenRAVE::utils::sptr_from<FCLSpace>, weak_space()), boost::weak_ptr<KinBody const>(pbody)));
-=======
         pinfo->_geometrygroupcallback = pbody->RegisterChangeCallback(KinBody::Prop_LinkGeometryGroup, boost::bind(&FCLSpace::_ResetKinBodyCallback,boost::bind(&OpenRAVE::utils::sptr_from<FCLSpace>, weak_space()),boost::weak_ptr<KinBody const>(pbody)));
->>>>>>> 9310d0fa
 
         pbody->SetUserData(_userdatakey, pinfo);
         _ExcludeBodyFromEnv(pbody);
@@ -412,11 +400,7 @@
             _geometrygroup = groupname;
 
             FOREACHC(itbody, _setInitializedBodies) {
-<<<<<<< HEAD
                 SetBodyGeometryGroup(*itbody, groupname);
-=======
-              SetBodyGeometryGroup(*itbody, groupname);
->>>>>>> 9310d0fa
             }
         }
     }
