--- conflicted
+++ resolved
@@ -279,10 +279,9 @@
     // make zooming faster
     bool performMovementRightMouseButton( const double eventTimeDelta, const double dx, const double dy )
     {
-<<<<<<< HEAD
         bool result = osgGA::TrackballManipulator::performMovementRightMouseButton(eventTimeDelta, dx, dy*2);
         // adjust camera perspective if zoom changed while in ortho view
-        if (_posgviewerwidget->GetViewType()) {
+        if (_posgviewerwidget->IsInOrthoMode()) {
             _posgviewerwidget->SetViewType(1);
         }
         return result;
@@ -300,13 +299,6 @@
                              getThrowScale( eventTimeDelta ) );
         }
         return true;
-=======
-        if(_posgviewerwidget->IsInOrthoMode()) {
-            _posgviewerwidget->Zoom( dy < 0 ? 0.9 : 1.1 );
-            return true;
-        }
-        return osgGA::TrackballManipulator::performMovementRightMouseButton(eventTimeDelta, dx, dy*2);
->>>>>>> 572fc5a4
     }
 
     void applyAnimationStep( const double currentProgress, const double prevProgress )
