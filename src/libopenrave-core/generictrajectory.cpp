--- conflicted
+++ resolved
@@ -377,11 +377,7 @@
         }
     }
 
-<<<<<<< HEAD
-    virtual void SampleEvenPoints(std::vector<dReal>& data, double deltatime, bool ensureLastPoint) const override
-=======
     virtual void SamplePointsSameDeltaTime(std::vector<dReal>& data, double deltatime, bool ensureLastPoint) const override
->>>>>>> 2eb3d86a
     {
         BOOST_ASSERT(_bInit);
         BOOST_ASSERT(_timeoffset>=0);
@@ -445,17 +441,6 @@
         }
     }
 
-<<<<<<< HEAD
-    virtual void SampleEvenPoints(std::vector<dReal>& data, double deltatime, bool ensureLastPoint, const ConfigurationSpecification& spec) const override
-    {
-        // avoid unnecessary computation if spec is same as this->_spec
-        if (spec == _spec) {
-            return SampleEvenPoints(data, deltatime, ensureLastPoint);
-        }
-        
-        std::vector<dReal> dataInSourceSpec;
-        SampleEvenPoints(dataInSourceSpec, deltatime, ensureLastPoint);
-=======
     virtual void SamplePointsSameDeltaTime(std::vector<dReal>& data, double deltatime, bool ensureLastPoint, const ConfigurationSpecification& spec) const override
     {
         // avoid unnecessary computation if spec is same as this->_spec
@@ -465,16 +450,11 @@
         
         std::vector<dReal> dataInSourceSpec;
         SamplePointsSameDeltaTime(dataInSourceSpec, deltatime, ensureLastPoint);
->>>>>>> 2eb3d86a
 
         int dofSourceSpec = _spec.GetDOF();
         OPENRAVE_ASSERT_OP(dataInSourceSpec.size() % dofSourceSpec,==, 0);
         int numPoints = dataInSourceSpec.size() / dofSourceSpec;
         int dof = spec.GetDOF();
-<<<<<<< HEAD
-        std::vector<dReal> dataPerTimestep(dof,0);
-=======
->>>>>>> 2eb3d86a
         data.resize(dof*numPoints);
         
         ConfigurationSpecification::ConvertData(data.begin(),
