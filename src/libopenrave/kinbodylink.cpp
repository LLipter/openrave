--- conflicted
+++ resolved
@@ -197,16 +197,25 @@
 
 AABB KinBody::Link::ComputeLocalAABB() const
 {
-<<<<<<< HEAD
+    return ComputeAABBFromTransform(Transform());
+}
+
+AABB KinBody::Link::ComputeAABB() const
+{
+    return ComputeAABBFromTransform(_info._t);
+}
+
+AABB KinBody::Link::ComputeAABBFromTransform(const Transform& tLink) const
+{
     if( _vGeometries.size() == 1) {
-        return _vGeometries.front()->ComputeAABB(Transform());
+        return _vGeometries.front()->ComputeAABB(_info.transform);
     }
     else if( _vGeometries.size() > 1 ) {
         Vector vmin, vmax;
         bool binitialized=false;
         AABB ab;
         FOREACHC(itgeom,_vGeometries) {
-            ab = (*itgeom)->ComputeAABB(Transform());
+            ab = (*itgeom)->ComputeAABB(_info.transform);
             if( ab.extents.x <= 0 || ab.extents.y <= 0 || ab.extents.z <= 0 ) {
                 continue;
             }
@@ -248,87 +257,8 @@
         }
         return ab;
     }
-    return AABB();
-=======
-    return ComputeAABBFromTransform(Transform());
->>>>>>> f1b10cc2
-}
-
-AABB KinBody::Link::ComputeAABB() const
-{
-    return ComputeAABBFromTransform(_info._t);
-}
-
-AABB KinBody::Link::ComputeAABBFromTransform(const Transform& tLink) const
-{
-    if( _vGeometries.size() == 1) {
-<<<<<<< HEAD
-        return _vGeometries.front()->ComputeAABB(_info.transform);
-=======
-        return _vGeometries.front()->ComputeAABB(tLink);
->>>>>>> f1b10cc2
-    }
-    else if( _vGeometries.size() > 1 ) {
-        Vector vmin, vmax;
-        bool binitialized=false;
-        AABB ab;
-        FOREACHC(itgeom,_vGeometries) {
-<<<<<<< HEAD
-            ab = (*itgeom)->ComputeAABB(_info.transform);
-=======
-            ab = (*itgeom)->ComputeAABB(tLink);
->>>>>>> f1b10cc2
-            if( ab.extents.x <= 0 || ab.extents.y <= 0 || ab.extents.z <= 0 ) {
-                continue;
-            }
-            Vector vnmin = ab.pos - ab.extents;
-            Vector vnmax = ab.pos + ab.extents;
-            if( !binitialized ) {
-                vmin = vnmin;
-                vmax = vnmax;
-                binitialized = true;
-            }
-            else {
-                if( vmin.x > vnmin.x ) {
-                    vmin.x = vnmin.x;
-                }
-                if( vmin.y > vnmin.y ) {
-                    vmin.y = vnmin.y;
-                }
-                if( vmin.z > vnmin.z ) {
-                    vmin.z = vnmin.z;
-                }
-                if( vmax.x < vnmax.x ) {
-                    vmax.x = vnmax.x;
-                }
-                if( vmax.y < vnmax.y ) {
-                    vmax.y = vnmax.y;
-                }
-                if( vmax.z < vnmax.z ) {
-                    vmax.z = vnmax.z;
-                }
-            }
-        }
-        if( !binitialized ) {
-<<<<<<< HEAD
-            ab.pos = _info.transform.trans;
-=======
-            ab.pos = tLink.trans;
->>>>>>> f1b10cc2
-            ab.extents = Vector(0,0,0);
-        }
-        else {
-            ab.pos = (dReal)0.5 * (vmin + vmax);
-            ab.extents = vmax - ab.pos;
-        }
-        return ab;
-    }
     // have to at least return the correct position!
-<<<<<<< HEAD
     return AABB(_info.transform.trans,Vector(0,0,0));
-=======
-    return AABB(tLink.trans,Vector(0,0,0));
->>>>>>> f1b10cc2
 }
 
 void KinBody::Link::serialize(std::ostream& o, int options) const
