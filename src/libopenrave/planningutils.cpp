// -*- coding: utf-8 -*-
// Copyright (C) 2006-2012 Rosen Diankov <rosen.diankov@gmail.com>
//
// This file is part of OpenRAVE.
// OpenRAVE is free software: you can redistribute it and/or modify
// it under the terms of the GNU Lesser General Public License as published by
// the Free Software Foundation, either version 3 of the License, or
// at your option) any later version.
//
// This program is distributed in the hope that it will be useful,
// but WITHOUT ANY WARRANTY; without even the implied warranty of
// MERCHANTABILITY or FITNESS FOR A PARTICULAR PURPOSE.  See the
// GNU Lesser General Public License for more details.
//
// You should have received a copy of the GNU Lesser General Public License
// along with this program.  If not, see <http://www.gnu.org/licenses/>.
#include "libopenrave.h"
#include <boost/lexical_cast.hpp>
#include <openrave/planningutils.h>
#include <openrave/plannerparameters.h>

//#include <boost/iostreams/device/file_descriptor.hpp>
//#include <boost/iostreams/stream.hpp>
//#include <boost/version.hpp>

namespace OpenRAVE {
namespace planningutils {

static const dReal g_fEpsilonQuadratic = RavePow(g_fEpsilon,0.55); // should be 0.6...perhaps this is related to parabolic smoother epsilons?

int JitterActiveDOF(RobotBasePtr robot,int nMaxIterations,dReal fRand,const PlannerBase::PlannerParameters::NeighStateFn& neighstatefn)
{
    RAVELOG_VERBOSE("starting jitter active dof...\n");
    vector<dReal> curdof, newdof, deltadof, deltadof2;
    robot->GetActiveDOFValues(curdof);
    newdof.resize(curdof.size());
    deltadof.resize(curdof.size(),0);
    CollisionReport report;
    CollisionReportPtr preport(&report,utils::null_deleter());
    bool bCollision = false;
    bool bConstraint = !!neighstatefn;

    // have to test with perturbations since very small changes in angles can produce collision inconsistencies
    boost::array<dReal,3> perturbations = { { 0,1e-5f,-1e-5f}};
    FOREACH(itperturbation,perturbations) {
        if( bConstraint ) {
            FOREACH(it,deltadof) {
                *it = *itperturbation;
            }
            newdof = curdof;
            if( !neighstatefn(newdof,deltadof,0) ) {
                robot->SetActiveDOFValues(curdof,KinBody::CLA_CheckLimitsSilent);
                return -1;
            }
        }
        else {
            for(size_t i = 0; i < newdof.size(); ++i) {
                newdof[i] = curdof[i]+*itperturbation;
            }
        }
        robot->SetActiveDOFValues(newdof,KinBody::CLA_CheckLimitsSilent);

        if(robot->CheckSelfCollision(preport)) {
            bCollision = true;
            RAVELOG_DEBUG(str(boost::format("JitterActiveDOFs: self collision: %s!\n")%report.__str__()));
            break;
        }
        if( robot->GetEnv()->CheckCollision(KinBodyConstPtr(robot),preport) ) {
            bCollision = true;
            RAVELOG_DEBUG(str(boost::format("JitterActiveDOFs: collision: %s!\n")%report.__str__()));
            break;
        }
    }

    if( !bCollision || fRand <= 0 ) {
        // have to restore to initial non-perturbed configuration!
        robot->SetActiveDOFValues(curdof,KinBody::CLA_Nothing);
        return -1;
    }

    deltadof2.resize(curdof.size(),0);
    for(int iter = 0; iter < nMaxIterations; ++iter) {
        for(size_t j = 0; j < newdof.size(); ++j) {
            deltadof[j] = fRand * (RaveRandomFloat()-0.5f);
        }
        bCollision = false;
        bool bConstraintFailed = false;
        FOREACH(itperturbation,perturbations) {
            for(size_t j = 0; j < deltadof.size(); ++j) {
                deltadof2[j] = deltadof[j] + *itperturbation;
            }
            if( bConstraint ) {
                newdof = curdof;
                robot->SetActiveDOFValues(newdof,KinBody::CLA_CheckLimitsSilent);
                if( !neighstatefn(newdof,deltadof2,0) ) {
                    if( *itperturbation != 0 ) {
                        RAVELOG_DEBUG(str(boost::format("constraint function failed, pert=%e\n")%*itperturbation));
                    }
                    bConstraintFailed = true;
                    break;
                }
            }
            else {
                for(size_t j = 0; j < deltadof.size(); ++j) {
                    newdof[j] = curdof[j] + deltadof2[j];
                }
            }
            robot->SetActiveDOFValues(newdof,KinBody::CLA_CheckLimitsSilent);
            if(robot->CheckSelfCollision() ) {
                bCollision = true;
                break;
            }
            if( robot->GetEnv()->CheckCollision(KinBodyConstPtr(robot)) ) {
                bCollision = true;
                break;
            }
        }
        if( !bCollision && !bConstraintFailed ) {
            // have to restore to non-perturbed configuration!
            if( bConstraint ) {
                newdof = curdof;
                robot->SetActiveDOFValues(newdof,KinBody::CLA_Nothing);
                if( !neighstatefn(newdof,deltadof,0) ) {
                    RAVELOG_WARN("neighstatefn failed, but previously succeeded\n");
                    continue;
                }
            }
            else {
                for(size_t j = 0; j < deltadof.size(); ++j) {
                    newdof[j] = curdof[j] + deltadof[j];
                }
            }
            robot->SetActiveDOFValues(newdof,KinBody::CLA_CheckLimitsSilent);
            if( IS_DEBUGLEVEL(Level_Verbose) ) {
                robot->GetActiveDOFValues(newdof);
                stringstream ss; ss << std::setprecision(std::numeric_limits<OpenRAVE::dReal>::digits10+1);
                for(size_t i = 0; i < newdof.size(); ++i ) {
                    if( i > 0 ) {
                        ss << "," << newdof[i];
                    }
                    else {
                        ss << "jitteredvalues=[" << newdof[i];
                    }
                }
                ss << "]";
                RAVELOG_VERBOSE(ss.str());
            }

            return 1;
        }
    }

    return 0;
}

bool JitterTransform(KinBodyPtr pbody, float fJitter, int nMaxIterations)
{
    RAVELOG_VERBOSE("starting jitter transform...\n");

    // randomly add small offset to the body until it stops being in collision
    Transform transorig = pbody->GetTransform();
    Transform transnew = transorig;
    int iter = 0;
    while(pbody->GetEnv()->CheckCollision(KinBodyConstPtr(pbody)) ) {
        if( iter > nMaxIterations ) {
            // have to restore to initial non-perturbed transform!
            pbody->SetTransform(transorig);
            return false;
        }
        if( iter > 0 && fJitter <= 0 ) {
            // have to restore to initial non-perturbed transform!
            pbody->SetTransform(transorig);
            return false;
        }
        transnew.trans = transorig.trans + 2.0 * fJitter * Vector(RaveRandomFloat()-0.5f, RaveRandomFloat()-0.5f, RaveRandomFloat()-0.5f);
        pbody->SetTransform(transnew);
        ++iter;
    }

    return true;
}

int JitterCurrentConfiguration(PlannerBase::PlannerParametersConstPtr parameters, int maxiterations, dReal maxjitter, dReal perturbation)
{
    std::vector<dReal> curdof, newdof, deltadof, deltadof2, zerodof;
    parameters->_getstatefn(curdof);
    newdof.resize(curdof.size());
    deltadof.resize(curdof.size(),0);
    zerodof.resize(curdof.size(),0);
    CollisionReport report;
    CollisionReportPtr preport(&report,utils::null_deleter());
    bool bCollision = false;
    bool bConstraint = !!parameters->_neighstatefn;

    // have to test with perturbations since very small changes in angles can produce collision inconsistencies
    std::vector<dReal> perturbations;
    if( perturbation > 0 ) {
        perturbations.resize(3,0);
        perturbations[1] = perturbation;
        perturbations[2] = -perturbation;
    }
    else {
        perturbations.resize(1,0);
    }
    FOREACH(itperturbation,perturbations) {
        if( bConstraint ) {
            FOREACH(it,deltadof) {
                *it = *itperturbation;
            }
            newdof = curdof;
            if( !parameters->_neighstatefn(newdof,deltadof,0) ) {
                int setret = parameters->SetStateValues(curdof, 0);
                if( setret != 0 ) {
                    // state failed to set, this could mean the initial state is just really bad, so resume jittering
                    bCollision = true;
                    break;
                }
                return -1;
            }
        }
        else {
            for(size_t i = 0; i < newdof.size(); ++i) {
                newdof[i] = curdof[i]+*itperturbation;
                if( newdof[i] > parameters->_vConfigUpperLimit.at(i) ) {
                    newdof[i] = parameters->_vConfigUpperLimit.at(i);
                }
                else if( newdof[i] < parameters->_vConfigLowerLimit.at(i) ) {
                    newdof[i] = parameters->_vConfigLowerLimit.at(i);
                }
            }
        }

        // don't need to set state since CheckPathAllConstraints does it
        if( parameters->CheckPathAllConstraints(newdof,newdof,zerodof,zerodof,0,IT_OpenStart) != 0 ) {
            bCollision = true;
            if( IS_DEBUGLEVEL(Level_Verbose) ) {
                stringstream ss; ss << std::setprecision(std::numeric_limits<OpenRAVE::dReal>::digits10+1);
                ss << "constraints failed, ";
                for(size_t i = 0; i < newdof.size(); ++i ) {
                    if( i > 0 ) {
                        ss << "," << newdof[i];
                    }
                    else {
                        ss << "colvalues=[" << newdof[i];
                    }
                }
                ss << "]";
                RAVELOG_VERBOSE(ss.str());
            }
            break;
        }
    }

    if( !bCollision || maxjitter <= 0 ) {
        // have to restore to initial non-perturbed configuration!
        if( parameters->SetStateValues(curdof, 0) != 0 ) {
            RAVELOG_WARN("failed to restore old values\n");
        }
        return -1;
    }

    FOREACHC(itsampler, parameters->_listInternalSamplers) {
        (*itsampler)->SetSeed(parameters->_nRandomGeneratorSeed);
    }
    // reset the samplers with the seed, possibly there's some way to cache?
    std::vector<dReal> vLimitOneThird(parameters->_vConfigLowerLimit.size()), vLimitTwoThirds(parameters->_vConfigLowerLimit.size());
    for(size_t i = 0; i < vLimitOneThird.size(); ++i) {
        vLimitOneThird[i] = (2*parameters->_vConfigLowerLimit[i] + parameters->_vConfigUpperLimit[i])/3.0;
        vLimitTwoThirds[i] = (parameters->_vConfigLowerLimit[i] + 2*parameters->_vConfigUpperLimit[i])/3.0;
    }
    deltadof2.resize(curdof.size(),0);
    dReal imaxiterations = 1.0/dReal(maxiterations);
    for(int iter = 0; iter < maxiterations; ++iter) {
        // ramp of the jitter as iterations increase
        dReal jitter = maxjitter;
        if( iter < maxiterations/2 ) {
            jitter = maxjitter*dReal(iter)*(2.0*imaxiterations);
        }
        parameters->_samplefn(deltadof);
        // check which third the sampled dof is in
        for(size_t j = 0; j < newdof.size(); ++j) {
            if( deltadof[j] < vLimitOneThird[j] ) {
                deltadof[j] = -jitter;
            }
            else if( deltadof[j] > vLimitTwoThirds[j] ) {
                deltadof[j] = jitter;
            }
            else {
                deltadof[j] = 0;
            }
        }
        bCollision = false;
        bool bConstraintFailed = false;
        FOREACH(itperturbation,perturbations) {
            for(size_t j = 0; j < deltadof.size(); ++j) {
                deltadof2[j] = deltadof[j] + *itperturbation;
            }
            if( bConstraint ) {
                newdof = curdof;
                if( parameters->SetStateValues(newdof, 0) != 0 ) {
                    bConstraintFailed = true;
                    break;
                }
                if( !parameters->_neighstatefn(newdof,deltadof2,0) ) {
                    if( *itperturbation != 0 ) {
                        RAVELOG_DEBUG(str(boost::format("constraint function failed, pert=%e\n")%*itperturbation));
                    }
                    bConstraintFailed = true;
                    break;
                }
            }
            else {
                for(size_t j = 0; j < deltadof.size(); ++j) {
                    newdof[j] = curdof[j] + deltadof2[j];
                    if( newdof[j] > parameters->_vConfigUpperLimit.at(j) ) {
                        newdof[j] = parameters->_vConfigUpperLimit.at(j);
                    }
                    else if( newdof[j] < parameters->_vConfigLowerLimit.at(j) ) {
                        newdof[j] = parameters->_vConfigLowerLimit.at(j);
                    }
                }
            }
            // don't need to set state since CheckPathAllConstraints does it
            if( parameters->CheckPathAllConstraints(newdof,newdof,zerodof,zerodof,0,IT_OpenStart) != 0 ) {
                bCollision = true;
                if( IS_DEBUGLEVEL(Level_Verbose) ) {
                    stringstream ss; ss << std::setprecision(std::numeric_limits<OpenRAVE::dReal>::digits10+1);
                    ss << "constraints failed, ";
                    for(size_t i = 0; i < newdof.size(); ++i ) {
                        if( i > 0 ) {
                            ss << "," << newdof[i];
                        }
                        else {
                            ss << "colvalues=[" << newdof[i];
                        }
                    }
                    ss << "]";
                    RAVELOG_VERBOSE(ss.str());
                }
                break;
            }
        }
        if( !bCollision && !bConstraintFailed ) {
            // have to restore to non-perturbed configuration!
            if( bConstraint ) {
                newdof = curdof;
                if( parameters->SetStateValues(newdof, 0) != 0 ) {
                    // get another state
                    continue;
                }
                if( !parameters->_neighstatefn(newdof,deltadof,0) ) {
                    RAVELOG_WARN("neighstatefn failed, but previously succeeded\n");
                    continue;
                }
            }
            else {
                for(size_t j = 0; j < deltadof.size(); ++j) {
                    newdof[j] = curdof[j] + deltadof[j];
                    if( newdof[j] > parameters->_vConfigUpperLimit.at(j) ) {
                        newdof[j] = parameters->_vConfigUpperLimit.at(j);
                    }
                    else if( newdof[j] < parameters->_vConfigLowerLimit.at(j) ) {
                        newdof[j] = parameters->_vConfigLowerLimit.at(j);
                    }
                }
            }
            if( parameters->SetStateValues(newdof, 0) != 0 ) {
                // get another state
                continue;
            }
            if( IS_DEBUGLEVEL(Level_Verbose) ) {
                parameters->_getstatefn(newdof);
                stringstream ss; ss << std::setprecision(std::numeric_limits<OpenRAVE::dReal>::digits10+1);
                for(size_t i = 0; i < newdof.size(); ++i ) {
                    if( i > 0 ) {
                        ss << "," << newdof[i];
                    }
                    else {
                        ss << "jitteredvalues=[" << newdof[i];
                    }
                }
                ss << "]";
                RAVELOG_VERBOSE(ss.str());
            }

            return 1;
        }
    }

    return 0;
}

class TrajectoryVerifier
{
public:
    TrajectoryVerifier(PlannerBase::PlannerParametersConstPtr parameters) : _parameters(parameters) {
        VerifyParameters();
    }

    void VerifyParameters() {
        OPENRAVE_ASSERT_FORMAT0(!!_parameters,"need planner parameters to verify trajectory",ORE_InvalidArguments);
        OPENRAVE_ASSERT_OP_FORMAT0((int)_parameters->_vConfigLowerLimit.size(), ==, _parameters->GetDOF(), "unexpected size",ORE_InvalidState);
        OPENRAVE_ASSERT_OP_FORMAT0((int)_parameters->_vConfigUpperLimit.size(), ==, _parameters->GetDOF(), "unexpected size",ORE_InvalidState);
        OPENRAVE_ASSERT_OP_FORMAT0((int)_parameters->_vConfigResolution.size(), ==, _parameters->GetDOF(), "unexpected size",ORE_InvalidState);
    }

    void VerifyTrajectory(TrajectoryBaseConstPtr trajectory, dReal samplingstep)
    {
        OPENRAVE_ASSERT_FORMAT0(!!trajectory,"need valid trajectory",ORE_InvalidArguments);

        ConfigurationSpecification velspec =  _parameters->_configurationspecification.ConvertToVelocitySpecification();

        dReal fresolutionmean = 0;
        FOREACHC(it,_parameters->_vConfigResolution) {
            fresolutionmean += *it;
        }
        fresolutionmean /= _parameters->_vConfigResolution.size();

        dReal fthresh = 5e-5f;
        vector<dReal> deltaq(_parameters->GetDOF(),0);
        std::vector<dReal> vdata, vdatavel, vdiff;
        for(size_t ipoint = 0; ipoint < trajectory->GetNumWaypoints(); ++ipoint) {
            trajectory->GetWaypoint(ipoint,vdata,_parameters->_configurationspecification);
            trajectory->GetWaypoint(ipoint,vdatavel,velspec);
            BOOST_ASSERT((int)vdata.size()==_parameters->GetDOF());
            BOOST_ASSERT((int)vdatavel.size()==_parameters->GetDOF());
            for(size_t i = 0; i < vdata.size(); ++i) {
                if( !(vdata[i] >= _parameters->_vConfigLowerLimit[i]-fthresh) || !(vdata[i] <= _parameters->_vConfigUpperLimit[i]+fthresh) ) {
                    throw OPENRAVE_EXCEPTION_FORMAT(_("limits exceeded configuration %d dof %d: %f in [%f,%f]"), ipoint%i%vdata[i]%_parameters->_vConfigLowerLimit[i]%_parameters->_vConfigUpperLimit[i], ORE_InconsistentConstraints);
                }
            }
            for(size_t i = 0; i < _parameters->_vConfigVelocityLimit.size(); ++i) {
                if( !(RaveFabs(vdatavel.at(i)) <= _parameters->_vConfigVelocityLimit[i]+fthresh) ) { // !(x<=y) necessary for catching NaNs
                    throw OPENRAVE_EXCEPTION_FORMAT(_("velocity exceeded configuration %d dof %d: %f>%f"), ipoint%i%RaveFabs(vdatavel.at(i))%_parameters->_vConfigVelocityLimit[i], ORE_InconsistentConstraints);
                }
            }
            if( _parameters->SetStateValues(vdata, 0) != 0 ) {
                throw OPENRAVE_EXCEPTION_FORMAT0(_("failed to set state values"), ORE_InconsistentConstraints);
            }
            vector<dReal> newq;
            _parameters->_getstatefn(newq);
            BOOST_ASSERT(vdata.size() == newq.size());
            vdiff = newq;
            _parameters->_diffstatefn(vdiff,vdata);
            for(size_t i = 0; i < vdiff.size(); ++i) {
                if( !(RaveFabs(vdiff.at(i)) <= 0.001 * _parameters->_vConfigResolution[i]) ) {
                    throw OPENRAVE_EXCEPTION_FORMAT(_("setstate/getstate inconsistent configuration %d dof %d: %f != %f, wrote trajectory to %s"),ipoint%i%vdata.at(i)%newq.at(i)%DumpTrajectory(trajectory),ORE_InconsistentConstraints);
                }
            }
            if( !!_parameters->_neighstatefn ) {
                newq = vdata;
                if( !_parameters->_neighstatefn(newq,vdiff,0) ) {
                    throw OPENRAVE_EXCEPTION_FORMAT(_("neighstatefn is rejecting configuration %d, wrote trajectory %s"),ipoint%DumpTrajectory(trajectory),ORE_InconsistentConstraints);
                }
                dReal fdist = _parameters->_distmetricfn(newq,vdata);
                OPENRAVE_ASSERT_OP_FORMAT(fdist,<=,0.01 * fresolutionmean, "neighstatefn is rejecting configuration %d, wrote trajectory %s",ipoint%DumpTrajectory(trajectory),ORE_InconsistentConstraints);
            }
        }

        if( !!_parameters->_checkpathvelocityconstraintsfn && trajectory->GetNumWaypoints() >= 2 ) {

            if( trajectory->GetDuration() > 0 && samplingstep > 0 ) {
                // use sampling and check segment constraints
                // have to make sure that sampling interval doesn't include a waypoint. otherwise interpolation could become inconsistent!
                std::vector<dReal> vabstimes, vsampletimes;
                vabstimes.reserve(trajectory->GetNumWaypoints() + (trajectory->GetDuration()/samplingstep) + 1);
                ConfigurationSpecification deltatimespec;
                deltatimespec.AddDeltaTimeGroup();
                trajectory->GetWaypoints(0, trajectory->GetNumWaypoints(), vabstimes, deltatimespec);
                dReal totaltime = 0;
                FOREACH(ittime, vabstimes) {
                    totaltime += *ittime;
                    *ittime = totaltime;
                }
                for(dReal ftime = 0; ftime < trajectory->GetDuration(); ftime += samplingstep ) {
                    vabstimes.push_back(ftime);
                }
                vsampletimes.resize(vabstimes.size());
                std::merge(vabstimes.begin(), vabstimes.begin()+trajectory->GetNumWaypoints(), vabstimes.begin()+trajectory->GetNumWaypoints(), vabstimes.end(), vsampletimes.begin());
                std::vector<dReal> vprevdata, vprevdatavel;
                ConstraintFilterReturnPtr filterreturn(new ConstraintFilterReturn());
                trajectory->Sample(vprevdata,0,_parameters->_configurationspecification);
                trajectory->Sample(vprevdatavel,0,velspec);
                std::vector<dReal>::iterator itprevtime = vsampletimes.begin();
                for(std::vector<dReal>::iterator itsampletime = vsampletimes.begin()+1; itsampletime != vsampletimes.end(); ++itsampletime) {
                    if (*itsampletime < *itprevtime + 1e-5 ) {
                        continue;
                    }
                    filterreturn->Clear();
                    trajectory->Sample(vdata,*itsampletime,_parameters->_configurationspecification);
                    trajectory->Sample(vdatavel,*itsampletime,velspec);
                    dReal deltatime = *itsampletime - *itprevtime;
                    vdiff = vdata;
                    _parameters->_diffstatefn(vdiff,vprevdata);
                    for(size_t i = 0; i < _parameters->_vConfigVelocityLimit.size(); ++i) {
                        dReal velthresh = _parameters->_vConfigVelocityLimit.at(i)*deltatime+fthresh;
                        OPENRAVE_ASSERT_OP_FORMAT(RaveFabs(vdiff.at(i)), <=, velthresh, "time %fs-%fs, dof %d traveled %f, but maxvelocity only allows %f, wrote trajectory to %s",*itprevtime%*itsampletime%i%RaveFabs(vdiff.at(i))%velthresh%DumpTrajectory(trajectory),ORE_InconsistentConstraints);
                    }
                    if( _parameters->CheckPathAllConstraints(vprevdata,vdata,vprevdatavel, vdatavel, deltatime, IT_Closed, 0xffff|CFO_FillCheckedConfiguration, filterreturn) != 0 ) {
                        if( IS_DEBUGLEVEL(Level_Verbose) ) {
                            _parameters->CheckPathAllConstraints(vprevdata,vdata,vprevdatavel, vdatavel, deltatime, IT_Closed, 0xffff|CFO_FillCheckedConfiguration, filterreturn);
                        }
                        throw OPENRAVE_EXCEPTION_FORMAT(_("time %fs-%fs, CheckPathAllConstraints failed, wrote trajectory to %s"),*itprevtime%*itsampletime%DumpTrajectory(trajectory),ORE_InconsistentConstraints);
                    }
                    OPENRAVE_ASSERT_OP(filterreturn->_configurations.size()%_parameters->GetDOF(),==,0);
                    std::vector<dReal>::iterator itprevconfig = filterreturn->_configurations.begin();
                    std::vector<dReal>::iterator itcurconfig = itprevconfig + _parameters->GetDOF();
                    for(; itcurconfig != filterreturn->_configurations.end(); itcurconfig += _parameters->GetDOF()) {
                        std::vector<dReal> vprevconfig(itprevconfig,itprevconfig+_parameters->GetDOF());
                        std::vector<dReal> vcurconfig(itcurconfig,itcurconfig+_parameters->GetDOF());
                        for(int i = 0; i < _parameters->GetDOF(); ++i) {
                            deltaq.at(i) = vcurconfig.at(i) - vprevconfig.at(i);
                        }
                        if( _parameters->SetStateValues(vprevconfig, 0) != 0 ) {
                            throw OPENRAVE_EXCEPTION_FORMAT0(_("time %fs-%fs, failed to set state values"), ORE_InconsistentConstraints);
                        }
                        vector<dReal> vtemp = vprevconfig;
                        if( !_parameters->_neighstatefn(vtemp,deltaq,0) ) {
                            throw OPENRAVE_EXCEPTION_FORMAT(_("time %fs-%fs, neighstatefn is rejecting configurations from CheckPathAllConstraints, wrote trajectory to %s"),*itprevtime%*itsampletime%DumpTrajectory(trajectory),ORE_InconsistentConstraints);
                        }
                        else {
                            dReal fprevdist = _parameters->_distmetricfn(vprevconfig,vtemp);
                            dReal fcurdist = _parameters->_distmetricfn(vcurconfig,vtemp);
                            if( fprevdist > g_fEpsilonLinear ) {
                                OPENRAVE_ASSERT_OP_FORMAT(fprevdist, >, fcurdist, "time %fs-%fs, neightstatefn returned a configuration closer to the previous configuration %f than the expected current %f, wrote trajectory to %s",*itprevtime%*itsampletime%fprevdist%fcurdist%DumpTrajectory(trajectory), ORE_InconsistentConstraints);
                            }
                        }
                        itprevconfig=itcurconfig;
                    }
                    vprevdata.swap(vdata);
                    vprevdatavel.swap(vdatavel);
                    itprevtime = itsampletime;
                }
            }
            else {
                for(size_t i = 0; i < trajectory->GetNumWaypoints(); ++i) {
                    trajectory->GetWaypoint(i,vdata,_parameters->_configurationspecification);
                    if( _parameters->CheckPathAllConstraints(vdata,vdata,std::vector<dReal>(), std::vector<dReal>(), 0, IT_OpenStart) != 0 ) {
                        throw OPENRAVE_EXCEPTION_FORMAT(_("CheckPathAllConstraints, failed at %d, wrote trajectory to %s"),i%DumpTrajectory(trajectory),ORE_InconsistentConstraints);
                    }
                }
            }
        }
    }

    string DumpTrajectory(TrajectoryBaseConstPtr trajectory)
    {
        string filename = str(boost::format("%s/failedtrajectory%d.xml")%RaveGetHomeDirectory()%(RaveRandomInt()%1000));
        ofstream f(filename.c_str());
        f << std::setprecision(std::numeric_limits<dReal>::digits10+1);     /// have to do this or otherwise precision gets lost
        trajectory->serialize(f);
        return filename;
    }

protected:
    PlannerBase::PlannerParametersConstPtr _parameters;
};

void VerifyTrajectory(PlannerBase::PlannerParametersConstPtr parameters, TrajectoryBaseConstPtr trajectory, dReal samplingstep)
{
    EnvironmentMutex::scoped_lock lockenv(trajectory->GetEnv()->GetMutex());
    if( !parameters ) {
        PlannerBase::PlannerParametersPtr newparams(new PlannerBase::PlannerParameters());
        newparams->SetConfigurationSpecification(trajectory->GetEnv(), trajectory->GetConfigurationSpecification().GetTimeDerivativeSpecification(0));
        parameters = newparams;
    }
    TrajectoryVerifier v(parameters);
    v.VerifyTrajectory(trajectory,samplingstep);
}

PlannerStatus _PlanActiveDOFTrajectory(TrajectoryBasePtr traj, RobotBasePtr probot, bool hastimestamps, dReal fmaxvelmult, dReal fmaxaccelmult, const std::string& plannername, bool bsmooth, const std::string& plannerparameters)
{
    if( traj->GetNumWaypoints() == 1 ) {
        // don't need velocities, but should at least add a time group
        ConfigurationSpecification spec = traj->GetConfigurationSpecification();
        spec.AddDeltaTimeGroup();
        vector<dReal> data;
        traj->GetWaypoints(0,traj->GetNumWaypoints(),data,spec);
        traj->Init(spec);
        traj->Insert(0,data);
        return PS_HasSolution;
    }

    EnvironmentBasePtr env = traj->GetEnv();
    EnvironmentMutex::scoped_lock lockenv(env->GetMutex());
    CollisionOptionsStateSaver optionstate(env->GetCollisionChecker(),env->GetCollisionChecker()->GetCollisionOptions()|CO_ActiveDOFs,false);
    PlannerBasePtr planner = RaveCreatePlanner(env,plannername.size() > 0 ? plannername : string("parabolicsmoother"));
    TrajectoryTimingParametersPtr params(new TrajectoryTimingParameters());
    params->SetRobotActiveJoints(probot);
    FOREACH(it,params->_vConfigVelocityLimit) {
        *it *= fmaxvelmult;
    }
    FOREACH(it,params->_vConfigAccelerationLimit) {
        *it *= fmaxaccelmult;
    }
    if( !bsmooth ) {
        params->_setstatevaluesfn.clear();
        params->_setstatefn.clear();
        params->_checkpathconstraintsfn.clear();
        params->_checkpathvelocityconstraintsfn.clear();
    }

    params->_sPostProcessingPlanner = ""; // have to turn off the second post processing stage
    params->_hastimestamps = hastimestamps;
    params->_sExtraParameters += plannerparameters;
    if( !planner->InitPlan(probot,params) ) {
        return PS_Failed;
    }
    if( planner->PlanPath(traj) != PS_HasSolution ) {
        return PS_Failed;
    }

    if( bsmooth && (RaveGetDebugLevel() & Level_VerifyPlans) ) {
        RobotBase::RobotStateSaver saver(probot);
        planningutils::VerifyTrajectory(params,traj);
    }
    return PS_HasSolution;
}

ActiveDOFTrajectorySmoother::ActiveDOFTrajectorySmoother(RobotBasePtr robot, const std::string& _plannername, const std::string& plannerparameters)
{
    std::string plannername = _plannername.size() > 0 ? _plannername : "parabolicsmoother";
    _robot = robot;
    EnvironmentMutex::scoped_lock lockenv(robot->GetEnv()->GetMutex());
    _vRobotActiveIndices = _robot->GetActiveDOFIndices();
    _nRobotAffineDOF = _robot->GetAffineDOF();
    _vRobotRotationAxis = _robot->GetAffineRotationAxis();
    _planner = RaveCreatePlanner(robot->GetEnv(),plannername);
    TrajectoryTimingParametersPtr params(new TrajectoryTimingParameters());
    params->SetRobotActiveJoints(_robot);
    params->_sPostProcessingPlanner = ""; // have to turn off the second post processing stage
    params->_hastimestamps = false;
    params->_sExtraParameters += plannerparameters;
    if( !_planner->InitPlan(_robot,params) ) {
        throw OPENRAVE_EXCEPTION_FORMAT(_("failed to init planner %s with robot %s"), plannername%_robot->GetName(), ORE_InvalidArguments);
    }
    _parameters=params; // necessary because SetRobotActiveJoints builds functions that hold weak_ptr to the parameters
    _changehandler = robot->RegisterChangeCallback(KinBody::Prop_JointAccelerationVelocityTorqueLimits|KinBody::Prop_JointLimits|KinBody::Prop_JointProperties, boost::bind(&ActiveDOFTrajectorySmoother::_UpdateParameters, this));
}

PlannerStatus ActiveDOFTrajectorySmoother::PlanPath(TrajectoryBasePtr traj)
{
    if( traj->GetNumWaypoints() == 1 ) {
        // don't need velocities, but should at least add a time group
        ConfigurationSpecification spec = traj->GetConfigurationSpecification();
        spec.AddDeltaTimeGroup();
        vector<dReal> data;
        traj->GetWaypoints(0,traj->GetNumWaypoints(),data,spec);
        traj->Init(spec);
        traj->Insert(0,data);
        return PS_HasSolution;
    }

    EnvironmentBasePtr env = traj->GetEnv();
    CollisionOptionsStateSaver optionstate(env->GetCollisionChecker(),env->GetCollisionChecker()->GetCollisionOptions()|CO_ActiveDOFs,false);
    PlannerStatus status = _planner->PlanPath(traj);
    if( status & PS_HasSolution ) {
        if( RaveGetDebugLevel() & Level_VerifyPlans ) {
            RobotBase::RobotStateSaver saver(_robot);
            planningutils::VerifyTrajectory(_planner->GetParameters(),traj);
        }
    }
    return status;
}

void ActiveDOFTrajectorySmoother::_UpdateParameters()
{
    RobotBase::RobotStateSaver saver(_robot, KinBody::Save_ActiveDOF);
    _robot->SetActiveDOFs(_vRobotActiveIndices, _nRobotAffineDOF, _vRobotRotationAxis);
    TrajectoryTimingParametersPtr params(new TrajectoryTimingParameters());
    params->SetRobotActiveJoints(_robot);
    params->_sPostProcessingPlanner = ""; // have to turn off the second post processing stage
    params->_hastimestamps = false;
    params->_sExtraParameters = _parameters->_sExtraParameters;
    if( !_planner->InitPlan(_robot,params) ) {
        throw OPENRAVE_EXCEPTION_FORMAT(_("failed to init planner %s with robot %s"), _planner->GetXMLId()%_robot->GetName(), ORE_InvalidArguments);
    }
    _parameters=params; // necessary because SetRobotActiveJoints builds functions that hold weak_ptr to the parameters
}

ActiveDOFTrajectoryRetimer::ActiveDOFTrajectoryRetimer(RobotBasePtr robot, const std::string& _plannername, const std::string& plannerparameters)
{
    std::string plannername = _plannername.size() > 0 ? _plannername : "parabolicretimer";
    _robot = robot;
    EnvironmentMutex::scoped_lock lockenv(robot->GetEnv()->GetMutex());
    _vRobotActiveIndices = _robot->GetActiveDOFIndices();
    _nRobotAffineDOF = _robot->GetAffineDOF();
    _vRobotRotationAxis = _robot->GetAffineRotationAxis();
    _planner = RaveCreatePlanner(robot->GetEnv(),plannername);
    TrajectoryTimingParametersPtr params(new TrajectoryTimingParameters());
    params->SetRobotActiveJoints(_robot);
    params->_sPostProcessingPlanner = ""; // have to turn off the second post processing stage
    params->_hastimestamps = false;
    params->_setstatevaluesfn.clear();
    params->_setstatefn.clear();
    params->_checkpathconstraintsfn.clear();
    params->_checkpathvelocityconstraintsfn.clear();
    params->_sExtraParameters = plannerparameters;
    if( !_planner->InitPlan(_robot,params) ) {
        throw OPENRAVE_EXCEPTION_FORMAT(_("failed to init planner %s with robot %s"), plannername%_robot->GetName(), ORE_InvalidArguments);
    }
    _parameters=params; // necessary because SetRobotActiveJoints builds functions that hold weak_ptr to the parameters
    _changehandler = robot->RegisterChangeCallback(KinBody::Prop_JointAccelerationVelocityTorqueLimits|KinBody::Prop_JointLimits|KinBody::Prop_JointProperties, boost::bind(&ActiveDOFTrajectoryRetimer::_UpdateParameters, this));
}

PlannerStatus ActiveDOFTrajectoryRetimer::PlanPath(TrajectoryBasePtr traj, bool hastimestamps)
{
    if( traj->GetNumWaypoints() == 1 ) {
        // don't need velocities, but should at least add a time group
        ConfigurationSpecification spec = traj->GetConfigurationSpecification();
        spec.AddDeltaTimeGroup();
        vector<dReal> data;
        traj->GetWaypoints(0,traj->GetNumWaypoints(),data,spec);
        traj->Init(spec);
        traj->Insert(0,data);
        return PS_HasSolution;
    }

    TrajectoryTimingParametersPtr parameters = boost::dynamic_pointer_cast<TrajectoryTimingParameters>(_parameters);
    if( parameters->_hastimestamps != hastimestamps ) {
        parameters->_hastimestamps = hastimestamps;
        if( !_planner->InitPlan(_robot,parameters) ) {
            throw OPENRAVE_EXCEPTION_FORMAT(_("failed to init planner %s with robot %s"), _planner->GetXMLId()%_robot->GetName(), ORE_InvalidArguments);
        }
    }

    return _planner->PlanPath(traj);
}

void ActiveDOFTrajectoryRetimer::_UpdateParameters()
{
    RobotBase::RobotStateSaver saver(_robot, KinBody::Save_ActiveDOF);
    _robot->SetActiveDOFs(_vRobotActiveIndices, _nRobotAffineDOF, _vRobotRotationAxis);
    TrajectoryTimingParametersPtr params(new TrajectoryTimingParameters());
    params->SetRobotActiveJoints(_robot);
    params->_sPostProcessingPlanner = ""; // have to turn off the second post processing stage
    params->_hastimestamps = false;
    params->_setstatevaluesfn.clear();
    params->_setstatefn.clear();
    params->_checkpathconstraintsfn.clear();
    params->_checkpathvelocityconstraintsfn.clear();
    params->_sExtraParameters = _parameters->_sExtraParameters;
    if( !_planner->InitPlan(_robot,params) ) {
        throw OPENRAVE_EXCEPTION_FORMAT(_("failed to init planner %s with robot %s"), _planner->GetXMLId()%_robot->GetName(), ORE_InvalidArguments);
    }
    _parameters=params; // necessary because SetRobotActiveJoints builds functions that hold weak_ptr to the parameters
}

PlannerStatus _PlanTrajectory(TrajectoryBasePtr traj, bool hastimestamps, dReal fmaxvelmult, dReal fmaxaccelmult, const std::string& plannername, bool bsmooth, const std::string& plannerparameters)
{
    if( traj->GetNumWaypoints() == 1 ) {
        // don't need velocities, but should at least add a time group
        ConfigurationSpecification spec = traj->GetConfigurationSpecification();
        spec.AddDeltaTimeGroup();
        vector<dReal> data;
        traj->GetWaypoints(0,traj->GetNumWaypoints(),data,spec);
        traj->Init(spec);
        traj->Insert(0,data);
        return PS_HasSolution;
    }

    EnvironmentMutex::scoped_lock lockenv(traj->GetEnv()->GetMutex());
    PlannerBasePtr planner = RaveCreatePlanner(traj->GetEnv(),plannername.size() > 0 ? plannername : string("parabolicsmoother"));
    TrajectoryTimingParametersPtr params(new TrajectoryTimingParameters());
    params->SetConfigurationSpecification(traj->GetEnv(),traj->GetConfigurationSpecification().GetTimeDerivativeSpecification(0));
    FOREACH(it,params->_vConfigVelocityLimit) {
        *it *= fmaxvelmult;
    }
    FOREACH(it,params->_vConfigAccelerationLimit) {
        *it *= fmaxaccelmult;
    }
    if( !bsmooth ) {
        params->_setstatevaluesfn.clear();
        params->_setstatefn.clear();
        params->_checkpathconstraintsfn.clear();
        params->_checkpathvelocityconstraintsfn.clear();
    }

    params->_sPostProcessingPlanner = ""; // have to turn off the second post processing stage
    params->_hastimestamps = hastimestamps;
    params->_sExtraParameters += plannerparameters;
    if( !planner->InitPlan(RobotBasePtr(),params) ) {
        return PS_Failed;
    }
    if( planner->PlanPath(traj) != PS_HasSolution ) {
        return PS_Failed;
    }

    if( bsmooth && (RaveGetDebugLevel() & Level_VerifyPlans) ) {
        PlannerBase::PlannerParameters::StateSaver saver(params);
        planningutils::VerifyTrajectory(params,traj);
    }
    return PS_HasSolution;
}

static void diffstatefn(std::vector<dReal>& q1, const std::vector<dReal>& q2, const std::vector<int> vrotaxes)
{
    BOOST_ASSERT(q1.size()==q2.size());
    for(size_t i = 0; i < q1.size(); ++i) {
        if( find(vrotaxes.begin(),vrotaxes.end(),i) != vrotaxes.end() ) {
            q1[i] = utils::SubtractCircularAngle(q1[i],q2[i]);
        }
        else {
            q1[i] -= q2[i];
        }
    }
}

static void _SetTransformBody(std::vector<dReal>::const_iterator itvalues, KinBodyPtr pbody, int index, int affinedofs,const Vector& vActvAffineRotationAxis)
{
    Transform t = pbody->GetTransform();
    RaveGetTransformFromAffineDOFValues(t,itvalues+index,affinedofs,vActvAffineRotationAxis);
    pbody->SetTransform(t);
}

static void _GetTransformBody(std::vector<dReal>::iterator itvalues, KinBodyPtr pbody, int index, int affinedofs,const Vector& vActvAffineRotationAxis)
{
    Transform t = pbody->GetTransform();
    RaveGetAffineDOFValuesFromTransform(itvalues+index,t, affinedofs,vActvAffineRotationAxis);
}

static dReal _ComputeTransformBodyDistance(std::vector<dReal>::const_iterator itvalues0, std::vector<dReal>::const_iterator itvalues1, KinBodyPtr pbody, int index, int affinedofs,const Vector& vActvAffineRotationAxis)
{
    Transform t0 = pbody->GetTransform();
    Transform t1 = t0;
    RaveGetTransformFromAffineDOFValues(t0,itvalues0+index,affinedofs,vActvAffineRotationAxis);
    RaveGetTransformFromAffineDOFValues(t1,itvalues1+index,affinedofs,vActvAffineRotationAxis);
    return TransformDistance2(t0, t1, 0.3);
}

int _SetAffineState(const std::list< boost::function< void(std::vector<dReal>::const_iterator) > >& listsetfunctions, const std::vector<dReal>& v, int options)
{
    FOREACHC(itfn,listsetfunctions) {
        (*itfn)(v.begin());
    }
    return 0;
}

void _GetAffineState(std::vector<dReal>& v, size_t expectedsize, const std::list< boost::function< void(std::vector<dReal>::iterator) > >& listgetfunctions)
{
    v.resize(expectedsize);
    FOREACHC(itfn,listgetfunctions) {
        (*itfn)(v.begin());
    }
}

dReal _ComputeAffineDistanceMetric(const std::vector<dReal>& v0, const std::vector<dReal>& v1, const std::list< boost::function< dReal(std::vector<dReal>::const_iterator, std::vector<dReal>::const_iterator) > >& listdistfunctions)
{
    dReal dist = 0;
    FOREACHC(itfn,listdistfunctions) {
        dist += (*itfn)(v0.begin(), v1.begin());
    }
    return dist;
}

class PlannerStateSaver
{
public:
    PlannerStateSaver(int dof, const PlannerBase::PlannerParameters::SetStateValuesFn& setfn, const PlannerBase::PlannerParameters::GetStateFn& getfn) : _setfn(setfn) {
        _savedvalues.resize(dof);
        getfn(_savedvalues);
        BOOST_ASSERT(!!_setfn);
    }
    virtual ~PlannerStateSaver() {
        int ret = _setfn(_savedvalues, 0);
        if( ret != 0 ) {
            throw OPENRAVE_EXCEPTION_FORMAT(_("failed to set state in PlannerStateSaver, return=%d"), ret, ORE_Assert);
        }
    }

private:
    const PlannerBase::PlannerParameters::SetStateValuesFn& _setfn;
    vector<dReal> _savedvalues;
};

// this function is very messed up...?
static PlannerStatus _PlanAffineTrajectory(TrajectoryBasePtr traj, const std::vector<dReal>& maxvelocities, const std::vector<dReal>& maxaccelerations, bool hastimestamps, const std::string& plannername, bool bsmooth, const std::string& plannerparameters)
{
    if( traj->GetNumWaypoints() == 1 ) {
        // don't need retiming, but should at least add a time group
        ConfigurationSpecification spec = traj->GetConfigurationSpecification();
        spec.AddDeltaTimeGroup();
        vector<dReal> data;
        traj->GetWaypoints(0,traj->GetNumWaypoints(),data,spec);
        traj->Init(spec);
        traj->Insert(0,data);
        return PS_HasSolution;
    }

    EnvironmentMutex::scoped_lock lockenv(traj->GetEnv()->GetMutex());
    ConfigurationSpecification newspec = traj->GetConfigurationSpecification().GetTimeDerivativeSpecification(0);
    if( newspec.GetDOF() != (int)maxvelocities.size() || newspec.GetDOF() != (int)maxaccelerations.size() ) {
        throw OPENRAVE_EXCEPTION_FORMAT(_("traj values (%d) do not match maxvelocity size (%d) or maxaccelerations size (%d)"),newspec.GetDOF()%maxvelocities.size()%maxaccelerations.size(), ORE_InvalidArguments);
    }
    // don't need to convert since the planner does that automatically
    //ConvertTrajectorySpecification(traj,newspec);
    PlannerBasePtr planner = RaveCreatePlanner(traj->GetEnv(),plannername.size() > 0 ? plannername : string("parabolicsmoother"));
    TrajectoryTimingParametersPtr params(new TrajectoryTimingParameters());
    params->_sPostProcessingPlanner = ""; // have to turn off the second post processing stage
    params->_vConfigVelocityLimit = maxvelocities;
    params->_vConfigAccelerationLimit = maxaccelerations;
    params->_configurationspecification = newspec;
    params->_vConfigLowerLimit.resize(newspec.GetDOF());
    params->_vConfigUpperLimit.resize(newspec.GetDOF());
    params->_vConfigResolution.resize(newspec.GetDOF());
    for(size_t i = 0; i < params->_vConfigLowerLimit.size(); ++i) {
        params->_vConfigLowerLimit[i] = -1e6;
        params->_vConfigUpperLimit[i] = 1e6;
        params->_vConfigResolution[i] = 0.01;
    }

    std::list< boost::function<void(std::vector<dReal>::const_iterator) > > listsetfunctions;
    std::list< boost::function<void(std::vector<dReal>::iterator) > > listgetfunctions;
    std::list< boost::function<dReal(std::vector<dReal>::const_iterator, std::vector<dReal>::const_iterator) > > listdistfunctions;
    std::vector<int> vrotaxes;
    // analyze the configuration for identified dimensions
    KinBodyPtr robot;
    FOREACHC(itgroup,newspec._vgroups) {
        if( itgroup->name.size() >= 16 && itgroup->name.substr(0,16) == "affine_transform" ) {
            string tempname;
            int affinedofs=0;
            stringstream ss(itgroup->name.substr(16));
            ss >> tempname >> affinedofs;
            BOOST_ASSERT( !!ss );
            KinBodyPtr pbody = traj->GetEnv()->GetKinBody(tempname);
            // body doesn't hav eto be set
            if( !!pbody ) {
                Vector vaxis(0,0,1);
                if( affinedofs & DOF_RotationAxis ) {
                    vrotaxes.push_back(itgroup->offset+RaveGetIndexFromAffineDOF(affinedofs,DOF_RotationAxis));
                    ss >> vaxis.x >> vaxis.y >> vaxis.z;
                }
                robot = pbody;
                listsetfunctions.push_back(boost::bind(_SetTransformBody,_1,pbody,itgroup->offset,affinedofs,vaxis));
                listgetfunctions.push_back(boost::bind(_GetTransformBody,_1,pbody,itgroup->offset,affinedofs,vaxis));
                listdistfunctions.push_back(boost::bind(_ComputeTransformBodyDistance, _1, _2, pbody, itgroup->offset,affinedofs,vaxis));
            }
        }
        else if( itgroup->name.size() >= 14 && itgroup->name.substr(0,14) == "ikparam_values" ) {
            int iktypeint = 0;
            stringstream ss(itgroup->name.substr(14));
            ss >> iktypeint;
            if( !!ss ) {
                IkParameterizationType iktype=static_cast<IkParameterizationType>(iktypeint);
                switch(iktype) {
                case IKP_TranslationXYOrientation3D: vrotaxes.push_back(itgroup->offset+2); break;
                default:
                    break;
                }
            }
            if( bsmooth ) {
                RAVELOG_VERBOSE("cannot smooth state for IK configurations\n");
            }
        }
    }

    boost::shared_ptr<PlannerStateSaver> statesaver;
    if( bsmooth ) {
        if( listsetfunctions.size() > 0 ) {
            params->_setstatevaluesfn = boost::bind(_SetAffineState,boost::ref(listsetfunctions), _1, _2);
            params->_getstatefn = boost::bind(_GetAffineState,_1,params->GetDOF(), boost::ref(listgetfunctions));
            params->_distmetricfn = boost::bind(_ComputeAffineDistanceMetric,_1,_2,boost::ref(listdistfunctions));
            std::list<KinBodyPtr> listCheckCollisions; listCheckCollisions.push_back(robot);
            boost::shared_ptr<DynamicsCollisionConstraint> pcollision(new DynamicsCollisionConstraint(params, listCheckCollisions, 0xffffffff&~CFO_CheckTimeBasedConstraints));
            params->_checkpathvelocityconstraintsfn = boost::bind(&DynamicsCollisionConstraint::Check,pcollision,_1, _2, _3, _4, _5, _6, _7, _8);
            statesaver.reset(new PlannerStateSaver(newspec.GetDOF(), params->_setstatevaluesfn, params->_getstatefn));
        }
    }
    else {
        params->_setstatevaluesfn.clear();
        params->_setstatefn.clear();
        params->_getstatefn.clear();
        params->_checkpathconstraintsfn.clear();
        params->_checkpathvelocityconstraintsfn.clear();
    }

    params->_diffstatefn = boost::bind(diffstatefn,_1,_2,vrotaxes);

    params->_hastimestamps = hastimestamps;
    params->_multidofinterp = 2; // always force switch points to be the same
    params->_sExtraParameters = plannerparameters;
    if( !planner->InitPlan(RobotBasePtr(),params) ) {
        return PS_Failed;
    }
    if( planner->PlanPath(traj) != PS_HasSolution ) {
        return PS_Failed;
    }
    return PS_HasSolution;
}

AffineTrajectoryRetimer::AffineTrajectoryRetimer(const std::string& plannername, const std::string& plannerparameters)
{
    if( plannername.size() > 0 ) {
        _plannername = plannername;
    }
    else {
        _plannername = "parabolictrajectoryretimer";
    }
    _extraparameters = plannerparameters;
}

void AffineTrajectoryRetimer::SetPlanner(const std::string& plannername, const std::string& plannerparameters)
{
    if( plannername.size() == 0 ) {
        if( _plannername != string("parabolictrajectoryretimer") ) {
            _plannername = "parabolictrajectoryretimer";
            _planner.reset();
        }
    }
    else if( _plannername != plannername ) {
        _plannername = plannername;
        _planner.reset();
    }

    if( _extraparameters != plannerparameters ) {
        _extraparameters = plannerparameters;
        if( !!_parameters ) {
            _parameters->_sExtraParameters = _extraparameters;
            if( !!_planner ) {
                if( !_planner->InitPlan(RobotBasePtr(), _parameters) ) {
                    throw OPENRAVE_EXCEPTION_FORMAT(_("failed to init planner %s"), _plannername, ORE_InvalidArguments);
                }
            }
        }
    }
}

PlannerStatus AffineTrajectoryRetimer::PlanPath(TrajectoryBasePtr traj, const std::vector<dReal>& maxvelocities, const std::vector<dReal>& maxaccelerations, bool hastimestamps)
{
    if( traj->GetNumWaypoints() == 1 ) {
        // don't need retiming, but should at least add a time group
        ConfigurationSpecification spec = traj->GetConfigurationSpecification();
        spec.AddDeltaTimeGroup();
        vector<dReal> data;
        traj->GetWaypoints(0,traj->GetNumWaypoints(),data,spec);
        traj->Init(spec);
        traj->Insert(0,data);
        return PS_HasSolution;
    }

    EnvironmentBasePtr env = traj->GetEnv();
    EnvironmentMutex::scoped_lock lockenv(env->GetMutex());
    ConfigurationSpecification trajspec = traj->GetConfigurationSpecification().GetTimeDerivativeSpecification(0);
    if( trajspec.GetDOF() != (int)maxvelocities.size() || trajspec.GetDOF() != (int)maxaccelerations.size() ) {
        throw OPENRAVE_EXCEPTION_FORMAT(_("traj values (%d) do not match maxvelocity size (%d) or maxaccelerations size (%d)"),trajspec.GetDOF()%maxvelocities.size()%maxaccelerations.size(), ORE_InvalidArguments);
    }
    //ConvertTrajectorySpecification(traj,trajspec);
    TrajectoryTimingParametersPtr parameters;
    if( !_parameters ) {
        parameters.reset(new TrajectoryTimingParameters());
        parameters->_sPostProcessingPlanner = ""; // have to turn off the second post processing stage
        parameters->_setstatevaluesfn.clear();
        parameters->_setstatefn.clear();
        parameters->_getstatefn.clear();
        parameters->_checkpathconstraintsfn.clear();
        parameters->_checkpathvelocityconstraintsfn.clear();
        parameters->_sExtraParameters += _extraparameters;
        parameters->_multidofinterp = 2; // always force switch points to be the same
        _parameters = parameters;
    }
    else {
        parameters = boost::dynamic_pointer_cast<TrajectoryTimingParameters>(_parameters);
    }


    bool bInitPlan=false;
    if( bInitPlan || CompareRealVectors(parameters->_vConfigVelocityLimit, maxvelocities, g_fEpsilonLinear) != 0 ) {
        parameters->_vConfigVelocityLimit = maxvelocities;
        bInitPlan = true;
    }
    if( bInitPlan || CompareRealVectors(parameters->_vConfigAccelerationLimit, maxaccelerations, g_fEpsilonLinear) != 0 ) {
        parameters->_vConfigAccelerationLimit = maxaccelerations;
        bInitPlan = true;
    }
    if( bInitPlan || parameters->_configurationspecification != trajspec ) {
        parameters->_configurationspecification = trajspec;
        bInitPlan = true;
    }
    if( bInitPlan || (int)parameters->_vConfigLowerLimit.size() != trajspec.GetDOF() ) {
        parameters->_vConfigLowerLimit.resize(trajspec.GetDOF());
        parameters->_vConfigUpperLimit.resize(trajspec.GetDOF());
        parameters->_vConfigResolution.resize(trajspec.GetDOF());
        for(size_t i = 0; i < parameters->_vConfigLowerLimit.size(); ++i) {
            parameters->_vConfigLowerLimit[i] = -1e6;
            parameters->_vConfigUpperLimit[i] = 1e6;
            parameters->_vConfigResolution[i] = 0.01;
        }
        bInitPlan = true;
    }

    std::vector<int> vrotaxes;
    // analyze the configuration for identified dimensions
    FOREACHC(itgroup,trajspec._vgroups) {
        if( itgroup->name.size() >= 16 && itgroup->name.substr(0,16) == "affine_transform" ) {
            string tempname;
            int affinedofs=0;
            stringstream ss(itgroup->name.substr(16));
            ss >> tempname >> affinedofs;
            BOOST_ASSERT( !!ss );
            KinBodyPtr pbody = env->GetKinBody(tempname);
            // body doesn't hav eto be set
            if( !!pbody ) {
                Vector vaxis(0,0,1);
                if( affinedofs & DOF_RotationAxis ) {
                    vrotaxes.push_back(itgroup->offset+RaveGetIndexFromAffineDOF(affinedofs,DOF_RotationAxis));
                    ss >> vaxis.x >> vaxis.y >> vaxis.z;
                }
            }
        }
        else if( itgroup->name.size() >= 14 && itgroup->name.substr(0,14) == "ikparam_values" ) {
            int iktypeint = 0;
            stringstream ss(itgroup->name.substr(14));
            ss >> iktypeint;
            if( !!ss ) {
                IkParameterizationType iktype=static_cast<IkParameterizationType>(iktypeint);
                switch(iktype) {
                case IKP_TranslationXYOrientation3D: vrotaxes.push_back(itgroup->offset+2); break;
                default:
                    break;
                }
            }
        }
    }

    if( bInitPlan ) {
        parameters->_diffstatefn = boost::bind(diffstatefn,_1,_2,vrotaxes);
    }
    if( parameters->_hastimestamps != hastimestamps ) {
        parameters->_hastimestamps = hastimestamps;
        bInitPlan = true;
    }

    if( !_planner ) {
        _planner = RaveCreatePlanner(env,_plannername);
        bInitPlan = true;
    }
    if( bInitPlan ) {
        if( !_planner->InitPlan(RobotBasePtr(),parameters) ) {
            stringstream ss; ss << trajspec;
            throw OPENRAVE_EXCEPTION_FORMAT(_("failed to init planner %s with affine trajectory spec: %s"), _plannername%ss.str(), ORE_InvalidArguments);
        }
    }

    return _planner->PlanPath(traj);
}

PlannerStatus SmoothActiveDOFTrajectory(TrajectoryBasePtr traj, RobotBasePtr robot, dReal fmaxvelmult, dReal fmaxaccelmult, const std::string& plannername, const std::string& plannerparameters)
{
    return _PlanActiveDOFTrajectory(traj,robot,false,fmaxvelmult,fmaxaccelmult,plannername.size() > 0 ? plannername : "parabolicsmoother", true,plannerparameters);
}

PlannerStatus SmoothAffineTrajectory(TrajectoryBasePtr traj, const std::vector<dReal>& maxvelocities, const std::vector<dReal>& maxaccelerations, const std::string& plannername, const std::string& plannerparameters)
{
    return _PlanAffineTrajectory(traj, maxvelocities, maxaccelerations, false, plannername.size() > 0 ? plannername : "parabolicsmoother", true, plannerparameters);
}

PlannerStatus SmoothTrajectory(TrajectoryBasePtr traj, dReal fmaxvelmult, dReal fmaxaccelmult, const std::string& plannername, const std::string& plannerparameters)
{
    return _PlanTrajectory(traj,false,fmaxvelmult,fmaxaccelmult,plannername.size() > 0 ? plannername : "parabolicsmoother", true,plannerparameters);
}

static std::string GetPlannerFromInterpolation(TrajectoryBasePtr traj, const std::string& forceplanner=std::string())
{
    if( forceplanner.size() > 0 ) {
        return forceplanner;
    }
    std::string interpolation;
    // check out the trajectory interpolation values and take it from there
    FOREACHC(itgroup,traj->GetConfigurationSpecification()._vgroups) {
        if( itgroup->name.size() >= 12 && itgroup->name.substr(0,12) == "joint_values" ) {
            interpolation = itgroup->interpolation;
            break;
        }
        else if( itgroup->name.size() >= 16 && itgroup->name.substr(0,16) == "affine_transform" ) {
            interpolation = itgroup->interpolation;
        }
        else if( itgroup->name.size() >= 14 && itgroup->name.substr(0,14) == "ikparam_values" ) {
            interpolation = itgroup->interpolation;
        }
    }

    if( interpolation == "quadratic" ) {
        return "parabolictrajectoryretimer";
    }
    else if( interpolation == "linear" ) {
        return "lineartrajectoryretimer";
    }
    else {
        return "lineartrajectoryretimer";
    }
}

PlannerStatus RetimeActiveDOFTrajectory(TrajectoryBasePtr traj, RobotBasePtr robot, bool hastimestamps, dReal fmaxvelmult, dReal fmaxaccelmult, const std::string& plannername, const std::string& plannerparameters)
{
    return _PlanActiveDOFTrajectory(traj,robot,hastimestamps,fmaxvelmult,fmaxaccelmult,GetPlannerFromInterpolation(traj,plannername), false,plannerparameters);
}

PlannerStatus RetimeAffineTrajectory(TrajectoryBasePtr traj, const std::vector<dReal>& maxvelocities, const std::vector<dReal>& maxaccelerations, bool hastimestamps, const std::string& plannername, const std::string& plannerparameters)
{
    return _PlanAffineTrajectory(traj, maxvelocities, maxaccelerations, hastimestamps, GetPlannerFromInterpolation(traj,plannername), false,plannerparameters);
}

PlannerStatus RetimeTrajectory(TrajectoryBasePtr traj, bool hastimestamps, dReal fmaxvelmult, dReal fmaxaccelmult, const std::string& plannername, const std::string& plannerparameters)
{
    return _PlanTrajectory(traj,hastimestamps,fmaxvelmult,fmaxaccelmult,GetPlannerFromInterpolation(traj,plannername), false,plannerparameters);
}

size_t ExtendActiveDOFWaypoint(int waypointindex, const std::vector<dReal>& dofvalues, const std::vector<dReal>& dofvelocities, TrajectoryBasePtr traj, RobotBasePtr robot, dReal fmaxvelmult, dReal fmaxaccelmult, const std::string& plannername)
{
    if( traj->GetNumWaypoints()<1) {
        throw OPENRAVE_EXCEPTION_FORMAT0(_("trajectory is void"),ORE_InvalidArguments);
    }
    ConfigurationSpecification spec = robot->GetActiveConfigurationSpecification();
    std::vector<dReal> jitteredvalues;
    if( waypointindex == 0 ) {
        traj->GetWaypoint(waypointindex,jitteredvalues, spec);
        robot->SubtractActiveDOFValues(jitteredvalues, dofvalues);
        dReal diff = 0;
        for(size_t i = 0; i < dofvalues.size(); ++i) {
            diff += jitteredvalues[i]*jitteredvalues[i];
        }
        if( diff <= g_fEpsilon ) {
            // not that much has changed
            return waypointindex;
        }
        RAVELOG_VERBOSE_FORMAT("Jitter distance^2 (init) = %f", diff);
        traj->Remove(waypointindex,waypointindex+1);
    }
    else if( waypointindex == (int)traj->GetNumWaypoints() ) {
        traj->GetWaypoint(waypointindex-1,jitteredvalues, spec);
        robot->SubtractActiveDOFValues(jitteredvalues, dofvalues);
        dReal diff = 0;
        for(size_t i = 0; i < dofvalues.size(); ++i) {
            diff += jitteredvalues[i]*jitteredvalues[i];
        }
        if( diff <= g_fEpsilon ) {
            // not that much has changed
            return waypointindex;
        }
        RAVELOG_VERBOSE_FORMAT("Jitter distance^2 (goal) = %f", diff);
        traj->Remove(waypointindex-1,waypointindex);
        waypointindex -= 1; // have to reduce by one for InsertActiveDOFWaypointWithRetiming
    }
    else {
        throw OPENRAVE_EXCEPTION_FORMAT0(_("cannot extend waypoints in middle of trajectories"),ORE_InvalidArguments);
    }
    return InsertActiveDOFWaypointWithRetiming(waypointindex,dofvalues,dofvelocities,traj,robot,fmaxvelmult,fmaxaccelmult,plannername);
}

size_t InsertActiveDOFWaypointWithRetiming(int waypointindex, const std::vector<dReal>& dofvalues, const std::vector<dReal>& dofvelocities, TrajectoryBasePtr traj, RobotBasePtr robot, dReal fmaxvelmult, dReal fmaxaccelmult, const std::string& plannername)
{
    BOOST_ASSERT((int)dofvalues.size()==robot->GetActiveDOF());
    BOOST_ASSERT(traj->GetEnv()==robot->GetEnv());
    vector<dReal> v1pos(robot->GetActiveDOF(),0), v1vel(robot->GetActiveDOF(),0);
    ConfigurationSpecification newspec = robot->GetActiveConfigurationSpecification();

    string interpolation = "";
    FOREACH(it,newspec._vgroups) {
        std::vector<ConfigurationSpecification::Group>::const_iterator itgroup = traj->GetConfigurationSpecification().FindCompatibleGroup(*it, false);
        if( itgroup == traj->GetConfigurationSpecification()._vgroups.end() ) {
            throw OPENRAVE_EXCEPTION_FORMAT(_("could not find group %s in trajectory"),newspec._vgroups.at(0).name,ORE_InvalidArguments);
        }
        if( itgroup->interpolation.size() > 0 ) {
            it->interpolation = itgroup->interpolation;
            interpolation = itgroup->interpolation;
        }
    }
    newspec.AddDerivativeGroups(1,false);

    vector<dReal> vwaypointstart, vwaypointend, vtargetvalues;
    if( waypointindex == 0 ) {
        vwaypointstart.resize(newspec.GetDOF());
        ConfigurationSpecification::ConvertData(vwaypointstart.begin(), newspec, dofvalues.begin(), robot->GetActiveConfigurationSpecification(), 1, traj->GetEnv(), true);
        if( dofvalues.size() == dofvelocities.size() ) {
            ConfigurationSpecification::ConvertData(vwaypointstart.begin(), newspec, dofvelocities.begin(), robot->GetActiveConfigurationSpecification().ConvertToVelocitySpecification(), 1, traj->GetEnv(), false);
        }
        traj->GetWaypoint(0,vwaypointend, newspec);
        traj->GetWaypoint(0,vtargetvalues); // in target spec
    }
    else if( waypointindex == (int)traj->GetNumWaypoints() ) {
        traj->GetWaypoint(waypointindex-1,vwaypointstart, newspec);
        traj->GetWaypoint(waypointindex-1,vtargetvalues); // in target spec

        vwaypointend.resize(newspec.GetDOF());
        ConfigurationSpecification::ConvertData(vwaypointend.begin(), newspec, dofvalues.begin(), robot->GetActiveConfigurationSpecification(), 1, traj->GetEnv(), true);
        if( dofvalues.size() == dofvelocities.size() ) {
            ConfigurationSpecification::ConvertData(vwaypointend.begin(), newspec, dofvelocities.begin(), robot->GetActiveConfigurationSpecification().ConvertToVelocitySpecification(), 1, traj->GetEnv(), false);
        }
    }
    else {
        throw OPENRAVE_EXCEPTION_FORMAT(_("do no support inserting waypoint at %d in middle of trajectory (size=%d)"), waypointindex%traj->GetNumWaypoints(), ORE_InvalidArguments);
    }

    TrajectoryBasePtr trajinitial = RaveCreateTrajectory(traj->GetEnv(),traj->GetXMLId());
    trajinitial->Init(newspec);
    trajinitial->Insert(0,vwaypointstart);
    trajinitial->Insert(1,vwaypointend);

    std::string newplannername = plannername;

    if( newplannername.size() == 0 ) {
        if( interpolation == "linear" ) {
            newplannername = "lineartrajectoryretimer";
        }
        else if( interpolation.size() == 0 || interpolation == "quadratic" ) {
            newplannername = "parabolictrajectoryretimer";
        }
        else {
            throw OPENRAVE_EXCEPTION_FORMAT(_("currently do not support retiming for %s interpolations"),interpolation,ORE_InvalidArguments);
        }
    }

    if( IS_DEBUGLEVEL(Level_Verbose) ) {
        int ran = RaveRandomInt()%10000;
        string filename = str(boost::format("/var/www/.openrave/beforeretime-%d.xml")%ran);
        RAVELOG_VERBOSE_FORMAT("Writing before retime traj to %s", filename);
        ofstream f(filename.c_str());
        f << std::setprecision(std::numeric_limits<dReal>::digits10+1);
        trajinitial->serialize(f);
    }

    // This ensures that the beginning and final velocities will be preserved
    RetimeActiveDOFTrajectory(trajinitial,robot,false,fmaxvelmult,fmaxaccelmult,newplannername,"<hasvelocities>1</hasvelocities>");

    // retiming is done, now merge the two trajectories
    size_t nInitialNumWaypoints = trajinitial->GetNumWaypoints();
    size_t targetdof = vtargetvalues.size();
    vtargetvalues.resize(targetdof*nInitialNumWaypoints);
    for(size_t i = targetdof; i < vtargetvalues.size(); i += targetdof) {
        std::copy(vtargetvalues.begin(),vtargetvalues.begin()+targetdof,vtargetvalues.begin()+i);
    }
    trajinitial->GetWaypoints(0, nInitialNumWaypoints, vwaypointstart);

    // copy to the target values while preserving other data
    ConfigurationSpecification::ConvertData(vtargetvalues.begin(), traj->GetConfigurationSpecification(), vwaypointstart.begin(), trajinitial->GetConfigurationSpecification(), nInitialNumWaypoints, traj->GetEnv(), false);

    if( waypointindex == 0 ) {
        // have to insert the first N-1 and overwrite the Nth
        vwaypointstart.resize(targetdof);
        std::copy(vtargetvalues.begin()+vtargetvalues.size()-targetdof,vtargetvalues.end(),vwaypointstart.begin());
        traj->Insert(waypointindex,vwaypointstart,true);
        vtargetvalues.resize(vtargetvalues.size()-targetdof);
        if( vtargetvalues.size() > 0 ) {
            traj->Insert(waypointindex,vtargetvalues,false);
        }
    }
    else {
        // insert last N-1
        vtargetvalues.erase(vtargetvalues.begin(), vtargetvalues.begin()+targetdof);
        traj->Insert(waypointindex,vtargetvalues,false);
    }
    return waypointindex+nInitialNumWaypoints-1;
}

size_t ExtendWaypoint(int waypointindex, const std::vector<dReal>& dofvalues, const std::vector<dReal>& dofvelocities, TrajectoryBasePtr traj, PlannerBasePtr planner){
    if( traj->GetNumWaypoints()<1) {
        throw OPENRAVE_EXCEPTION_FORMAT0(_("trajectory is void"),ORE_InvalidArguments);
    }
    if( waypointindex == 0 ) {
        //Remove the first waypoint
        traj->Remove(waypointindex,waypointindex+1);
    }
    else if( waypointindex == (int)traj->GetNumWaypoints() ) {
        //Remove the last waypoint
        traj->Remove(waypointindex-1,waypointindex);
        //Decrese waypointindex by 1
        waypointindex--;
    }
    else {
        throw OPENRAVE_EXCEPTION_FORMAT0(_("cannot extend waypoints in middle of trajectories"),ORE_InvalidArguments);
    }
    // Run Insertwaypoint
    return InsertWaypointWithRetiming(waypointindex,dofvalues,dofvelocities,traj,planner);
}

size_t InsertWaypointWithRetiming(int waypointindex, const std::vector<dReal>& dofvalues, const std::vector<dReal>& dofvelocities, TrajectoryBasePtr traj, PlannerBasePtr planner)
{
    PlannerBase::PlannerParametersConstPtr parameters = planner->GetParameters();
    BOOST_ASSERT((int)dofvalues.size()==parameters->GetDOF());
    vector<dReal> v1pos(parameters->GetDOF(),0), v1vel(parameters->GetDOF(),0);
    ConfigurationSpecification newspec = parameters->_configurationspecification;
    newspec.AddDerivativeGroups(1,false);

    vector<dReal> vwaypointstart, vwaypointend, vtargetvalues;
    if( waypointindex == 0 ) {
        vwaypointstart.resize(newspec.GetDOF());
        ConfigurationSpecification::ConvertData(vwaypointstart.begin(), newspec, dofvalues.begin(), parameters->_configurationspecification, 1, traj->GetEnv(), true);
        if( dofvalues.size() == dofvelocities.size() ) {
            ConfigurationSpecification::ConvertData(vwaypointstart.begin(), newspec, dofvelocities.begin(), parameters->_configurationspecification.ConvertToVelocitySpecification(), 1, traj->GetEnv(), false);
        }
        traj->GetWaypoint(0,vwaypointend, newspec);
        traj->GetWaypoint(0,vtargetvalues); // in target spec
    }
    else if( waypointindex == (int)traj->GetNumWaypoints() ) {
        traj->GetWaypoint(waypointindex-1,vwaypointstart, newspec);
        traj->GetWaypoint(waypointindex-1,vtargetvalues); // in target spec

        vwaypointend.resize(newspec.GetDOF());
        ConfigurationSpecification::ConvertData(vwaypointend.begin(), newspec, dofvalues.begin(), parameters->_configurationspecification, 1, traj->GetEnv(), true);
        if( dofvalues.size() == dofvelocities.size() ) {
            ConfigurationSpecification::ConvertData(vwaypointend.begin(), newspec, dofvelocities.begin(), parameters->_configurationspecification.ConvertToVelocitySpecification(), 1, traj->GetEnv(), false);
        }
    }
    else {
        throw OPENRAVE_EXCEPTION_FORMAT0(_("do no support inserting waypoints in middle of trajectories yet"),ORE_InvalidArguments);
    }

    TrajectoryBasePtr trajinitial = RaveCreateTrajectory(traj->GetEnv(),traj->GetXMLId());
    trajinitial->Init(newspec);
    trajinitial->Insert(0,vwaypointstart);
    trajinitial->Insert(1,vwaypointend);
    if( !(planner->PlanPath(trajinitial) & PS_HasSolution) ) {
        throw OPENRAVE_EXCEPTION_FORMAT0(_("failed to plan path"), ORE_Assert);
    }

    // retiming is done, now merge the two trajectories
    size_t nInitialNumWaypoints = trajinitial->GetNumWaypoints();
    size_t targetdof = vtargetvalues.size();
    vtargetvalues.resize(targetdof*nInitialNumWaypoints);
    for(size_t i = targetdof; i < vtargetvalues.size(); i += targetdof) {
        std::copy(vtargetvalues.begin(),vtargetvalues.begin()+targetdof,vtargetvalues.begin()+i);
    }
    trajinitial->GetWaypoints(0, nInitialNumWaypoints, vwaypointstart);

    // copy to the target values while preserving other data
    ConfigurationSpecification::ConvertData(vtargetvalues.begin(), traj->GetConfigurationSpecification(), vwaypointstart.begin(), trajinitial->GetConfigurationSpecification(), nInitialNumWaypoints, traj->GetEnv(), false);

    if( waypointindex == 0 ) {
        // have to insert the first N-1 and overwrite the Nth
        vwaypointstart.resize(targetdof);
        std::copy(vtargetvalues.begin()+vtargetvalues.size()-targetdof,vtargetvalues.end(),vwaypointstart.begin());
        traj->Insert(waypointindex,vwaypointstart,true);
        vtargetvalues.resize(vtargetvalues.size()-targetdof);
        if( vtargetvalues.size() > 0 ) {
            traj->Insert(waypointindex,vtargetvalues,false);
        }
    }
    else {
        // insert last N-1
        vtargetvalues.erase(vtargetvalues.begin(), vtargetvalues.begin()+targetdof);
        traj->Insert(waypointindex,vtargetvalues,false);
    }
    return waypointindex+nInitialNumWaypoints-1;
}

size_t InsertWaypointWithSmoothing(int index, const std::vector<dReal>& dofvalues, const std::vector<dReal>& dofvelocities, TrajectoryBasePtr traj, dReal fmaxvelmult, dReal fmaxaccelmult, const std::string& plannername)
{
    TrajectoryTimingParametersPtr params(new TrajectoryTimingParameters());
    ConfigurationSpecification specpos = traj->GetConfigurationSpecification().GetTimeDerivativeSpecification(0);
    OPENRAVE_ASSERT_OP(specpos.GetDOF(),==,(int)dofvalues.size());
    params->SetConfigurationSpecification(traj->GetEnv(),specpos);
    FOREACH(it,params->_vConfigVelocityLimit) {
        *it *= fmaxvelmult;
    }
    FOREACH(it,params->_vConfigAccelerationLimit) {
        *it *= fmaxaccelmult;
    }

    params->_hasvelocities = true;
    params->_hastimestamps = false;

    PlannerBasePtr planner = RaveCreatePlanner(traj->GetEnv(),plannername.size() > 0 ? plannername : string("parabolictrajectoryretimer"));
    if( !planner->InitPlan(RobotBasePtr(),params) ) {
        throw OPENRAVE_EXCEPTION_FORMAT0(_("failed to InitPlan"),ORE_Failed);
    }

    return InsertWaypointWithSmoothing(index, dofvalues, dofvelocities, traj, planner);
}

size_t InsertWaypointWithSmoothing(int index, const std::vector<dReal>& dofvalues, const std::vector<dReal>& dofvelocities, TrajectoryBasePtr traj, PlannerBasePtr planner)
{
    if( index != (int)traj->GetNumWaypoints() ) {
        throw OPENRAVE_EXCEPTION_FORMAT0(_("InsertWaypointWithSmoothing only supports adding waypoints at the end"),ORE_InvalidArguments);
    }
    OPENRAVE_ASSERT_OP(dofvalues.size(),==,dofvelocities.size());

    PlannerBase::PlannerParametersConstPtr params = planner->GetParameters();
    ConfigurationSpecification specpos = traj->GetConfigurationSpecification().GetTimeDerivativeSpecification(0);

    EnvironmentMutex::scoped_lock lockenv(traj->GetEnv()->GetMutex());

    dReal fSamplingTime = 0.01; // for collision checking
    dReal fTimeBuffer = 0.01; // if new trajectory increases within this time limit, then it will be accepted

    ConfigurationSpecification spectotal = specpos;
    spectotal.AddDerivativeGroups(1,false);
    OPENRAVE_ASSERT_OP(spectotal.GetDOF(),==,2*(int)dofvalues.size());
    TrajectoryBasePtr ptesttraj;
    TrajectoryBasePtr pBestTrajectory;
    dReal fBestDuration = 1e30;
    int iBestInsertionWaypoint = -1;
    std::vector<dReal> vstartdata(spectotal.GetDOF(),0), vwaypoint, vprevpoint;
    std::copy(dofvalues.begin(),dofvalues.end(),vstartdata.begin());
    std::copy(dofvelocities.begin(),dofvelocities.end(),vstartdata.begin()+dofvalues.size());
    // look for the waypoints in reverse
    int N = (int)traj->GetNumWaypoints();
    dReal fOriginalTime = traj->GetDuration();
    dReal fRemainingDuration=traj->GetDuration();
    int iTimeIndex = -1;
    std::vector<ConfigurationSpecification::Group>::const_iterator itdeltatimegroup = traj->GetConfigurationSpecification().FindCompatibleGroup("deltatime");
    if( itdeltatimegroup != traj->GetConfigurationSpecification()._vgroups.end() ) {
        iTimeIndex = itdeltatimegroup->offset;
    }

    // since inserting from the back, go through each of the waypoints from reverse and record collision free segments
    // perhaps a faster method would be to delay the collision checking until all the possible segments are already checked...?
    for(int iwaypoint = 0; iwaypoint < N; ++iwaypoint) {
        traj->GetWaypoint(N-1-iwaypoint,vwaypoint);
        dReal deltatime = 0;
        if( iTimeIndex >= 0 ) {
            // reset the time in case the trajectory retimer does not reset it
            deltatime = vwaypoint.at(iTimeIndex);
            vwaypoint.at(iTimeIndex) = 0;
        }
        if( !ptesttraj ) {
            ptesttraj = RaveCreateTrajectory(traj->GetEnv(),traj->GetXMLId());
        }
        ptesttraj->Init(traj->GetConfigurationSpecification());
        ptesttraj->Insert(0,vwaypoint);
        ptesttraj->Insert(1,vstartdata,spectotal);

        if( planner->PlanPath(ptesttraj) & PS_HasSolution ) {
            // before checking, make sure it is better than we currently have
            dReal fNewDuration = fRemainingDuration+ptesttraj->GetDuration();
            if( fNewDuration < fBestDuration ) {
                // have to check for collision by sampling
                ptesttraj->Sample(vprevpoint,0,specpos);
                bool bInCollision = false;
                for(dReal t = fSamplingTime; t < ptesttraj->GetDuration(); t+=fSamplingTime) {
                    ptesttraj->Sample(vwaypoint,t,specpos);
                    if( params->CheckPathAllConstraints(vprevpoint,vwaypoint,std::vector<dReal>(), std::vector<dReal>(), 0, IT_OpenStart) != 0 ) {
                        bInCollision = true;
                        break;
                    }
                    vprevpoint = vwaypoint;
                }
                if( !bInCollision ) {
                    iBestInsertionWaypoint = N-1-iwaypoint;
                    fBestDuration = fNewDuration;
                    swap(pBestTrajectory,ptesttraj);
                    if( iwaypoint > 0 && fBestDuration < fOriginalTime+fTimeBuffer ) {
                        break;
                    }
                }
                else {
                    if( !!pBestTrajectory ) {
                        // already have a good trajectory, and chances are that anything after this waypoint will also be in collision, so exit
                        break;
                    }
                }
            }
            else {
                // if it isn't better and we already have a best trajectory, then choose it. most likely things will get worse from now on...
                if( !!pBestTrajectory ) {
                    break;
                }
            }
        }
        fRemainingDuration -= deltatime;
    }

    if( !pBestTrajectory ) {
        throw OPENRAVE_EXCEPTION_FORMAT0(_("failed to find connecting trajectory"),ORE_Assert);
    }
    if( fBestDuration > fOriginalTime+fTimeBuffer ) {
        RAVELOG_WARN(str(boost::format("new trajectory is greater than expected time %f > %f \n")%fBestDuration%fOriginalTime));
    }
    // splice in the new trajectory. pBestTrajectory's first waypoint matches traj's iBestInsertionWaypoint
    traj->Remove(iBestInsertionWaypoint+1,traj->GetNumWaypoints());
    //    traj->GetWaypoint(iBestInsertionWaypoint,vprevpoint);
    //    pBestTrajectory->GetWaypoint(0,vwaypoint,traj->GetConfigurationSpecification());
    //    for(size_t i = 0; i < vprevpoint.size(); ++i) {
    //        if( RaveFabs(vprevpoint[i]-vwaypoint.at(i)) > 0.0001 ) {
    //            RAVELOG_WARN(str(boost::format("start points differ at %d: %e != %e")%i%vprevpoint[i]%vwaypoint[i]));
    //        }
    //    }
    pBestTrajectory->GetWaypoints(1,pBestTrajectory->GetNumWaypoints(),vwaypoint,traj->GetConfigurationSpecification());
    traj->Insert(iBestInsertionWaypoint+1,vwaypoint);
    dReal fNewDuration = traj->GetDuration();
    OPENRAVE_ASSERT_OP( RaveFabs(fNewDuration-fBestDuration), <=, 0.001 );
    return iBestInsertionWaypoint+pBestTrajectory->GetNumWaypoints();
}

void ConvertTrajectorySpecification(TrajectoryBasePtr traj, const ConfigurationSpecification& spec)
{
    if( traj->GetConfigurationSpecification() != spec ) {
        size_t numpoints = traj->GetConfigurationSpecification().GetDOF() > 0 ? traj->GetNumWaypoints() : 0;
        vector<dReal> data;
        if( numpoints > 0 ) {
            traj->GetWaypoints(0,numpoints,data,spec);
        }
        traj->Init(spec);
        if( numpoints > 0 ) {
            traj->Insert(0,data);
        }
    }
}

void ComputeTrajectoryDerivatives(TrajectoryBasePtr traj, int maxderiv)
{
    OPENRAVE_ASSERT_OP(maxderiv,>,0);
    ConfigurationSpecification newspec = traj->GetConfigurationSpecification();
    for(int i = 1; i <= maxderiv; ++i) {
        newspec.AddDerivativeGroups(i);
    }
    std::vector<dReal> data;
    traj->GetWaypoints(0,traj->GetNumWaypoints(),data, newspec);
    if( data.size() == 0 ) {
        traj->Init(newspec);
        return;
    }
    int numpoints = (int)data.size()/newspec.GetDOF();
    ConfigurationSpecification velspec = newspec.GetTimeDerivativeSpecification(maxderiv-1);
    ConfigurationSpecification accelspec = newspec.GetTimeDerivativeSpecification(maxderiv);
    std::vector<ConfigurationSpecification::Group>::const_iterator itdeltatimegroup = newspec.FindCompatibleGroup("deltatime");
    if(itdeltatimegroup == newspec._vgroups.end() ) {
        throw OPENRAVE_EXCEPTION_FORMAT0(_("trajectory does not seem to have time stamps, so derivatives cannot be computed"), ORE_InvalidArguments);
    }
    OPENRAVE_ASSERT_OP(velspec.GetDOF(), ==, accelspec.GetDOF());
    int offset = 0;
    dReal nextdeltatime=0;
    for(int ipoint = 0; ipoint < numpoints; ++ipoint, offset += newspec.GetDOF()) {
        if( ipoint < numpoints-1 ) {
            nextdeltatime = data.at(offset+newspec.GetDOF()+itdeltatimegroup->offset);
        }
        else {
            nextdeltatime = 0;
        }
        for(size_t igroup = 0; igroup < velspec._vgroups.size(); ++igroup) {
            std::vector<ConfigurationSpecification::Group>::const_iterator itvel = newspec.FindCompatibleGroup(velspec._vgroups.at(igroup),true);
            std::vector<ConfigurationSpecification::Group>::const_iterator itaccel = newspec.FindCompatibleGroup(accelspec._vgroups.at(igroup),true);
            OPENRAVE_ASSERT_OP(itvel->dof,==,itaccel->dof);
            if( ipoint < numpoints-1 ) {
                for(int i = 1; i < itvel->dof; ++i) {
                    if( nextdeltatime > 0 ) {
                        data.at(offset+itaccel->offset+i) = (data.at(offset+newspec.GetDOF()+itvel->offset+i)-data.at(offset+itvel->offset+i))/nextdeltatime;
                    }
                    else {
                        // time is 0 so leave empty?
                    }
                }
            }
            else {
                // what to do with the last point?
            }
        }
    }

    traj->Init(newspec);
    traj->Insert(0,data);
}

TrajectoryBasePtr GetReverseTrajectory(TrajectoryBaseConstPtr sourcetraj)
{
    vector<dReal> sourcedata;
    size_t numpoints = sourcetraj->GetNumWaypoints();
    int dof = sourcetraj->GetConfigurationSpecification().GetDOF();
    vector<uint8_t> velocitydofs(dof,0);
    int timeoffset = -1;
    vector<uint8_t> velocitynextinterp(dof,0);
    FOREACHC(itgroup, sourcetraj->GetConfigurationSpecification()._vgroups) {
        if( itgroup->name.find("_velocities") != string::npos ) {
            bool bnext = itgroup->interpolation == "next";
            for(int i = 0; i < itgroup->dof; ++i) {
                velocitydofs.at(itgroup->offset+i) = 1;
                velocitynextinterp.at(itgroup->offset+i) = bnext;
            }
        }
        else if( itgroup->name == "deltatime" ) {
            timeoffset = itgroup->offset;
        }
    }
    sourcetraj->GetWaypoints(0,numpoints,sourcedata);
    vector<dReal> targetdata(sourcedata.size());
    dReal prevdeltatime = 0;
    for(size_t i = 0; i < numpoints; ++i) {
        vector<dReal>::iterator ittarget = targetdata.begin()+i*dof;
        vector<dReal>::iterator itsource = sourcedata.begin()+(numpoints-i-1)*dof;
        for(int j = 0; j < dof; ++j) {
            if( velocitydofs[j] ) {
                if( velocitynextinterp[j] ) {
                    if( i < numpoints-1 ) {
                        *(ittarget+j+dof) = -*(itsource+j);
                    }
                    else {
                        targetdata.at(j) = 0;
                    }
                }
                else {
                    *(ittarget+j) = -*(itsource+j);
                }
            }
            else {
                *(ittarget+j) = *(itsource+j);
            }
        }

        if( timeoffset >= 0 ) {
            *(ittarget+timeoffset) = prevdeltatime;
            prevdeltatime = *(itsource+timeoffset);
        }
    }

    TrajectoryBasePtr traj = RaveCreateTrajectory(sourcetraj->GetEnv(),sourcetraj->GetXMLId());
    traj->Init(sourcetraj->GetConfigurationSpecification());
    traj->Insert(0,targetdata);
    traj->SetDescription(sourcetraj->GetDescription());
    return traj;
}

TrajectoryBasePtr ReverseTrajectory(TrajectoryBasePtr sourcetraj)
{
    // might need to change to in-memory reverse...
    return GetReverseTrajectory(sourcetraj);
}

void SegmentTrajectory(TrajectoryBasePtr traj, dReal starttime, dReal endtime)
{
    std::vector<dReal> values;
    if( endtime < traj->GetDuration() ) {
        size_t endindex = traj->GetFirstWaypointIndexAfterTime(endtime);
        if( endindex < traj->GetNumWaypoints() ) {
            traj->Sample(values, endtime);
            traj->Insert(endindex, values, true);
            traj->Remove(endindex+1, traj->GetNumWaypoints());
        }
    }
    if( starttime > 0 ) {
        size_t startindex = traj->GetFirstWaypointIndexAfterTime(starttime);
        if( startindex > 0 ) {
            ConfigurationSpecification deltatimespec;
            deltatimespec.AddDeltaTimeGroup();
            std::vector<dReal> vdeltatime;
            traj->GetWaypoint(startindex,vdeltatime,deltatimespec);
            traj->Sample(values, starttime);
            dReal fSampleDeltaTime;
            traj->GetConfigurationSpecification().ExtractDeltaTime(fSampleDeltaTime, values.begin());
            // check if the sampletime can be very close to an existing waypoint, in which case can ignore inserting a new point
            int endremoveindex = startindex;
            if( RaveFabs(fSampleDeltaTime-vdeltatime.at(0)) > g_fEpsilonLinear ) {
                traj->Insert(startindex-1, values, true);
                // have to write the new delta time
                vdeltatime[0] -= fSampleDeltaTime;
                traj->Insert(startindex, vdeltatime, deltatimespec, true);
                endremoveindex -= 1;
            }
            traj->Remove(0, endremoveindex);
        }
    }
}

TrajectoryBasePtr MergeTrajectories(const std::list<TrajectoryBaseConstPtr>& listtrajectories)
{
    // merge both deltatime and iswaypoint groups
    TrajectoryBasePtr presulttraj;
    if( listtrajectories.size() == 0 ) {
        return presulttraj;
    }
    if( listtrajectories.size() == 1 ) {
        presulttraj = RaveCreateTrajectory(listtrajectories.front()->GetEnv(),listtrajectories.front()->GetXMLId());
        presulttraj->Clone(listtrajectories.front(),0);
        return presulttraj;
    }

    ConfigurationSpecification spec;
    vector<dReal> vpointdata;
    vector<dReal> vtimes; vtimes.reserve(listtrajectories.front()->GetNumWaypoints());
    int totaldof = 1; // for delta time
    FOREACHC(ittraj,listtrajectories) {
        const ConfigurationSpecification& trajspec = (*ittraj)->GetConfigurationSpecification();
        ConfigurationSpecification::Group gtime = trajspec.GetGroupFromName("deltatime");
        spec += trajspec;
        totaldof += trajspec.GetDOF()-1;
        if( trajspec.FindCompatibleGroup("iswaypoint",true) != trajspec._vgroups.end() ) {
            totaldof -= 1;
        }
        dReal curtime = 0;
        for(size_t ipoint = 0; ipoint < (*ittraj)->GetNumWaypoints(); ++ipoint) {
            (*ittraj)->GetWaypoint(ipoint,vpointdata);
            curtime += vpointdata.at(gtime.offset);
            vector<dReal>::iterator it = lower_bound(vtimes.begin(),vtimes.end(),curtime);
            if( *it != curtime ) {
                vtimes.insert(it,curtime);
            }
        }
    }

    vector<ConfigurationSpecification::Group>::const_iterator itwaypointgroup = spec.FindCompatibleGroup("iswaypoint",true);
    vector<dReal> vwaypoints;
    if( itwaypointgroup != spec._vgroups.end() ) {
        totaldof += 1;
        vwaypoints.resize(vtimes.size(),0);
    }

//    if( totaldof != spec.GetDOF() ) {
//        throw OPENRAVE_EXCEPTION_FORMAT(_("merged configuration needs to have %d DOF, currently has %d"),totaldof%spec.GetDOF(),ORE_InvalidArguments);
//    }
    presulttraj = RaveCreateTrajectory(listtrajectories.front()->GetEnv(),listtrajectories.front()->GetXMLId());
    presulttraj->Init(spec);

    if( vtimes.size() == 0 ) {
        return presulttraj;
    }

    // need to find all waypoints
    vector<dReal> vtemp, vnewdata;
    stringstream sdesc;
    int deltatimeoffset = spec.GetGroupFromName("deltatime").offset;
    FOREACHC(ittraj,listtrajectories) {
        vector<ConfigurationSpecification::Group>::const_iterator itwaypointgrouptraj = (*ittraj)->GetConfigurationSpecification().FindCompatibleGroup("iswaypoint",true);
        int waypointoffset = -1;
        if( itwaypointgrouptraj != (*ittraj)->GetConfigurationSpecification()._vgroups.end() ) {
            waypointoffset = itwaypointgrouptraj->offset;
        }
        if( vnewdata.size() == 0 ) {
            vnewdata.reserve(vtimes.size()*spec.GetDOF());
            for(size_t i = 0; i < vtimes.size(); ++i) {
                (*ittraj)->Sample(vtemp,vtimes[i],spec);
                vnewdata.insert(vnewdata.end(),vtemp.begin(),vtemp.end());
                if( waypointoffset >= 0 ) {
                    vwaypoints[i] += vtemp[itwaypointgroup->offset]; // have to use the final spec's offset
                }
            }
        }
        else {
            vpointdata.resize(0);
            for(size_t i = 0; i < vtimes.size(); ++i) {
                (*ittraj)->Sample(vtemp,vtimes[i]);
                vpointdata.insert(vpointdata.end(),vtemp.begin(),vtemp.end());
                if( waypointoffset >= 0 ) {
                    vwaypoints[i] += vtemp[itwaypointgroup->offset]; // have to use the final spec's offset
                }
            }
            ConfigurationSpecification::ConvertData(vnewdata.begin(),spec,vpointdata.begin(),(*ittraj)->GetConfigurationSpecification(),vtimes.size(),presulttraj->GetEnv(),false);
        }

        sdesc << (*ittraj)->GetDescription() << endl;
    }

    vnewdata.at(deltatimeoffset) = vtimes[0];
    for(size_t i = 1; i < vtimes.size(); ++i) {
        vnewdata.at(i*spec.GetDOF()+deltatimeoffset) = vtimes[i]-vtimes[i-1];
    }
    if( itwaypointgroup != spec._vgroups.end() ) {
        vnewdata.at(itwaypointgroup->offset) = vwaypoints[0];
        for(size_t i = 1; i < vtimes.size(); ++i) {
            vnewdata.at(i*spec.GetDOF()+itwaypointgroup->offset) = vwaypoints[i];
        }
    }
    presulttraj->Insert(0,vnewdata);
    presulttraj->SetDescription(sdesc.str());
    return presulttraj;
}

void GetDHParameters(std::vector<DHParameter>& vparameters, KinBodyConstPtr pbody)
{
    EnvironmentMutex::scoped_lock lockenv(pbody->GetEnv()->GetMutex());
    Transform tbaseinv = pbody->GetTransform().inverse();
    vparameters.resize(pbody->GetDependencyOrderedJoints().size());
    std::vector<DHParameter>::iterator itdh = vparameters.begin();
    FOREACHC(itjoint,pbody->GetDependencyOrderedJoints()) {
        OPENRAVE_ASSERT_FORMAT((*itjoint)->GetType() == KinBody::JointHinge || (*itjoint)->GetType() == KinBody::JointSlider, "joint type 0x%x not supported for DH parameters", (*itjoint)->GetType(), ORE_Assert);
        KinBody::LinkConstPtr plink = (*itjoint)->GetHierarchyParentLink();
        Transform tparent, tparentinv;
        itdh->joint = *itjoint;
        itdh->parentindex = -1;
        if( !!plink ) {
            std::vector<KinBody::JointPtr> vparentjoints;
            pbody->GetChain(0,plink->GetIndex(),vparentjoints);
            if( vparentjoints.size() > 0 ) {
                // get the first non-passive joint
                int index = (int)vparentjoints.size()-1;
                while(index >= 0 && vparentjoints[index]->GetJointIndex() < 0 ) {
                    index--;
                }
                if( index >= 0 ) {
                    // search for it in pbody->GetDependencyOrderedJoints()
                    std::vector<KinBody::JointPtr>::const_iterator itjoint = find(pbody->GetDependencyOrderedJoints().begin(),pbody->GetDependencyOrderedJoints().end(),vparentjoints[index]);
                    BOOST_ASSERT( itjoint != pbody->GetDependencyOrderedJoints().end() );
                    itdh->parentindex = itjoint - pbody->GetDependencyOrderedJoints().begin();
                    tparent = vparameters.at(itdh->parentindex).transform;
                    tparentinv = tparent.inverse();
                }
            }
        }
        Vector vlocalanchor = tparentinv*(tbaseinv*(*itjoint)->GetAnchor());
        Vector vlocalaxis = tparentinv.rotate(tbaseinv.rotate((*itjoint)->GetAxis(0)));
        Vector vlocalx(-vlocalaxis.y,vlocalaxis.x,0);
        dReal fsinalpha = RaveSqrt(vlocalx.lengthsqr3());
        itdh->alpha = RaveAtan2(fsinalpha, vlocalaxis.z);
        if( itdh->alpha < 10*g_fEpsilon ) {
            // axes are parallel
            if( vlocalanchor.lengthsqr2() > 10*g_fEpsilon*g_fEpsilon ) {
                vlocalx.x = vlocalanchor.x;
                vlocalx.y = vlocalanchor.y;
                vlocalx.normalize3();
            }
            else {
                vlocalx = Vector(1,0,0);
            }
        }
        else {
            vlocalx /= fsinalpha;
        }
        itdh->d = vlocalanchor.z;
        itdh->theta = RaveAtan2(vlocalx.y,vlocalx.x);
        itdh->a = vlocalanchor.dot3(vlocalx);
        Vector zquat = quatFromAxisAngle(Vector(0,0,1),itdh->theta);
        Vector xquat = quatFromAxisAngle(Vector(1,0,0),itdh->alpha);
        bool bflip = false;
        //        if( itdh->a < -g_fEpsilon ) {
        //            // cannot have -a since a lot of formats specify a as positive
        //            bflip = true;
        //        }
        //        else {
        Vector worldrotquat = quatMultiply(itdh->transform.rot, quatMultiply(zquat, xquat));
        // always try to have the x-axis pointed positively towards x
        // (worldrotquat * (1,0,0))[0] < 0
        dReal xcomponent = (1-2*worldrotquat.z*worldrotquat.z-2*worldrotquat.w*worldrotquat.w);
        if( xcomponent < 0 ) {
            bflip = true;
        }
        //        }

        if( bflip ) {
            // normalize if theta is closer to PI
            if( itdh->theta > g_fEpsilon ) { // this is a really weird condition but it looks like people prefer theta to be negative
                itdh->alpha = -itdh->alpha;
                itdh->theta -= PI;
                itdh->a = -itdh->a;
            }
            else {
                itdh->alpha = -itdh->alpha;
                itdh->theta += PI;
                itdh->a = -itdh->a;
            }
            zquat = quatFromAxisAngle(Vector(0,0,1),itdh->theta);
            xquat = quatFromAxisAngle(Vector(1,0,0),itdh->alpha);
        }
        Transform Z_i(zquat, Vector(0,0,itdh->d));
        Transform X_i(xquat, Vector(itdh->a,0,0));
        itdh->transform = tparent*Z_i*X_i;
        ++itdh;
    }
}

DynamicsCollisionConstraint::DynamicsCollisionConstraint(PlannerBase::PlannerParametersPtr parameters, const std::list<KinBodyPtr>& listCheckBodies, int filtermask) : _listCheckBodies(listCheckBodies), _filtermask(filtermask), _perturbation(0.1)
{
    BOOST_ASSERT(listCheckBodies.size()>0);
    _report.reset(new CollisionReport());
    _parameters = parameters;
    if( !!parameters ) {
        _specvel = parameters->_configurationspecification.ConvertToVelocitySpecification();
        _setvelstatefn = _specvel.GetSetFn(_listCheckBodies.front()->GetEnv());
    }
}

void DynamicsCollisionConstraint::SetPlannerParameters(PlannerBase::PlannerParametersPtr parameters)
{
    _parameters = parameters;
    if( !!parameters ) {
        _specvel = parameters->_configurationspecification.ConvertToVelocitySpecification();
        _setvelstatefn = _specvel.GetSetFn(_listCheckBodies.front()->GetEnv());
    }
}

void DynamicsCollisionConstraint::SetUserCheckFunction(const boost::function<bool() >& usercheckfn, bool bCallAfterCheckCollision)
{
    _usercheckfns[bCallAfterCheckCollision] = usercheckfn;
}

void DynamicsCollisionConstraint::SetFilterMask(int filtermask)
{
    _filtermask = filtermask;
}

void DynamicsCollisionConstraint::SetPerturbation(dReal perturbation)
{
    _perturbation = perturbation;
}

int DynamicsCollisionConstraint::_SetAndCheckState(PlannerBase::PlannerParametersPtr params, const std::vector<dReal>& vdofvalues, const std::vector<dReal>& vdofvelocities, const std::vector<dReal>& vdofaccels, int options, ConstraintFilterReturnPtr filterreturn)
{
    if( params->SetStateValues(vdofvalues, 0) != 0 ) {
        return CFO_StateSettingError;
    }
    if( (options & CFO_CheckTimeBasedConstraints) && !!_setvelstatefn && vdofvelocities.size() == vdofvalues.size() ) {
        (*_setvelstatefn)(vdofvelocities);
    }
    int nstateret = _CheckState(vdofaccels, options, filterreturn);
    if( nstateret != 0 ) {
        return nstateret;
    }
    if( (options & CFO_CheckWithPerturbation) && _perturbation > 0 ) {
        // only check collision constraints with the perturbation since they are the only ones that don't have settable limits
        _vperturbedvalues.resize(vdofvalues.size());
        boost::array<dReal,3> perturbations = {{_perturbation,-_perturbation}};
        FOREACH(itperturbation,perturbations) {
            for(size_t i = 0; i < vdofvalues.size(); ++i) {
                _vperturbedvalues[i] = vdofvalues[i] + *itperturbation * params->_vConfigResolution.at(i);
                if( _vperturbedvalues[i] < params->_vConfigLowerLimit.at(i) ) {
                    _vperturbedvalues[i] = params->_vConfigLowerLimit.at(i);
                }
                if( _vperturbedvalues[i] > params->_vConfigUpperLimit.at(i) ) {
                    _vperturbedvalues[i] = params->_vConfigUpperLimit.at(i);
                }
            }
            if( params->SetStateValues(_vperturbedvalues, 0) != 0 ) {
                return CFO_StateSettingError|CFO_CheckWithPerturbation;
            }
            int nstateret = _CheckState(vdofaccels, options, filterreturn);
            if( nstateret != 0 ) {
                return nstateret;
            }
        }
    }
    return 0;
}

int DynamicsCollisionConstraint::_CheckState(const std::vector<dReal>& vdofaccels, int options, ConstraintFilterReturnPtr filterreturn)
{
    options &= _filtermask;
    if( (options&CFO_CheckUserConstraints) && !!_usercheckfns[0] ) {
        if( !_usercheckfns[0]() ) {
            if( IS_DEBUGLEVEL(Level_Verbose) ) {
                _PrintOnFailure("pre usercheckfn failed");
            }
            return CFO_CheckUserConstraints;
        }
    }
    if( options & CFO_CheckTimeBasedConstraints ) {
        // check dynamics
        FOREACHC(itbody, _listCheckBodies) {
            KinBodyPtr pbody = *itbody;
            _vtorquevalues.resize(0);
            FOREACHC(itjoint, pbody->GetJoints()) {
                for(int idof = 0; idof < (*itjoint)->GetDOF(); ++idof) {
                    dReal fmaxtorque = (*itjoint)->GetMaxTorque(idof);
                    if( fmaxtorque > 0 ) {
                        _vtorquevalues.push_back(make_pair((*itjoint)->GetDOFIndex()+idof,fmaxtorque));
                    }
                }
            }
            if( _vtorquevalues.size() > 0 && vdofaccels.size() > 0 ) {
                _doftorques.resize(pbody->GetDOF(),0);
                _dofaccelerations.resize(pbody->GetDOF(),0);
                _vdofindices.resize(pbody->GetDOF());
                for(int i = 0; i < pbody->GetDOF(); ++i) {
                    _vdofindices[i] = i;
                }

                // have to extract the correct accelerations from vdofaccels use specvel and timederivative=1
                _specvel.ExtractJointValues(_dofaccelerations.begin(), vdofaccels.begin(), pbody, _vdofindices, 1);

                // compute inverse dynamics and check
                pbody->ComputeInverseDynamics(_doftorques, _dofaccelerations);
                FOREACH(it, _vtorquevalues) {
                    int index = it->first;
                    dReal fmaxtorque = it->second;
                    if( RaveFabs(_doftorques.at(index)) > fmaxtorque ) {
                        if( IS_DEBUGLEVEL(Level_Verbose) ) {
                            _PrintOnFailure(str(boost::format("rejected torque due to joint %s (%d): %e > %e")%pbody->GetJointFromDOFIndex(index)->GetName()%index%RaveFabs(_doftorques.at(index))%fmaxtorque));
                        }
                        return CFO_CheckTimeBasedConstraints;
                    }
                }
            }
        }
    }
    FOREACHC(itbody, _listCheckBodies) {
        if( (options&CFO_CheckEnvCollisions) && (*itbody)->GetEnv()->CheckCollision(KinBodyConstPtr(*itbody),_report) ) {
            if( (options & CFO_FillCollisionReport) && !!filterreturn ) {
                filterreturn->_report = *_report;
            }
            if( IS_DEBUGLEVEL(Level_Verbose) ) {
                _PrintOnFailure(std::string("collision failed ")+_report->__str__());
            }
            return CFO_CheckEnvCollisions;
        }
        if( (options&CFO_CheckSelfCollisions) && (*itbody)->CheckSelfCollision(_report) ) {
            if( (options & CFO_FillCollisionReport) && !!filterreturn ) {
                filterreturn->_report = *_report;
            }
            if( IS_DEBUGLEVEL(Level_Verbose) ) {
                _PrintOnFailure(std::string("self-collision failed ")+_report->__str__());
            }
            return CFO_CheckSelfCollisions;
        }
    }
    if( (options&CFO_CheckUserConstraints) && !!_usercheckfns[1] ) {
        if( !_usercheckfns[1]() ) {
            if( IS_DEBUGLEVEL(Level_Verbose) ) {
                _PrintOnFailure("post usercheckfn failed");
            }
            return CFO_CheckUserConstraints;
        }
    }
    return 0;
}

void DynamicsCollisionConstraint::_PrintOnFailure(const std::string& prefix)
{
    if( IS_DEBUGLEVEL(Level_Verbose) ) {
        PlannerBase::PlannerParametersPtr params = _parameters.lock();
        std::vector<dReal> vcurrentvalues;
        params->_getstatefn(vcurrentvalues);
        stringstream ss; ss << std::setprecision(std::numeric_limits<OpenRAVE::dReal>::digits10+1);
        ss << prefix << ", ";
        for(size_t i = 0; i < vcurrentvalues.size(); ++i ) {
            if( i > 0 ) {
                ss << "," << vcurrentvalues[i];
            }
            else {
                ss << "colvalues=[" << vcurrentvalues[i];
            }
        }
        ss << "]";
        RAVELOG_VERBOSE(ss.str());
    }
}

int DynamicsCollisionConstraint::Check(const std::vector<dReal>& q0, const std::vector<dReal>& q1, const std::vector<dReal>& dq0, const std::vector<dReal>& dq1, dReal timeelapsed, IntervalType interval, int options, ConstraintFilterReturnPtr filterreturn)
{
    int maskoptions = options&_filtermask;
    if( !!filterreturn ) {
        filterreturn->Clear();
    }
    // set the bounds based on the interval type
    PlannerBase::PlannerParametersPtr params = _parameters.lock();
    if( !params ) {
        RAVELOG_WARN("parameters have been destroyed!\n");
        if( !!filterreturn ) {
            filterreturn->_returncode = CFO_StateSettingError;
        }
        return CFO_StateSettingError;
    }
    BOOST_ASSERT(_listCheckBodies.size()>0);
    int start=0;
    bool bCheckEnd=false;
    switch (interval) {
    case IT_Open:
        start = 1;  bCheckEnd = false;
        break;
    case IT_OpenStart:
        start = 1;  bCheckEnd = true;
        break;
    case IT_OpenEnd:
        start = 0;  bCheckEnd = false;
        break;
    case IT_Closed:
        start = 0;  bCheckEnd = true;
        break;
    default:
        BOOST_ASSERT(0);
    }

    // first make sure the end is free
    _vtempconfig.resize(params->GetDOF());
    _vtempvelconfig.resize(dq0.size());
    // if velocity is valid, compute the acceleration for every DOF
    if( timeelapsed > 0 && dq0.size() == _vtempconfig.size() && dq1.size() == _vtempconfig.size() ) {
        // do quadratic interpolation, so make sure the positions, velocities, and timeelapsed are consistent
        // v0 + timeelapsed*0.5*(dq0+dq1) - v1 = 0
        _vtempaccelconfig.resize(dq0.size());
        dReal itimeelapsed = 1.0/timeelapsed;
        for(size_t i = 0; i < _vtempaccelconfig.size(); ++i) {
            _vtempaccelconfig[i] = (dq1.at(i)-dq0.at(i))*itimeelapsed;
            if( IS_DEBUGLEVEL(Level_Verbose) || IS_DEBUGLEVEL(Level_VerifyPlans) ) {
                dReal consistencyerror = RaveFabs(q0.at(i) + timeelapsed*0.5*(dq0.at(i)+dq1.at(i)) - q1.at(i));
                if( RaveFabs(consistencyerror-2*PI) > g_fEpsilonQuadratic ) { // TODO, officially track circular joints
                    OPENRAVE_ASSERT_OP(consistencyerror,<=,g_fEpsilonQuadratic*100);
                }
            }
        }
    }
    else {
        // make sure size is set to DOF
        _vtempaccelconfig.resize(params->GetDOF());
        FOREACH(it, _vtempaccelconfig) {
            *it = 0;
        }
    }

    if (bCheckEnd) {
        int nstateret = _SetAndCheckState(params, q1, dq1, _vtempaccelconfig, maskoptions, filterreturn);
        if( nstateret != 0 ) {
            if( !!filterreturn ) {
                filterreturn->_returncode = nstateret;
                filterreturn->_invalidvalues = q1;
                filterreturn->_invalidvelocities = dq1;
                filterreturn->_fTimeWhenInvalid = timeelapsed > 0 ? timeelapsed : dReal(1.0);
                if( options & CFO_FillCheckedConfiguration ) {
                    filterreturn->_configurations = q1;
                    filterreturn->_configurationtimes.push_back(timeelapsed > 0 ? timeelapsed : dReal(1.0));
                }
            }
            return nstateret;
        }
    }

    // compute  the discretization
    dQ = q1;
    params->_diffstatefn(dQ,q0);
    _vtempveldelta = dq1;
    if( _vtempveldelta.size() == q1.size() ) {
        for(size_t i = 0; i < _vtempveldelta.size(); ++i) {
            _vtempveldelta.at(i) -= dq0.at(i);
        }
    }

    int i, numSteps = 0, nLargestStepIndex = -1;
    std::vector<dReal>::const_iterator itres = params->_vConfigResolution.begin();
    BOOST_ASSERT((int)params->_vConfigResolution.size()==params->GetDOF());
    int totalsteps = 0;
    if( timeelapsed > 0 && dq0.size() == _vtempconfig.size() && dq1.size() == _vtempconfig.size() ) {
        // quadratic equation, so total travelled distance for each joint is not as simple as taking the difference between the two endpoints.
        for (i = 0; i < params->GetDOF(); i++,itres++) {
            int steps = 0;
            if( RaveFabs(_vtempaccelconfig.at(i)) <= g_fEpsilonLinear ) {
                // not a quadratic
                if( *itres != 0 ) {
                    steps = (int)(RaveFabs(dQ[i]) / *itres);
                }
                else {
                    steps = (int)(RaveFabs(dQ[i]) * 100);
                }
            }
            else {
                // 0.5*a*t**2 + v0*t + x0 = x
                dReal inflectiontime = -dq0.at(i) / _vtempaccelconfig.at(i);
                if( inflectiontime >= 0 && inflectiontime < timeelapsed ) {
                    // have to count double
                    dReal inflectionpoint = 0.5*dq0.at(i)*inflectiontime;
                    dReal dist = RaveFabs(inflectionpoint) + RaveFabs(dQ.at(i)-inflectionpoint);
                    if (*itres != 0) {
                        steps = (int)(dist / *itres);
                    }
                    else {
                        steps = (int)(dist * 100);
                    }
                }
                else {
                    if( *itres != 0 ) {
                        steps = (int)(RaveFabs(dQ[i]) / *itres);
                    }
                    else {
                        steps = (int)(RaveFabs(dQ[i]) * 100);
                    }
                }
            }

            totalsteps += steps;
            if (steps > numSteps) {
                numSteps = steps;
                nLargestStepIndex = i;
            }
        }
    }
    else {
        for (i = 0; i < params->GetDOF(); i++,itres++) {
            int steps;
            if( *itres != 0 ) {
                steps = (int)(RaveFabs(dQ[i]) / *itres);
            }
            else {
                steps = (int)(RaveFabs(dQ[i]) * 100);
            }
            totalsteps += steps;
            if (steps > numSteps) {
                numSteps = steps;
                nLargestStepIndex = i;
            }
        }
    }

    if( totalsteps == 0 && start > 0 ) {
        if( !!filterreturn ) {
            if( bCheckEnd ) {
                if(options & CFO_FillCheckedConfiguration) {
                    filterreturn->_configurations = q1;
                    filterreturn->_configurationtimes.push_back(timeelapsed > 0 ? timeelapsed : dReal(1.0));
                }
            }

        }
        return 0;
    }

    if( !!filterreturn && (options & CFO_FillCheckedConfiguration) ) {
        if( (int)filterreturn->_configurations.capacity() < (1+numSteps)*params->GetDOF() ) {
            filterreturn->_configurations.reserve((1+numSteps)*params->GetDOF());
        }
        if( (int)filterreturn->_configurationtimes.capacity() < 1+numSteps) {
            filterreturn->_configurationtimes.reserve(1+numSteps);
        }
    }
    if (start == 0 ) {
        int nstateret = _SetAndCheckState(params, q0, dq0, _vtempaccelconfig, maskoptions, filterreturn);
        if( options & CFO_FillCheckedConfiguration ) {
            filterreturn->_configurations.insert(filterreturn->_configurations.begin(), q0.begin(), q0.end());
            filterreturn->_configurationtimes.insert(filterreturn->_configurationtimes.begin(), 0);
        }
        if( nstateret != 0 ) {
            if( !!filterreturn ) {
                filterreturn->_returncode = nstateret;
                filterreturn->_invalidvalues = q0;
                filterreturn->_invalidvelocities = dq0;
                filterreturn->_fTimeWhenInvalid = 0;
            }
            return nstateret;
        }
        start = 1;
    }

    if( numSteps == 0 ) {
        // everything is so small that there is no interpolation...
        if( bCheckEnd && !!filterreturn && (options & CFO_FillCheckedConfiguration) ) {
            filterreturn->_configurations.insert(filterreturn->_configurations.end(), q1.begin(), q1.end());
            filterreturn->_configurationtimes.push_back(timeelapsed);
        }

        return 0;
    }

    for (i = 0; i < params->GetDOF(); i++) {
        _vtempconfig.at(i) = q0.at(i);
    }
    if( dq0.size() == q0.size() ) {
        _vtempvelconfig = dq0;
    }

    if( timeelapsed > 0 && dq0.size() == _vtempconfig.size() && dq1.size() == _vtempconfig.size() ) {
        // just in case, have to set the current values to _vtempconfig since neightstatefn expects the state to be set.
        if( params->SetStateValues(_vtempconfig, 0) != 0 ) {
            return CFO_StateSettingError;
        }

        // quadratic interpolation
        // given the nLargestStepIndex, determine the timestep for all joints
        dReal fLargestStepAccel = _vtempaccelconfig.at(nLargestStepIndex);
        dReal fLargestStepInitialVelocity = dq0.at(nLargestStepIndex);
        dReal fLargestStep = dQ.at(nLargestStepIndex);
        dReal fLargestInflectionTime = timeelapsed; // if >= 0 and <= timeelapsed, then the step increment changes signs
        dReal fLargestInflection = dQ.at(nLargestStepIndex); // the max/min
        dReal fLargestTraveledDistance = fLargestInflection;
        dReal fLargestStepDelta;
        if( RaveFabs(fLargestStepAccel) > g_fEpsilonLinear ) {
            dReal fInflectionTime = -fLargestStepInitialVelocity / fLargestStepAccel;
            if( fInflectionTime >= 0 && fInflectionTime < timeelapsed ) {
                // quadratic hits its min/max during the time interval
                fLargestInflectionTime = fInflectionTime;
                fLargestInflection = 0.5*fLargestStepInitialVelocity*fLargestInflectionTime;
                fLargestTraveledDistance = RaveFabs(fLargestInflection) + RaveFabs(dQ.at(nLargestStepIndex) - fLargestInflection);
                fLargestStepDelta = fLargestTraveledDistance/numSteps;
                if( fLargestInflection < 0 || (RaveFabs(fLargestInflection)<=g_fEpsilonLinear && dQ.at(nLargestStepIndex)<0) ) {
                    fLargestStepDelta = -fLargestStepDelta;
                }
            }
            else {
                fLargestStepDelta = fLargestTraveledDistance/dReal(numSteps);
            }
        }
        else {
            fLargestStepDelta = fLargestTraveledDistance/dReal(numSteps);
        }

        dReal timesteproots[2], timestep=0;
        dReal fStep = 0;
        int istep = 0;
        dReal prevtimestep = 0;
        bool bSurpassedInflection = false;
        while(istep < numSteps && prevtimestep < timeelapsed) {
            //for (int istep = 0; istep < numSteps; istep++, fStep += fLargestStepDelta) {
            int nstateret = 0;
            if( istep >= start ) {
                nstateret = _SetAndCheckState(params, _vtempconfig, _vtempvelconfig, _vtempaccelconfig, maskoptions, filterreturn);
                if( !!params->_getstatefn ) {
                    params->_getstatefn(_vtempconfig);     // query again in order to get normalizations/joint limits
                }
                if( !!filterreturn && (options & CFO_FillCheckedConfiguration) ) {
                    filterreturn->_configurations.insert(filterreturn->_configurations.end(), _vtempconfig.begin(), _vtempconfig.end());
                    filterreturn->_configurationtimes.push_back(timestep);
                }
            }
            if( nstateret != 0 ) {
                if( !!filterreturn ) {
                    filterreturn->_returncode = nstateret;
                }
                return nstateret;
            }

            dReal fBestNewStep = bSurpassedInflection ? (fStep-fLargestStepDelta) : (fStep+fLargestStepDelta);

            if( RaveFabs(fLargestStepAccel) <= g_fEpsilonLinear ) {
                OPENRAVE_ASSERT_OP(RaveFabs(fLargestStepInitialVelocity),>,g_fEpsilon);
                timestep = fStep/fLargestStepInitialVelocity;
            }
            else {
                // check whether to go positive or negative direction
                dReal fNewStep = bSurpassedInflection ? (fStep-fLargestStepDelta) : (fStep+fLargestStepDelta);
                bool bfound = false;

                int numroots = mathextra::solvequad(fLargestStepAccel*0.5, fLargestStepInitialVelocity, -fNewStep, timesteproots[0], timesteproots[1]);
                if( numroots == 0 ) {
                    if( RaveFabs(fNewStep-fLargestStep) < 1e-7 ) { // in order to avoid solvequat not returning any solutions
                        timestep = timeelapsed;
                        bfound = true;
                    }
                }
                if( !bfound ) {
                    for(int i = 0; i < numroots; ++i) {
                        if( timesteproots[i] > prevtimestep && (!bfound || timestep > timesteproots[i]) ) {
                            timestep = timesteproots[i];
                            bfound = true;
                        }
                    }

                    if( !bfound && !bSurpassedInflection ) {
                        fNewStep = fStep; //-fLargestStepDelta;
                        numroots = mathextra::solvequad(fLargestStepAccel*0.5, fLargestStepInitialVelocity, -fNewStep, timesteproots[0], timesteproots[1]);
                        for(int i = 0; i < numroots; ++i) {
                            if( timesteproots[i] > prevtimestep && (!bfound || timestep > timesteproots[i]) ) {
                                // going backwards!
                                timestep = timesteproots[i];
                                fBestNewStep = fNewStep;
                                bSurpassedInflection = true;
                                bfound = true;
                            }
                        }
                    }
                }
                if( !bfound ) {
                    RAVELOG_WARN("cannot take root for quadratic interpolation\n");
                    if( !!filterreturn ) {
                        filterreturn->_returncode = CFO_StateSettingError;
                    }
                    return CFO_StateSettingError;
                }
            }

//            if( !!filterreturn && (options & CFO_FillCheckedConfiguration) ) {
//                filterreturn->_configurations.insert(filterreturn->_configurations.end(), _vtempconfig.begin(), _vtempconfig.end());
//                filterreturn->_configurationtimes.push_back(timestep);
//            }
            if( nstateret != 0 ) {
                if( !!filterreturn ) {
                    filterreturn->_returncode = nstateret;
                    filterreturn->_invalidvalues = _vtempconfig;
                    filterreturn->_invalidvelocities = _vtempvelconfig;
                    filterreturn->_fTimeWhenInvalid = timestep;
                }
                return nstateret;
            }
            if( timestep > timeelapsed+1e-7 ) {
                if( istep+1 >= numSteps ) {
                    // expected...
                    break;
                }
                RAVELOG_WARN_FORMAT("timestep %.15e > total time of ramp %.15e, step %d/%d", timestep%timeelapsed%istep%numSteps);
<<<<<<< HEAD
=======
                if( !!filterreturn ) {
                    filterreturn->_returncode = CFO_StateSettingError;
                }
>>>>>>> e0f21b5a
                return CFO_StateSettingError;
            }
            else if( timestep > timeelapsed ) {
                timestep = timeelapsed; // get rid of small epsilons
            }
            for(size_t i = 0; i < _vtempconfig.size(); ++i) {
                dQ[i] = q0.at(i) + timestep * (dq0.at(i) + timestep * 0.5 * _vtempaccelconfig.at(i)) - _vtempconfig.at(i);
                _vtempvelconfig.at(i) = dq0.at(i) + timestep*_vtempaccelconfig.at(i);
            }
            if( !params->_neighstatefn(_vtempconfig, dQ,0) ) {
                if( !!filterreturn ) {
                    filterreturn->_returncode = CFO_StateSettingError;
                }
                return CFO_StateSettingError;
            }
            fStep = fBestNewStep;
            ++istep;
            //RAVELOG_VERBOSE_FORMAT("fStep=%.15e, fLargestStep=%.15e, timestep=%.15e", fStep%fLargestStep%timestep);
            prevtimestep = timestep;
        }
        if( RaveFabs(fStep-fLargestStep) > RaveFabs(fLargestStepDelta) ) {
            RAVELOG_WARN_FORMAT("fStep (%.15e) did not reach fLargestStep (%.15e). %.15e > %.15e", fStep%fLargestStep%RaveFabs(fStep-fLargestStep)%fLargestStepDelta);
            if( !!filterreturn ) {
                filterreturn->_returncode = CFO_StateSettingError;
            }
            // this is a bug, just return false
            return CFO_StateSettingError;
        }
    }
    else {
        // check for collision along the straight-line path
        // NOTE: this does not check the end config, and may or may
        // not check the start based on the value of 'start'
        dReal fisteps = dReal(1.0f)/numSteps;
        for(std::vector<dReal>::iterator it = dQ.begin(); it != dQ.end(); ++it) {
            *it *= fisteps;
        }
        for(std::vector<dReal>::iterator it = _vtempveldelta.begin(); it != _vtempveldelta.end(); ++it) {
            *it *= fisteps;
        }

        if( start > 0 ) {
            if( !params->_neighstatefn(_vtempconfig, dQ,0) ) {
                return CFO_StateSettingError;
            }
            for(size_t i = 0; i < _vtempveldelta.size(); ++i) {
                _vtempvelconfig.at(i) += _vtempveldelta[i];
            }
        }
        for (int f = start; f < numSteps; f++) {
            int nstateret = _SetAndCheckState(params, _vtempconfig, _vtempvelconfig, _vtempaccelconfig, maskoptions, filterreturn);
            if( !!params->_getstatefn ) {
                params->_getstatefn(_vtempconfig);     // query again in order to get normalizations/joint limits
            }
            if( !!filterreturn && (options & CFO_FillCheckedConfiguration) ) {
                filterreturn->_configurations.insert(filterreturn->_configurations.end(), _vtempconfig.begin(), _vtempconfig.end());
                filterreturn->_configurationtimes.push_back(f*fisteps);
            }
            if( nstateret != 0 ) {
                if( !!filterreturn ) {
                    filterreturn->_returncode = nstateret;
                    filterreturn->_invalidvalues = _vtempconfig;
                    filterreturn->_invalidvelocities = _vtempvelconfig;
                    filterreturn->_fTimeWhenInvalid = f*fisteps;
                }
                return nstateret;
            }

            if( !params->_neighstatefn(_vtempconfig,dQ,0) ) {
                return CFO_StateSettingError;
            }
            for(size_t i = 0; i < _vtempveldelta.size(); ++i) {
                _vtempvelconfig.at(i) += _vtempveldelta[i];
            }
        }
    }

    if( bCheckEnd && !!filterreturn && (options & CFO_FillCheckedConfiguration) ) {
        filterreturn->_configurations.insert(filterreturn->_configurations.end(), q1.begin(), q1.end());
        filterreturn->_configurationtimes.push_back(timeelapsed);
    }

    return 0;
}

SimpleDistanceMetric::SimpleDistanceMetric(RobotBasePtr robot) : _robot(robot)
{
    _robot->GetActiveDOFWeights(weights2);
    for(std::vector<dReal>::iterator it = weights2.begin(); it != weights2.end(); ++it) {
        *it *= *it;
    }
}

dReal SimpleDistanceMetric::Eval(const std::vector<dReal>& c0, const std::vector<dReal>& c1)
{
    std::vector<dReal> c = c0;
    _robot->SubtractActiveDOFValues(c,c1);
    dReal dist = 0;
    for(int i=0; i < _robot->GetActiveDOF(); i++) {
        dist += weights2.at(i)*c.at(i)*c.at(i);
    }
    return RaveSqrt(dist);
}

SimpleNeighborhoodSampler::SimpleNeighborhoodSampler(SpaceSamplerBasePtr psampler, const PlannerBase::PlannerParameters::DistMetricFn& distmetricfn, const PlannerBase::PlannerParameters::DiffStateFn& diffstatefn) : _psampler(psampler), _distmetricfn(distmetricfn), _diffstatefn(diffstatefn)
{
}

bool SimpleNeighborhoodSampler::Sample(std::vector<dReal>& vNewSample, const std::vector<dReal>& vCurSample, dReal fRadius)
{
    if( fRadius <= g_fEpsilonLinear ) {
        vNewSample = vCurSample;
        return true;
    }
    _psampler->SampleSequence(vNewSample);
    size_t dof = vCurSample.size();
    BOOST_ASSERT(dof==vNewSample.size() && &vNewSample != &vCurSample);
    dReal fDist = _distmetricfn(vNewSample,vCurSample);
    // most distance metrics preserve the following property:
    // d=dist(x, x + y) ==> d*t == dist(x, x + t*y)
    if( fDist > fRadius ) {
        dReal fMult = fRadius/fDist;
        _diffstatefn(vNewSample, vCurSample);
        for(size_t i = 0; i < vNewSample.size(); ++i) {
            vNewSample[i] = vNewSample[i]*fMult + vCurSample[i];
        }
    }
    return true;
}

bool SimpleNeighborhoodSampler::Sample(std::vector<dReal>& samples)
{
    _psampler->SampleSequence(samples,1,IT_Closed);
    return samples.size()>0;
}

ManipulatorIKGoalSampler::ManipulatorIKGoalSampler(RobotBase::ManipulatorConstPtr pmanip, const std::list<IkParameterization>& listparameterizations, int nummaxsamples, int nummaxtries, dReal fsampleprob, bool searchfreeparameters, int ikfilteroptions) : _pmanip(pmanip), _nummaxsamples(nummaxsamples), _nummaxtries(nummaxtries), _fsampleprob(fsampleprob), _ikfilteroptions(ikfilteroptions), _searchfreeparameters(searchfreeparameters)
{
    _tempikindex = -1;
    _fjittermaxdist = 0;
    _probot = _pmanip->GetRobot();
    _pindexsampler = RaveCreateSpaceSampler(_probot->GetEnv(),"mt19937");
    int orgindex = 0;
    for(std::list<IkParameterization>::const_iterator it = listparameterizations.begin(); it != listparameterizations.end(); ++it) {
        SampleInfo s;
        s._orgindex = orgindex++;
        s._ikparam = *it;
        s._numleft = _nummaxsamples;
        _listsamples.push_back(s);
    }
    _report.reset(new CollisionReport());
    pmanip->GetIkSolver()->GetFreeParameters(_vfreestart);
    // the halton sequence centers around 0.5, so make it center around vfreestart
    for(std::vector<dReal>::iterator it = _vfreestart.begin(); it != _vfreestart.end(); ++it) {
        *it -= 0.5;
    }
}

bool ManipulatorIKGoalSampler::Sample(std::vector<dReal>& vgoal)
{
    IkReturnPtr ikreturn = Sample();
    if( !ikreturn ) {
        vgoal.resize(0);
        return false;
    }
    vgoal.swap(ikreturn->_vsolution); // won't be using the ik return anymore
    return true;
}

IkReturnPtr ManipulatorIKGoalSampler::Sample()
{
    std::vector<dReal> vindex;
    _pindexsampler->SampleSequence(vindex,1,IT_OpenEnd);
    if( vindex.at(0) > _fsampleprob ) {
        return IkReturnPtr();
    }
    if( _vikreturns.size() > 0 ) {
        IkReturnPtr ikreturnlocal = _vikreturns.back();
        _vikreturns.pop_back();
        _listreturnedsamples.push_back(_tempikindex);
        if( _vikreturns.size() == 0 ) {
            _tempikindex = -1;
        }
        return ikreturnlocal;
    }
    IkReturnPtr ikreturnjittered;
    for(int itry = 0; itry < _nummaxtries; ++itry ) {
        if( _listsamples.size() == 0 ) {
            return IkReturnPtr();
        }
        _pindexsampler->SampleSequence(vindex,1,IT_OpenEnd);
        int isampleindex = (int)(vindex.at(0)*_listsamples.size());
        std::list<SampleInfo>::iterator itsample = _listsamples.begin();
        advance(itsample,isampleindex);

        int numRedundantSamplesForEEChecking = 0;
        if( (int)_pmanip->GetArmIndices().size() > itsample->_ikparam.GetDOF() ) {
            numRedundantSamplesForEEChecking = 40;
        }

        bool bFullEndEffectorKnown = itsample->_ikparam.GetType() == IKP_Transform6D || _pmanip->GetArmDOF() <= itsample->_ikparam.GetDOF();
        bool bCheckEndEffector = true;
        if( _ikfilteroptions & IKFO_IgnoreEndEffectorEnvCollisions ) {
            // use requested end effector to be always ignored
            bCheckEndEffector = false;
        }
        // if first grasp, quickly prune grasp is end effector is in collision
        IkParameterization ikparam = itsample->_ikparam;
        if( itsample->_numleft == _nummaxsamples && bCheckEndEffector ) { //!(_ikfilteroptions & IKFO_IgnoreEndEffectorEnvCollisions) ) {
            // because a goal can be colliding, have to always go in this loop and check if the end effector
            // could be jittered.
            // if bCheckEndEffector is true, then should call CheckEndEffectorCollision to quickly prune samples; otherwise, have to rely on calling FindIKSolution
            try {
                if( _pmanip->CheckEndEffectorCollision(ikparam,_report, numRedundantSamplesForEEChecking) ) {
                    bool bcollision=true;
                    if( _fjittermaxdist > 0 ) {
                        // try jittering the end effector out
                        RAVELOG_VERBOSE_FORMAT("starting jitter transform %f...", _fjittermaxdist);
                        // randomly add small offset to the ik until it stops being in collision
                        Transform tjitter;
                        // before random sampling, first try sampling along the axes. try order z,y,x since z is most likely gravity
                        int N = 4;
                        dReal delta = _fjittermaxdist/N;
                        for(int iaxis = 2; iaxis >= 0; --iaxis) {
                            tjitter.trans = Vector();
                            for(int iiter = 0; iiter < 2*N; ++iiter) {
                                tjitter.trans[iaxis] = _fjittermaxdist*delta*(1+iiter/2);
                                if( iiter & 1 ) {
                                    // revert sign
                                    tjitter.trans[iaxis] = -tjitter.trans[iaxis];
                                }
                                IkParameterization ikparamjittered = tjitter * ikparam;
                                try {
                                    if( !_pmanip->CheckEndEffectorCollision(ikparamjittered,_report, numRedundantSamplesForEEChecking) ) {
                                        // make sure at least one ik solution exists...
                                        if( !ikreturnjittered ) {
                                            ikreturnjittered.reset(new IkReturn(IKRA_Success));
                                        }
                                        bool biksuccess = _pmanip->FindIKSolution(ikparamjittered, _ikfilteroptions, ikreturnjittered);
                                        if( biksuccess ) {
                                            ikparam = ikparamjittered;
                                            bcollision = false;
                                            break;
                                        }
                                        else {
                                            RAVELOG_VERBOSE_FORMAT("jitter succeed position, but ik failed: 0x%.8x", ikreturnjittered->_action);
                                        }
                                    }
                                }
                                catch(const std::exception& ex) {
                                    // ignore most likely ik failed in CheckEndEffectorCollision
                                }
                            }
                            if( !bcollision ) {
                                break;
                            }
                        }

                        if( bcollision ) {
                            // try random samples, most likely will fail...
                            int nMaxIterations = 100;
                            std::vector<dReal> xyzsamples(3);
                            dReal delta = (_fjittermaxdist*2)/nMaxIterations;
                            for(int iiter = 1; iiter <= nMaxIterations; ++iiter) {
                                _pindexsampler->SampleSequence(xyzsamples,3,IT_Closed);
                                tjitter.trans = Vector(xyzsamples[0]-0.5f, xyzsamples[1]-0.5f, xyzsamples[2]-0.5f) * (delta*iiter);
                                IkParameterization ikparamjittered = tjitter * ikparam;
                                try {
                                    if( !_pmanip->CheckEndEffectorCollision(ikparamjittered, _report, numRedundantSamplesForEEChecking) ) {
                                        if( !ikreturnjittered ) {
                                            ikreturnjittered.reset(new IkReturn(IKRA_Success));
                                        }
                                        bool biksuccess = _pmanip->FindIKSolution(ikparamjittered, _ikfilteroptions, ikreturnjittered);
                                        if( biksuccess ) {
                                            ikparam = ikparamjittered;
                                            bcollision = false;
                                            break;
                                        }
                                        else {
                                            RAVELOG_VERBOSE_FORMAT("jitter succed position, but ik failed: 0x%.8x", ikreturnjittered->_action);
                                        }
                                    }
                                }
                                catch(const std::exception& ex) {
                                    // ignore most likely ik failed in CheckEndEffectorCollision
                                }
                            }
                        }
                    }
                    if( bcollision ) {
                        RAVELOG_VERBOSE(str(boost::format("sampleiksolutions gripper in collision: %s.\n")%_report->__str__()));
                        _listsamples.erase(itsample);
                        continue;
                    }
                }
            }
            catch(const std::exception& ex) {
                if( itsample->_ikparam.GetType() == IKP_Transform6D ) {
                    RAVELOG_WARN(str(boost::format("CheckEndEffectorCollision threw exception: %s")%ex.what()));
                }
                else {
                    // most likely the ik couldn't get solved
                    RAVELOG_VERBOSE(str(boost::format("sampleiksolutions failed to solve ik: %s.\n")%ex.what()));
                    _listsamples.erase(itsample);
                    continue;
                }
            }
        }

        std::vector<dReal> vfree;
        int orgindex = itsample->_orgindex;
        if( _pmanip->GetIkSolver()->GetNumFreeParameters() > 0 ) {

            if( _searchfreeparameters ) {
                if( !itsample->_psampler ) {
                    itsample->_psampler = RaveCreateSpaceSampler(_probot->GetEnv(),"halton");
                    itsample->_psampler->SetSpaceDOF(_pmanip->GetIkSolver()->GetNumFreeParameters());
                }
                itsample->_psampler->SampleSequence(vfree,1);
                // it's pretty dangerous to add _vfreestart since if it starts on a joint limit (0), then it will start exploring from each of the joint limits. rather, we want ik solutions that are away from joint limits
//                for(size_t i = 0; i < _vfreestart.size(); ++i) {
//                    vfree.at(i) += _vfreestart[i];
//                    if( vfree[i] < 0 ) {
//                        vfree[i] += 1;
//                    }
//                    if( vfree[i] > 1 ) {
//                        vfree[i] -= 1;
//                    }
//                }
            }
            else {
                _pmanip->GetIkSolver()->GetFreeParameters(vfree);
            }
        }
        bool bsuccess = _pmanip->FindIKSolutions(ikparam, vfree, _ikfilteroptions|(bFullEndEffectorKnown&&bCheckEndEffector ? IKFO_IgnoreEndEffectorEnvCollisions : 0), _vikreturns);
        if( --itsample->_numleft <= 0 || vfree.size() == 0 || !_searchfreeparameters ) {
            _listsamples.erase(itsample);
        }

        if( bsuccess ) {
            _tempikindex = orgindex;
            _listreturnedsamples.push_back(orgindex);
            IkReturnPtr ikreturnlocal = _vikreturns.back();
            _vikreturns.pop_back();
            if( _vikreturns.size() == 0 ) {
                _tempikindex = -1;
            }
            return ikreturnlocal;
        }
    }
    return IkReturnPtr();
}

bool ManipulatorIKGoalSampler::SampleAll(std::list<IkReturnPtr>& samples, int maxsamples, int maxchecksamples)
{
    // currently this is a very slow implementation...
    samples.clear();
    int numchecked=0;
    while(true) {
        IkReturnPtr ikreturn = Sample();
        if( !ikreturn ) {
            break;
        }
        samples.push_back(ikreturn);
        if( maxsamples > 0 && (int)samples.size() >= maxsamples ) {
            return true;
        }
        RAVELOG_VERBOSE(str(boost::format("computed %d samples")%samples.size()));
        numchecked += 1;
        if( maxchecksamples > 0 && numchecked >= maxchecksamples ) {
            break;
        }
    }
    return samples.size()>0;
}

int ManipulatorIKGoalSampler::GetIkParameterizationIndex(int index)
{
    BOOST_ASSERT(index >= 0 && index < (int)_listreturnedsamples.size());
    std::list<int>::iterator it = _listreturnedsamples.begin();
    advance(it,index);
    return *it;
}

void ManipulatorIKGoalSampler::SetSamplingProb(dReal fsampleprob)
{
    _fsampleprob = fsampleprob;
}

void ManipulatorIKGoalSampler::SetJitter(dReal maxdist)
{
    _fjittermaxdist = maxdist;
}

} // planningutils
} // OpenRAVE<|MERGE_RESOLUTION|>--- conflicted
+++ resolved
@@ -2457,12 +2457,9 @@
                     break;
                 }
                 RAVELOG_WARN_FORMAT("timestep %.15e > total time of ramp %.15e, step %d/%d", timestep%timeelapsed%istep%numSteps);
-<<<<<<< HEAD
-=======
                 if( !!filterreturn ) {
                     filterreturn->_returncode = CFO_StateSettingError;
                 }
->>>>>>> e0f21b5a
                 return CFO_StateSettingError;
             }
             else if( timestep > timeelapsed ) {
