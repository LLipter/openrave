--- conflicted
+++ resolved
@@ -30,12 +30,8 @@
     {
         rapidjson::Value sensorGeometryValue;
         _sensorgeometry->SerializeJSON(sensorGeometryValue, allocator, fUnitScale, options);
-        SetJsonValueByKey(value, "sensorGeometry", sensorGeometryValue, allocator);
-    }
-<<<<<<< HEAD
-=======
-    openravejson::SetJsonValueByKey(value, "sensorGeometry", sensorGeometryValue, allocator);
->>>>>>> 09654fe4
+        openravejson::SetJsonValueByKey(value, "sensorGeometry", sensorGeometryValue, allocator);
+    }
 }
 
 void RobotBase::AttachedSensorInfo::DeserializeJSON(const rapidjson::Value& value, dReal fUnitScale)
