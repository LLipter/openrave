// -*- coding: utf-8 -*-
// Copyright (C) 2006-2014 Rosen Diankov (rosen.diankov@gmail.com)
//
// This file is part of OpenRAVE.
// OpenRAVE is free software: you can redistribute it and/or modify
// it under the terms of the GNU Lesser General Public License as published by
// the Free Software Foundation, either version 3 of the License, or
// at your option) any later version.
//
// This program is distributed in the hope that it will be useful,
// but WITHOUT ANY WARRANTY; without even the implied warranty of
// MERCHANTABILITY or FITNESS FOR A PARTICULAR PURPOSE.  See the
// GNU Lesser General Public License for more details.
//
// You should have received a copy of the GNU Lesser General Public License
// along with this program.  If not, see <http://www.gnu.org/licenses/>.
#include "libopenrave.h"

#define CHECK_INTERNAL_COMPUTATION OPENRAVE_ASSERT_FORMAT(_nHierarchyComputed == 2, "robot %s internal structures need to be computed, current value is %d. Are you sure Environment::AddRobot/AddKinBody was called?", GetName()%_nHierarchyComputed, ORE_NotInitialized);

namespace OpenRAVE {

RobotBase::GripperInfo& RobotBase::GripperInfo::operator=(const RobotBase::GripperInfo& other)
{
    _id = other._id;
    name = other.name;
    grippertype = other.grippertype;
    gripperJointNames = other.gripperJointNames;
    rapidjson::Document docGripperInfo;
    if (other._docGripperInfo.IsObject()) {
        docGripperInfo.CopyFrom(other._docGripperInfo, docGripperInfo.GetAllocator());
    }
    _docGripperInfo.Swap(docGripperInfo);
    return *this;
}

void RobotBase::GripperInfo::Reset()
{
    _id.clear();
    name.clear();
    grippertype.clear();
    gripperJointNames.clear();
    _docGripperInfo = rapidjson::Document();
}

void RobotBase::GripperInfo::SerializeJSON(rapidjson::Value &value, rapidjson::Document::AllocatorType& allocator, dReal fUnitScale, int options) const
{
    value.SetObject();
    if( _docGripperInfo.IsObject() ) {
        value.CopyFrom(_docGripperInfo, allocator, true); // need to copy the const strings
    }
    orjson::SetJsonValueByKey(value, "name", name, allocator);
    orjson::SetJsonValueByKey(value, "id", _id, allocator);
    orjson::SetJsonValueByKey(value, "grippertype", grippertype, allocator);
    orjson::SetJsonValueByKey(value, "gripperJointNames", gripperJointNames, allocator);
}

void RobotBase::GripperInfo::DeserializeJSON(const rapidjson::Value& value, dReal fUnitScale, int options)
{
    orjson::LoadJsonValueByKey(value, "name", name);
    orjson::LoadJsonValueByKey(value, "id", _id);
    if( name.size() == 0 && _id.size() > 0 ) {
        name = _id;
        RAVELOG_WARN_FORMAT("gripperInfo %s got old tag 'id', when it should be 'name'", name);
    }
    orjson::LoadJsonValueByKey(value, "grippertype", grippertype);
    orjson::LoadJsonValueByKey(value, "gripperJointNames", gripperJointNames);

    rapidjson::Document docGripperInfo;
    docGripperInfo.SetObject();
    if (_docGripperInfo.IsObject()) {
        // value may used for partial update, so retain original key values
        docGripperInfo.CopyFrom(_docGripperInfo, docGripperInfo.GetAllocator(), true); // need to copy the const strings
    }
    for (rapidjson::Value::ConstMemberIterator it = value.MemberBegin(); it != value.MemberEnd(); ++it) {
        const std::string& name = it->name.GetString();
        if (name == "id" || name == "name" || name == "grippertype" || name == "gripperJointNames") {
            continue;
        }
        orjson::SetJsonValueByKey(docGripperInfo, name, it->value);
    }
    _docGripperInfo.Swap(docGripperInfo);
}

UpdateFromInfoResult RobotBase::GripperInfo::UpdateFromInfo(const RobotBase::GripperInfo& info)
{
    if (info == *this) {
        return UFIR_NoChange;
    }
    *this = info;
    return UFIR_Success;
}

void RobotBase::AttachedSensorInfo::Reset()
{
    _id.clear();
    _name.clear();
    _linkname.clear();
    _trelative = Transform();
    _sensorname.clear();
    _docSensorGeometry = rapidjson::Document();
}

void RobotBase::AttachedSensorInfo::SerializeJSON(rapidjson::Value &value, rapidjson::Document::AllocatorType& allocator, dReal fUnitScale, int options) const
{
    value.SetObject();
    orjson::SetJsonValueByKey(value, "id", _id, allocator);
    orjson::SetJsonValueByKey(value, "name", _name, allocator);
    orjson::SetJsonValueByKey(value, "linkName", _linkname, allocator);
    orjson::SetJsonValueByKey(value, "transform", _trelative, allocator);
    orjson::SetJsonValueByKey(value, "type", _sensorname, allocator);

    if (_docSensorGeometry.IsObject() && _docSensorGeometry.MemberCount() > 0) {
        rapidjson::Value sensorGeometry;
        sensorGeometry.CopyFrom(_docSensorGeometry, allocator, true);
        value.AddMember("sensorGeometry", sensorGeometry, allocator);
    }
}

void RobotBase::AttachedSensorInfo::DeserializeJSON(const rapidjson::Value& value, dReal fUnitScale, int options)
{
    orjson::LoadJsonValueByKey(value, "name", _name);
    orjson::LoadJsonValueByKey(value, "id", _id);
    orjson::LoadJsonValueByKey(value, "linkName", _linkname);
    orjson::LoadJsonValueByKey(value, "transform", _trelative);
    orjson::LoadJsonValueByKey(value, "type", _sensorname);

    if (value.HasMember("sensorGeometry")) {
        if (!_docSensorGeometry.IsObject()) {
            _docSensorGeometry.SetObject();
        }
        orjson::UpdateJson(_docSensorGeometry, value["sensorGeometry"]);
    }
}

RobotBase::AttachedSensor::AttachedSensor(RobotBasePtr probot) : _probot(probot)
{
}

RobotBase::AttachedSensor::AttachedSensor(RobotBasePtr probot, const AttachedSensor& sensor,int cloningoptions)
{
    *this = sensor;
    _probot = probot;
    _psensor.reset();
    pdata.reset();
    pattachedlink.reset();
    if( (cloningoptions&Clone_Sensors) && !!sensor._psensor ) {
        _psensor = RaveCreateSensor(probot->GetEnv(), sensor._psensor->GetXMLId());
        if( !!_psensor ) {
            _psensor->SetName(str(boost::format("%s:%s")%probot->GetName()%_info._name)); // need a unique targettable name
            _psensor->Clone(sensor._psensor,cloningoptions);
            if( !!_psensor ) {
                pdata = _psensor->CreateSensorData();
            }
        }
    }
    int index = LinkPtr(sensor.pattachedlink)->GetIndex();
    if((index >= 0)&&(index < (int)probot->GetLinks().size())) {
        pattachedlink = probot->GetLinks().at(index);
    }
}

RobotBase::AttachedSensor::AttachedSensor(RobotBasePtr probot, const RobotBase::AttachedSensorInfo& info)
{
    _info = info;
    _probot = probot;
    pattachedlink = probot->GetLink(_info._linkname);
    if( !!probot ) {
        _psensor = RaveCreateSensor(probot->GetEnv(), _info._sensorname);
        if( !!_psensor ) {
            _psensor->SetName(str(boost::format("%s:%s")%probot->GetName()%_info._name)); // need a unique targettable name
            if(_info._docSensorGeometry.IsObject()) {
                ReadablePtr pReadable;
                BaseJSONReaderPtr pReader = RaveCallJSONReader(PT_Sensor, _info._sensorname, pReadable, AttributesList());
                if (!!pReader) {
                    pReader->DeserializeJSON(_info._docSensorGeometry);
                    ReadablePtr pReadable = pReader->GetReadable();
                    if (!!pReadable) {
                        SensorBase::SensorGeometryPtr sensorGeometry = OPENRAVE_DYNAMIC_POINTER_CAST<SensorBase::SensorGeometry>(pReadable);
                        _psensor->SetSensorGeometry(sensorGeometry);
                    }
                } else {
                    RAVELOG_WARN_FORMAT("failed to get json reader for sensor type \"%s\"", _info._sensorname);
                }
            }
            pdata = _psensor->CreateSensorData();
        }
    }
}

RobotBase::AttachedSensor::~AttachedSensor()
{
}

SensorBase::SensorDataPtr RobotBase::AttachedSensor::GetData() const
{
    if( !!_psensor && _psensor->GetSensorData(pdata) ) {
        return pdata;
    }
    return SensorBase::SensorDataPtr();
}

void RobotBase::AttachedSensor::SetRelativeTransform(const Transform& t)
{
    _info._trelative = t;
    GetRobot()->_PostprocessChangedParameters(Prop_SensorPlacement);
}

void RobotBase::AttachedSensor::UpdateInfo(SensorBase::SensorType type)
{
    rapidjson::Document docSensorGeometry;
    if( !!_psensor ) {
        _info._sensorname = _psensor->GetXMLId();
        SensorBase::SensorGeometryPtr sensorGeometry = boost::const_pointer_cast<SensorBase::SensorGeometry>(_psensor->GetSensorGeometry(type));
        if (!!sensorGeometry) {
            sensorGeometry->SerializeJSON(docSensorGeometry, docSensorGeometry.GetAllocator());
        }
    }
    _info._docSensorGeometry.Swap(docSensorGeometry);

    LinkPtr prealattachedlink = pattachedlink.lock();
    if( !!prealattachedlink ) {
        _info._linkname = prealattachedlink->GetName();
    }
}

void RobotBase::AttachedSensor::ExtractInfo(AttachedSensorInfo& info) const
{
    info._id = _info._id;
    info._name = _info._name;
    info._trelative = _info._trelative;
    info._sensorname.clear();
    info._linkname.clear();

    rapidjson::Document docSensorGeometry;
    if( !!_psensor ) {
        info._sensorname = _psensor->GetXMLId();
        SensorBase::SensorGeometryPtr sensorGeometry = boost::const_pointer_cast<SensorBase::SensorGeometry>(_psensor->GetSensorGeometry(SensorBase::ST_Invalid));
        if (!!sensorGeometry) {
            sensorGeometry->SerializeJSON(docSensorGeometry, docSensorGeometry.GetAllocator());
        }
    }
    info._docSensorGeometry.Swap(docSensorGeometry);

    LinkPtr prealattachedlink = pattachedlink.lock();
    if( !!prealattachedlink ) {
        info._linkname = prealattachedlink->GetName();
    }
}

UpdateFromInfoResult RobotBase::AttachedSensor::UpdateFromInfo(const RobotBase::AttachedSensorInfo& info)
{
    BOOST_ASSERT(info._id == _info._id);
    UpdateFromInfoResult updateFromInfoResult = UFIR_NoChange;

    // _name
    if (GetName() != info._name) {
        RAVELOG_VERBOSE_FORMAT("attached sensor %s name changed", _info._id);
        return UFIR_RequireReinitialize; // no SetName function defeined now. Maybe add later.
    }

    // _linkname
    KinBody::LinkPtr attachingLink = GetAttachingLink();
    if (!!attachingLink) {
        if (attachingLink->GetName() != info._linkname) {
            RAVELOG_VERBOSE_FORMAT("attached sensor %s link name changed", _info._id);
            return UFIR_RequireReinitialize;
        }
    }
    else if (!info._linkname.empty()) {
        RAVELOG_VERBOSE_FORMAT("attached sensor %s link name changed", _info._id);
        return UFIR_RequireReinitialize;
    }

    // sensor name
    if (_info._sensorname != info._sensorname) {
        RAVELOG_VERBOSE_FORMAT("attached sensor %s sensor name changed", _info._id);
        return UFIR_RequireReinitialize;
    }

    // sensor geometry
    if (_info._docSensorGeometry != info._docSensorGeometry) {
        RAVELOG_VERBOSE_FORMAT("attached sensor %s sensor geometry changed", _info._id);
        return UFIR_RequireReinitialize;
    }

    // _trelative
    if (!GetRelativeTransform().Compare(info._trelative)) {
        SetRelativeTransform(info._trelative);
        RAVELOG_VERBOSE_FORMAT("attached sensor %s relative transform changed", _info._id);
        updateFromInfoResult = UFIR_Success;
    }

    return updateFromInfoResult;
}

void RobotBase::AttachedSensor::serialize(std::ostream& o, int options) const
{
    o << (pattachedlink.expired() ? -1 : LinkPtr(pattachedlink)->GetIndex()) << " ";
    SerializeRound(o,_info._trelative);
    o << (!pdata ? -1 : pdata->GetType()) << " ";
    // it is also important to serialize some of the geom parameters for the sensor (in case models are cached to it)
    if( !!_psensor ) {
        SensorBase::SensorGeometryConstPtr prawgeom = _psensor->GetSensorGeometry();
        if( !!prawgeom ) {
            switch(prawgeom->GetType()) {
            case SensorBase::ST_Laser: {
                SensorBase::LaserGeomDataConstPtr pgeom = boost::static_pointer_cast<SensorBase::LaserGeomData const>(prawgeom);
                o << pgeom->min_angle[0] << " " << pgeom->max_angle[0] << " " << pgeom->resolution[0] << " " << pgeom->max_range << " ";
                break;
            }
            case SensorBase::ST_Camera: {
                SensorBase::CameraGeomDataConstPtr pgeom = boost::static_pointer_cast<SensorBase::CameraGeomData const>(prawgeom);
                o << pgeom->KK.fx << " " << pgeom->KK.fy << " " << pgeom->KK.cx << " " << pgeom->KK.cy << " " << pgeom->width << " " << pgeom->height << " ";
                break;
            }
            default:
                // don't support yet
                break;
            }
        }
    }
}

const std::string& RobotBase::AttachedSensor::GetStructureHash() const
{
    if( __hashstructure.size() == 0 ) {
        ostringstream ss;
        ss << std::fixed << std::setprecision(SERIALIZATION_PRECISION);
        serialize(ss,SO_RobotSensors);
        __hashstructure = utils::GetMD5HashString(ss.str());
    }
    return __hashstructure;
}

RobotBase::RobotStateSaver::RobotStateSaver(RobotBasePtr probot, int options) : KinBodyStateSaver(probot, options), _probot(probot)
{
    if( _options & Save_ActiveDOF ) {
        vactivedofs = _probot->GetActiveDOFIndices();
        affinedofs = _probot->GetAffineDOF();
        rotationaxis = _probot->GetAffineRotationAxis();
    }
    if( _options & Save_ActiveManipulator ) {
        _pManipActive = _probot->GetActiveManipulator();
    }
    if( _options & Save_ActiveManipulatorToolTransform ) {
        _pManipActive = _probot->GetActiveManipulator();
        if( !!_pManipActive ) {
            _tActiveManipLocalTool = _pManipActive->GetLocalToolTransform();
            _vActiveManipLocalDirection = _pManipActive->GetLocalToolDirection();
            _pActiveManipIkSolver = _pManipActive->GetIkSolver();
        }
    }
    if( _options & Save_ManipulatorsToolTransform ) {
        std::vector<RobotBase::ManipulatorPtr> vmanips = probot->GetManipulators();
        _vtManipsLocalTool.resize(vmanips.size());
        _vvManipsLocalDirection.resize(vmanips.size());
        _vpManipsIkSolver.resize(vmanips.size());
        _vManipsName.resize(vmanips.size());
        for(int imanip = 0; imanip < (int)vmanips.size(); ++imanip) {
            RobotBase::ManipulatorPtr pmanip = vmanips[imanip];
            if( !!pmanip ) {
                _vtManipsLocalTool[imanip] = pmanip->GetLocalToolTransform();
                _vvManipsLocalDirection[imanip] = pmanip->GetLocalToolDirection();
                _vpManipsIkSolver[imanip] = pmanip->GetIkSolver();
                _vManipsName[imanip] = pmanip->GetName();
            }
        }
    }

    if( _options & Save_ConnectedBodies ) {
        _probot->GetConnectedBodyActiveStates(_vConnectedBodyActiveStates);
    }
}

RobotBase::RobotStateSaver::~RobotStateSaver()
{
    if( _bRestoreOnDestructor && !!_probot && _probot->GetEnvironmentId() != 0 ) {
        _RestoreRobot(_probot);
    }
}

void RobotBase::RobotStateSaver::Restore(boost::shared_ptr<RobotBase> robot)
{
    _RestoreRobot(!robot ? _probot : robot);
    KinBodyStateSaver::Restore(!robot ? KinBodyPtr(_probot) : KinBodyPtr(robot));
}

void RobotBase::RobotStateSaver::Release()
{
    _probot.reset();
    KinBodyStateSaver::Release();
}

///\brief removes the robot from the environment temporarily while in scope
class EnvironmentRobotRemover
{
public:

    EnvironmentRobotRemover(RobotBasePtr pRobot) : _bRemoved(false), _pRobot(pRobot), _pEnv(pRobot->GetEnv()) {
        _pEnv->Remove(_pRobot);
        _bRemoved = true;
    }

    ~EnvironmentRobotRemover() {
        if (_bRemoved) {
            _pEnv->Add(_pRobot, false);
            _bRemoved = false;
        }
    }

private:

    bool _bRemoved;
    RobotBasePtr _pRobot;
    EnvironmentBasePtr _pEnv;
};

void RobotBase::RobotStateSaver::_RestoreRobot(boost::shared_ptr<RobotBase> probot)
{
    if( !probot ) {
        return;
    }
    if( probot->GetEnvironmentId() == 0 ) {
        RAVELOG_WARN(str(boost::format("robot %s not added to environment, skipping restore")%probot->GetName()));
        return;
    }

    if( _options & Save_ConnectedBodies ) {
        if( _vConnectedBodyActiveStates.size() == probot->_vecConnectedBodies.size() ) {
            bool bchanged = false;
            for(size_t iconnectedbody = 0; iconnectedbody < probot->_vecConnectedBodies.size(); ++iconnectedbody) {
                if( probot->_vecConnectedBodies[iconnectedbody]->IsActive() != _vConnectedBodyActiveStates[iconnectedbody] ) {
                    bchanged = true;
                    break;
                }
            }

            if( bchanged ) {
                EnvironmentRobotRemover robotremover(probot);
                // need to restore active connected bodies
                // but first check whether anything changed
                probot->SetConnectedBodyActiveStates(_vConnectedBodyActiveStates);
            }
        }
        else {
            RAVELOG_WARN_FORMAT("env=%d, connected body states changed, so cannot save. saved num is %s, new robot num is %s", probot->GetEnv()->GetId()%_vConnectedBodyActiveStates.size()%probot->_vecConnectedBodies.size());
        }
    }

    if( _options & Save_ActiveDOF ) {
        probot->SetActiveDOFs(vactivedofs, affinedofs, rotationaxis);
    }
    if( _options & Save_ActiveManipulator ) {
        if( probot == _probot ) {
            probot->SetActiveManipulator(_pManipActive);
        }
        else {
            if( !_pManipActive ) {
                probot->SetActiveManipulator(ManipulatorPtr());
            }
            else {
                probot->SetActiveManipulator(_pManipActive->GetName());
            }
        }
    }
    if( _options & Save_ActiveManipulatorToolTransform ) {
        if( !!_pManipActive ) {
            if( probot == _probot ) {
                RobotBase::ManipulatorPtr pmanip = probot->GetManipulator(_pManipActive->GetName()); // manipulator pointers might have changed, it is always safer to re-request the current manip
                if( !!pmanip ) {
                    pmanip->SetLocalToolTransform(_tActiveManipLocalTool);
                    pmanip->SetLocalToolDirection(_vActiveManipLocalDirection);
                    pmanip->SetIkSolver(_pActiveManipIkSolver);
                }
                else {
                    RAVELOG_VERBOSE_FORMAT("failed to restore active manipulator %s coordinate system", _pManipActive->GetName());
                }
            }
            else {
                RobotBase::ManipulatorPtr pmanip = probot->GetManipulator(_pManipActive->GetName());
                if( !!pmanip ) {
                    pmanip->SetLocalToolTransform(_tActiveManipLocalTool);
                    pmanip->SetLocalToolDirection(_vActiveManipLocalDirection);
                    if( !!_pActiveManipIkSolver ) {
                        IkSolverBasePtr pnewsolver = RaveCreateIkSolver(probot->GetEnv(), _pActiveManipIkSolver->GetXMLId());
                        pnewsolver->Clone(_pActiveManipIkSolver, 0);
                        pmanip->SetIkSolver(pnewsolver);
                    }
                    else {
                        pmanip->SetIkSolver(IkSolverBasePtr());
                    }
                }
            }
        }
    }
    if( _options & Save_ManipulatorsToolTransform ) {
        if( probot == _probot ) {
            std::vector<RobotBase::ManipulatorPtr> vmanips = probot->GetManipulators();
            if(vmanips.size() == _vtManipsLocalTool.size()) {
                for(int imanip = 0; imanip < (int)vmanips.size(); ++imanip) {
                    RobotBase::ManipulatorPtr pmanip = vmanips[imanip];
                    const std::string manipName = pmanip->GetName();
                    const vector<string>::const_iterator it = find(_vManipsName.begin(), _vManipsName.end(), manipName);
                    if (it == _vManipsName.end()) {
                        RAVELOG_WARN_FORMAT("manip %s is not found in saved state. Maybe newly added?", manipName);
                        continue;
                    }
                    int indexAtSaveTime = distance(_vManipsName.cbegin(), it);
                    if (indexAtSaveTime != imanip) {
                        RAVELOG_DEBUG_FORMAT("manip %s was previously at index %d, but changed to index %d.", manipName%imanip%indexAtSaveTime);
                    }
                    if( !!pmanip ) {
                        pmanip->SetLocalToolTransform(_vtManipsLocalTool.at(indexAtSaveTime));
                        pmanip->SetLocalToolDirection(_vvManipsLocalDirection.at(indexAtSaveTime));
                        pmanip->SetIkSolver(_vpManipsIkSolver.at(indexAtSaveTime));
                    }
                }
            }
            else {
                RAVELOG_WARN(str(boost::format("failed to restore manipulators tool transform because the number of saved manipulators %i is different from the number of current manipulators %i\n")%_vtManipsLocalTool.size()%vmanips.size()));
            }
        }
    }
}

bool RobotBase::RobotBaseInfo::operator==(const RobotBaseInfo& other) const {
    return KinBody::KinBodyInfo::operator==(other)
           && AreVectorsDeepEqual(_vManipulatorInfos, other._vManipulatorInfos)
           && AreVectorsDeepEqual(_vAttachedSensorInfos, other._vAttachedSensorInfos)
           && AreVectorsDeepEqual(_vConnectedBodyInfos, other._vConnectedBodyInfos)
           && AreVectorsDeepEqual(_vGripperInfos, other._vGripperInfos);
}

void RobotBase::RobotBaseInfo::Reset()
{
    KinBodyInfo::Reset();
    _vManipulatorInfos.clear();
    _vAttachedSensorInfos.clear();
    _vConnectedBodyInfos.clear();
    _vGripperInfos.clear();
}

void RobotBase::RobotBaseInfo::SerializeJSON(rapidjson::Value& rRobotBaseInfo, rapidjson::Document::AllocatorType& allocator, dReal fUnitScale, int options) const
{
    KinBody::KinBodyInfo::SerializeJSON(rRobotBaseInfo, allocator, fUnitScale, options);

    orjson::SetJsonValueByKey(rRobotBaseInfo, "isRobot", true, allocator);
    if (_vManipulatorInfos.size() > 0) {
        rapidjson::Value rManipulatorInfoValues;
        rManipulatorInfoValues.SetArray();
        rManipulatorInfoValues.Reserve(_vManipulatorInfos.size(), allocator);
        FOREACHC(it, _vManipulatorInfos) {
            rapidjson::Value manipInfoValue;
            (*it)->SerializeJSON(manipInfoValue, allocator, fUnitScale, options);
            rManipulatorInfoValues.PushBack(manipInfoValue, allocator);
        }
        rRobotBaseInfo.AddMember("tools", rManipulatorInfoValues, allocator);  // NOTICE: manipulator is changed name to tools in json scene
    }

    if (_vAttachedSensorInfos.size() > 0) {
        rapidjson::Value rAttachedSensorInfoValues;
        rAttachedSensorInfoValues.SetArray();
        rAttachedSensorInfoValues.Reserve(_vAttachedSensorInfos.size(), allocator);
        FOREACHC(it, _vAttachedSensorInfos) {
            rapidjson::Value attachedSensorInfoValue;
            (*it)->SerializeJSON(attachedSensorInfoValue, allocator, fUnitScale, options);
            rAttachedSensorInfoValues.PushBack(attachedSensorInfoValue, allocator);
        }
        rRobotBaseInfo.AddMember("attachedSensors", rAttachedSensorInfoValues, allocator);
    }

    if (_vConnectedBodyInfos.size() > 0) {
        rapidjson::Value rConnectedBodyInfoValues;
        rConnectedBodyInfoValues.SetArray();
        rConnectedBodyInfoValues.Reserve(_vConnectedBodyInfos.size(), allocator);
        FOREACHC(it, _vConnectedBodyInfos) {
            rapidjson::Value connectedBodyInfoValue;
            (*it)->SerializeJSON(connectedBodyInfoValue, allocator, fUnitScale, options);
            rConnectedBodyInfoValues.PushBack(connectedBodyInfoValue, allocator);
        }
        rRobotBaseInfo.AddMember("connectedBodies", rConnectedBodyInfoValues, allocator);
    }

    if (_vGripperInfos.size() > 0) {
        rapidjson::Value rGripperInfoValues;
        rGripperInfoValues.SetArray();
        rGripperInfoValues.Reserve(_vGripperInfos.size(), allocator);
        FOREACHC(it, _vGripperInfos) {
            rapidjson::Value gripperInfoValue;
            (*it)->SerializeJSON(gripperInfoValue, allocator, fUnitScale, options);
            rGripperInfoValues.PushBack(gripperInfoValue, allocator);
        }
        rRobotBaseInfo.AddMember("gripperInfos", rGripperInfoValues, allocator);
    }
}

void RobotBase::RobotBaseInfo::DeserializeJSON(const rapidjson::Value& value, dReal fUnitScale, int options)
{
    KinBodyInfo::DeserializeJSON(value, fUnitScale, options);

    if (value.HasMember("tools")) {
        _vManipulatorInfos.reserve(value["tools"].Size() + _vManipulatorInfos.size());
        for (rapidjson::Value::ConstValueIterator it = value["tools"].Begin(); it != value["tools"].End(); ++it) {
            UpdateOrCreateInfo(*it, _vManipulatorInfos, fUnitScale, options);
        }
    }

    if (value.HasMember("attachedSensors")) {
        _vAttachedSensorInfos.reserve(value["attachedSensors"].Size() + _vAttachedSensorInfos.size());
        for (rapidjson::Value::ConstValueIterator it = value["attachedSensors"].Begin(); it != value["attachedSensors"].End(); ++it) {
            UpdateOrCreateInfo(*it, _vAttachedSensorInfos, fUnitScale, options);
        }
    }

    if (value.HasMember("connectedBodies")) {
        _vConnectedBodyInfos.reserve(value["connectedBodies"].Size() + _vConnectedBodyInfos.size());
        for (rapidjson::Value::ConstValueIterator it = value["connectedBodies"].Begin(); it != value["connectedBodies"].End(); ++it) {
            UpdateOrCreateInfo(*it, _vConnectedBodyInfos, fUnitScale, options);
        }
    }

    if (value.HasMember("gripperInfos")) {
        _vGripperInfos.reserve(value["gripperInfos"].Size() + _vGripperInfos.size());
        for (rapidjson::Value::ConstValueIterator it = value["gripperInfos"].Begin(); it != value["gripperInfos"].End(); ++it) {
            UpdateOrCreateInfo(*it, _vGripperInfos, fUnitScale, options);
        }
    }
}

void RobotBase::RobotBaseInfo::_DeserializeReadableInterface(const std::string& id, const rapidjson::Value& value) {
    std::map<std::string, ReadablePtr>::iterator itReadable = _mReadableInterfaces.find(id);
    ReadablePtr pReadable;
    if(itReadable != _mReadableInterfaces.end()) {
        pReadable = itReadable->second;
    }
    BaseJSONReaderPtr pReader = RaveCallJSONReader(PT_Robot, id, pReadable, AttributesList());
    if (!!pReader) {
        pReader->DeserializeJSON(value);
        _mReadableInterfaces[id] = pReader->GetReadable();
        return;
    }
    if (value.IsString()) {
        StringReadablePtr pReadable(new StringReadable(id, value.GetString()));
        _mReadableInterfaces[id] = pReadable;
        return;
    }
    RAVELOG_WARN_FORMAT("deserialize readable interface %s failed", id);
}

RobotBase::RobotBase(EnvironmentBasePtr penv) : KinBody(PT_Robot, penv)
{
    _nAffineDOFs = 0;
    _nActiveDOF = -1;
    vActvAffineRotationAxis = Vector(0,0,1);

    //set limits for the affine DOFs
    _vTranslationLowerLimits = Vector(-100,-100,-100);
    _vTranslationUpperLimits = Vector(100,100,100);
    _vTranslationMaxVels = Vector(1.0f,1.0f,1.0f);
    _vTranslationResolutions = Vector(0.001f,0.001f,0.001f);
    _vTranslationWeights = Vector(2.0f,2.0f,2.0f);

    // rotation axis has infinite movement, so make sure the limits are big
    _vRotationAxisLowerLimits = Vector(-10000,-10000,-10000,10000);
    _vRotationAxisUpperLimits = Vector(10000,10000,10000,10000);

    _vRotationAxisMaxVels = Vector(0.4f,0.4f,0.4f,0.4f);
    _vRotationAxisResolutions = Vector(0.01f,0.01f,0.01f,0.01f);
    _vRotationAxisWeights = Vector(2.0f,2.0f,2.0f,2.0f);

    _vRotation3DLowerLimits = Vector(-10000,-10000,-10000);
    _vRotation3DUpperLimits = Vector(10000,10000,10000);
    _vRotation3DMaxVels = Vector(0.07f,0.07f,0.07f);
    _vRotation3DResolutions = Vector(0.01f,0.01f,0.01f);
    _vRotation3DWeights = Vector(1.0f,1.0f,1.0f);

    _vRotationQuatLimitStart = Vector(1,0,0,0);
    _fQuatLimitMaxAngle = PI;
    _fQuatMaxAngleVelocity = 1.0;
    _fQuatAngleResolution = 0.01f;
    _fQuatAngleWeight = 0.4f;
}

RobotBase::~RobotBase()
{
    Destroy();
}

void RobotBase::Destroy()
{
    _pManipActive.reset();
    _vecManipulators.clear();
    _vecAttachedSensors.clear();
    _vecConnectedBodies.clear();
    _nActiveDOF = -1;
    _vActiveDOFIndices.clear();
    _vAllDOFIndices.resize(0);
    SetController(ControllerBasePtr(),std::vector<int>(),0);

    KinBody::Destroy();
}

bool RobotBase::Init(const std::vector<KinBody::LinkInfoConstPtr>& linkinfos, const std::vector<KinBody::JointInfoConstPtr>& jointinfos, const std::vector<RobotBase::ManipulatorInfoConstPtr>& manipinfos, const std::vector<RobotBase::AttachedSensorInfoConstPtr>& attachedsensorinfos, const std::string& uri)
{
    if( !KinBody::Init(linkinfos, jointinfos, uri) ) {
        return false;
    }

    _vecManipulators.clear();
    _vecManipulators.reserve(manipinfos.size());
    FOREACHC(itmanipinfo, manipinfos) {
        ManipulatorPtr newmanip(new Manipulator(shared_robot(),**itmanipinfo));
        _vecManipulators.push_back(newmanip);
        __hashrobotstructure.resize(0);
    }
    _vecAttachedSensors.clear();
    _vecAttachedSensors.reserve(attachedsensorinfos.size());
    FOREACHC(itattachedsensorinfo, attachedsensorinfos) {
        AttachedSensorPtr newattachedsensor(new AttachedSensor(shared_robot(),**itattachedsensorinfo));
        _vecAttachedSensors.push_back(newattachedsensor);
        newattachedsensor->UpdateInfo(); // just in case
        __hashrobotstructure.resize(0);
    }
    _vecConnectedBodies.clear();

    return true;
}

bool RobotBase::InitFromRobotInfo(const RobotBaseInfo& info)
{
    std::vector<KinBody::LinkInfoConstPtr> vLinkInfosConst(info._vLinkInfos.begin(), info._vLinkInfos.end());
    std::vector<KinBody::JointInfoConstPtr> vJointInfosConst(info._vJointInfos.begin(), info._vJointInfos.end());

    std::vector<RobotBase::ManipulatorInfoConstPtr> vManipulatorInfosConst(info._vManipulatorInfos.begin(), info._vManipulatorInfos.end());
    std::vector<RobotBase::AttachedSensorInfoConstPtr> vAttachedSensorInfosConst(info._vAttachedSensorInfos.begin(), info._vAttachedSensorInfos.end());

    if( !RobotBase::Init(vLinkInfosConst, vJointInfosConst, vManipulatorInfosConst, vAttachedSensorInfosConst, info._uri) ) {
        return false;
    }

    _vecConnectedBodies.clear();
    FOREACHC(itconnectedbodyinfo, info._vConnectedBodyInfos) {
        ConnectedBodyPtr newconnectedbody(new ConnectedBody(shared_robot(), **itconnectedbodyinfo));
        _vecConnectedBodies.push_back(newconnectedbody);
    }

    _vecGripperInfos.clear();
    FOREACH(itgripperinfo, info._vGripperInfos) {
        GripperInfoPtr newGripperInfo(new GripperInfo(**itgripperinfo));
        _vecGripperInfos.push_back(newGripperInfo);
    }

    _id = info._id;
    _name = info._name;
    _referenceUri = info._referenceUri;

    FOREACH(it, info._mReadableInterfaces) {
        SetReadableInterface(it->first, it->second);
    }
    return true;
}

bool RobotBase::SetController(ControllerBasePtr controller, const std::vector<int>& jointindices, int nControlTransformation)
{
    RAVELOG_DEBUG_FORMAT("env=%d, default robot doesn't not support setting controllers (try GenericRobot)", GetEnv()->GetId());
    return false;
}

void RobotBase::SetName(const std::string& newname)
{
    if( _name != newname ) {
        // have to replace the 2nd word of all the groups with the robot name
        FOREACH(itgroup, _activespec._vgroups) {
            stringstream ss(itgroup->name);
            string grouptype, oldname;
            ss >> grouptype >> oldname;
            stringbuf buf;
            ss.get(buf,0);
            itgroup->name = str(boost::format("%s %s %s")%grouptype%newname%buf.str());
        }

        // have to rename any attached sensors with robotname:attachedname!!
        FOREACH(itattached, _vecAttachedSensors) {
            AttachedSensorPtr pattached = *itattached;
            if( !!pattached->_psensor ) {
                pattached->_psensor->SetName(str(boost::format("%s:%s")%newname%pattached->_info._name)); // need a unique targettable name
            }
            else {

            }
        }

        KinBody::SetName(newname);
    }
}

void RobotBase::SetDOFValues(const std::vector<dReal>& vJointValues, uint32_t bCheckLimits, const std::vector<int>& dofindices)
{
    KinBody::SetDOFValues(vJointValues, bCheckLimits,dofindices);
    _UpdateAttachedSensors();
}

void RobotBase::SetDOFValues(const std::vector<dReal>& vJointValues, const Transform& transbase, uint32_t bCheckLimits)
{
    KinBody::SetDOFValues(vJointValues, transbase, bCheckLimits); // should call RobotBase::SetDOFValues, so no need to upgrade grabbed bodies, attached sensors
}

void RobotBase::SetLinkTransformations(const std::vector<Transform>& transforms)
{
    KinBody::SetLinkTransformations(transforms);
    _UpdateAttachedSensors();
}

void RobotBase::SetLinkTransformations(const std::vector<Transform>& transforms, const std::vector<dReal>& doflastsetvalues)
{
    KinBody::SetLinkTransformations(transforms,doflastsetvalues);
    _UpdateAttachedSensors();
}

void RobotBase::SetTransform(const Transform& trans)
{
    KinBody::SetTransform(trans);
    _UpdateAttachedSensors();
}

bool RobotBase::SetVelocity(const Vector& linearvel, const Vector& angularvel)
{
    if( !KinBody::SetVelocity(linearvel,angularvel) ) {
        return false;
    }
    return true;
}

void RobotBase::SetDOFVelocities(const std::vector<dReal>& dofvelocities, const Vector& linearvel, const Vector& angularvel,uint32_t checklimits)
{
    KinBody::SetDOFVelocities(dofvelocities,linearvel,angularvel,checklimits);
    // do sensors need to have their velocities updated?
}

void RobotBase::SetDOFVelocities(const std::vector<dReal>& dofvelocities, uint32_t checklimits, const std::vector<int>& dofindices)
{
    KinBody::SetDOFVelocities(dofvelocities,checklimits, dofindices); // RobotBase::SetDOFVelocities should be called internally
}

void RobotBase::_UpdateAttachedSensors()
{
    FOREACH(itsensor, _vecAttachedSensors) {
        if( !!(*itsensor)->GetSensor() && !(*itsensor)->pattachedlink.expired() ) {
            (*itsensor)->GetSensor()->SetTransform(LinkPtr((*itsensor)->pattachedlink)->GetTransform()*(*itsensor)->GetRelativeTransform());
        }
    }
}

void RobotBase::SetAffineTranslationLimits(const Vector& lower, const Vector& upper)
{
    _vTranslationLowerLimits = lower;
    _vTranslationUpperLimits = upper;
}

void RobotBase::SetAffineRotationAxisLimits(const Vector& lower, const Vector& upper)
{
    _vRotationAxisLowerLimits = lower;
    _vRotationAxisUpperLimits = upper;
}

void RobotBase::SetAffineRotation3DLimits(const Vector& lower, const Vector& upper)
{
    _vRotation3DLowerLimits = lower;
    _vRotation3DUpperLimits = upper;
}

void RobotBase::SetAffineRotationQuatLimits(const Vector& quatangle)
{
    _fQuatLimitMaxAngle = RaveSqrt(quatangle.lengthsqr4());
    if( _fQuatLimitMaxAngle > 0 ) {
        _vRotationQuatLimitStart = quatangle * (1/_fQuatLimitMaxAngle);
    }
    else {
        _vRotationQuatLimitStart = GetTransform().rot;
    }
}

void RobotBase::SetAffineTranslationMaxVels(const Vector& vels)
{
    _vTranslationMaxVels = vels;
}

void RobotBase::SetAffineRotationAxisMaxVels(const Vector& vels)
{
    _vRotationAxisMaxVels = vels;
}

void RobotBase::SetAffineRotation3DMaxVels(const Vector& vels)
{
    _vRotation3DMaxVels = vels;
}

void RobotBase::SetAffineRotationQuatMaxVels(dReal anglevelocity)
{
    _fQuatMaxAngleVelocity = anglevelocity;
}

void RobotBase::SetAffineTranslationResolution(const Vector& resolution)
{
    _vTranslationResolutions = resolution;
}

void RobotBase::SetAffineRotationAxisResolution(const Vector& resolution)
{
    _vRotationAxisResolutions = resolution;
}

void RobotBase::SetAffineRotation3DResolution(const Vector& resolution)
{
    _vRotation3DResolutions = resolution;
}

void RobotBase::SetAffineRotationQuatResolution(dReal angleresolution)
{
    _fQuatAngleResolution = angleresolution;
}

void RobotBase::SetAffineTranslationWeights(const Vector& weights)
{
    _vTranslationWeights = weights;
}

void RobotBase::SetAffineRotationAxisWeights(const Vector& weights)
{
    _vRotationAxisWeights = weights;
}

void RobotBase::SetAffineRotation3DWeights(const Vector& weights)
{
    _vRotation3DWeights = weights;
}

void RobotBase::SetAffineRotationQuatWeights(dReal angleweight)
{
    _fQuatAngleWeight = angleweight;
}

void RobotBase::GetAffineTranslationLimits(Vector& lower, Vector& upper) const
{
    lower = _vTranslationLowerLimits;
    upper = _vTranslationUpperLimits;
}

void RobotBase::GetAffineRotationAxisLimits(Vector& lower, Vector& upper) const
{
    lower = _vRotationAxisLowerLimits;
    upper = _vRotationAxisUpperLimits;
}

void RobotBase::GetAffineRotation3DLimits(Vector& lower, Vector& upper) const
{
    lower = _vRotation3DLowerLimits;
    upper = _vRotation3DUpperLimits;
}

void RobotBase::SetActiveDOFs(const std::vector<int>& vJointIndices, int nAffineDOFBitmask, const Vector& vRotationAxis)
{
    vActvAffineRotationAxis = vRotationAxis;
    SetActiveDOFs(vJointIndices,nAffineDOFBitmask);
}

void RobotBase::SetActiveDOFs(const std::vector<int>& vJointIndices, int nAffineDOFBitmask)
{
    FOREACHC(itj, vJointIndices) {
        OPENRAVE_ASSERT_FORMAT(*itj>=0 && *itj<GetDOF(), "env=%d, robot '%s' bad index %d (dof=%d)",GetEnv()->GetId()%GetName()%(*itj)%GetDOF(),ORE_InvalidArguments);
    }
    // only reset the cache if the dof values are different
    if( _vActiveDOFIndices.size() != vJointIndices.size() ) {
        _nNonAdjacentLinkCache &= ~AO_ActiveDOFs;
    }
    else {
        for(size_t i = 0; i < vJointIndices.size(); ++i) {
            if( _vActiveDOFIndices[i] != vJointIndices[i] ) {
                _nNonAdjacentLinkCache &= ~AO_ActiveDOFs;
                break;
            }
        }
    }

    bool bactivedofchanged = false;
    if( _vActiveDOFIndices.size() != vJointIndices.size() ) {
        bactivedofchanged = true;
    }
    else {
        // same size, check to see if the values and order is the same
        for(size_t i = 0; i < _vActiveDOFIndices.size(); ++i) {
            if( _vActiveDOFIndices[i] != vJointIndices[i] ) {
                bactivedofchanged = true;
                break;
            }
        }
    }
    if( bactivedofchanged ) {
        _vActiveDOFIndices = vJointIndices;
    }

    if( _nAffineDOFs != nAffineDOFBitmask ) {
        bactivedofchanged = true;
        _nAffineDOFs = nAffineDOFBitmask;
    }

    _nActiveDOF = vJointIndices.size() + RaveGetAffineDOF(_nAffineDOFs);

    if( bactivedofchanged ) {
        // do not initialize interpolation, since it implies a motion sampling strategy
        int offset = 0;
        _activespec._vgroups.resize(0);
        if( GetActiveDOFIndices().size() > 0 ) {
            ConfigurationSpecification::Group group;
            stringstream ss;
            ss << "joint_values " << GetName();
            FOREACHC(it,GetActiveDOFIndices()) {
                ss << " " << *it;
            }
            group.name = ss.str();
            group.dof = (int)GetActiveDOFIndices().size();
            group.offset = offset;
            offset += group.dof;
            _activespec._vgroups.push_back(group);
        }
        if( GetAffineDOF() > 0 ) {
            ConfigurationSpecification::Group group;
            group.name = str(boost::format("affine_transform %s %d")%GetName()%GetAffineDOF());
            group.offset = offset;
            group.dof = RaveGetAffineDOF(GetAffineDOF());
            _activespec._vgroups.push_back(group);
        }

        _PostprocessChangedParameters(Prop_RobotActiveDOFs);
    }
}

void RobotBase::SetActiveDOFValues(const std::vector<dReal>& values, uint32_t bCheckLimits)
{
    if(_nActiveDOF < 0) {
        SetDOFValues(values,bCheckLimits);
        return;
    }
    OPENRAVE_ASSERT_OP_FORMAT((int)values.size(),>=,GetActiveDOF(), "not enough values %d<%d",values.size()%GetActiveDOF(),ORE_InvalidArguments);

    Transform t;
    if( (int)_vActiveDOFIndices.size() < _nActiveDOF ) {
        t = GetTransform();
        RaveGetTransformFromAffineDOFValues(t, values.begin()+_vActiveDOFIndices.size(),_nAffineDOFs,vActvAffineRotationAxis);
        if( _nAffineDOFs & DOF_RotationQuat ) {
            t.rot = quatMultiply(_vRotationQuatLimitStart, t.rot);
        }
        if( _vActiveDOFIndices.size() == 0 ) {
            SetTransform(t);
        }
    }

    if( _vActiveDOFIndices.size() > 0 ) {
        GetDOFValues(_vTempRobotJoints);
        for(size_t i = 0; i < _vActiveDOFIndices.size(); ++i) {
            _vTempRobotJoints[_vActiveDOFIndices[i]] = values[i];
        }
        if( (int)_vActiveDOFIndices.size() < _nActiveDOF ) {
            SetDOFValues(_vTempRobotJoints, t, bCheckLimits);
        }
        else {
            SetDOFValues(_vTempRobotJoints, bCheckLimits);
        }
    }
}

void RobotBase::GetActiveDOFValues(std::vector<dReal>& values) const
{
    if( _nActiveDOF < 0 ) {
        GetDOFValues(values);
        return;
    }

    values.resize(GetActiveDOF());
    if( values.size() == 0 ) {
        return;
    }
    vector<dReal>::iterator itvalues = values.begin();
    if( _vActiveDOFIndices.size() != 0 ) {
        GetDOFValues(_vTempRobotJoints);
        FOREACHC(it, _vActiveDOFIndices) {
            *itvalues++ = _vTempRobotJoints[*it];
        }
    }

    if( _nAffineDOFs == DOF_NoTransform ) {
        return;
    }
    Transform t = GetTransform();
    if( _nAffineDOFs & DOF_RotationQuat ) {
        t.rot = quatMultiply(quatInverse(_vRotationQuatLimitStart), t.rot);
    }
    RaveGetAffineDOFValuesFromTransform(itvalues,t,_nAffineDOFs,vActvAffineRotationAxis);
}

void RobotBase::SetActiveDOFVelocities(const std::vector<dReal>& velocities, uint32_t bCheckLimits)
{
    if(_nActiveDOF < 0) {
        SetDOFVelocities(velocities,true);
        return;
    }
    OPENRAVE_ASSERT_OP_FORMAT((int)velocities.size(),>=,GetActiveDOF(), "not enough values %d<%d",velocities.size()%GetActiveDOF(),ORE_InvalidArguments);

    Vector linearvel, angularvel;
    if( (int)_vActiveDOFIndices.size() < _nActiveDOF ) {
        // first set the affine transformation of the first link before setting joints
        const dReal* pAffineValues = &velocities[_vActiveDOFIndices.size()];

        _veclinks.at(0)->GetVelocity(linearvel, angularvel);

        if( _nAffineDOFs & DOF_X ) linearvel.x = *pAffineValues++;
        if( _nAffineDOFs & DOF_Y ) linearvel.y = *pAffineValues++;
        if( _nAffineDOFs & DOF_Z ) linearvel.z = *pAffineValues++;
        if( _nAffineDOFs & DOF_RotationAxis ) {
            angularvel = vActvAffineRotationAxis * *pAffineValues++;
        }
        else if( _nAffineDOFs & DOF_Rotation3D ) {
            angularvel.x = *pAffineValues++;
            angularvel.y = *pAffineValues++;
            angularvel.z = *pAffineValues++;
        }
        else if( _nAffineDOFs & DOF_RotationQuat ) {
            throw OPENRAVE_EXCEPTION_FORMAT0(_("quaternions not supported"),ORE_InvalidArguments);
        }

        if( _vActiveDOFIndices.size() == 0 ) {
            SetVelocity(linearvel, angularvel);
        }
    }

    if( _vActiveDOFIndices.size() > 0 ) {
        GetDOFVelocities(_vTempRobotJoints);
        std::vector<dReal>::const_iterator itvel = velocities.begin();
        FOREACHC(it, _vActiveDOFIndices) {
            _vTempRobotJoints[*it] = *itvel++;
        }
        if( (int)_vActiveDOFIndices.size() < _nActiveDOF ) {
            SetDOFVelocities(_vTempRobotJoints,linearvel,angularvel,bCheckLimits);
        }
        else {
            SetDOFVelocities(_vTempRobotJoints,bCheckLimits);
        }
    }
}

void RobotBase::GetActiveDOFVelocities(std::vector<dReal>& velocities) const
{
    if( _nActiveDOF < 0 ) {
        GetDOFVelocities(velocities);
        return;
    }

    velocities.resize(GetActiveDOF());
    if( velocities.size() == 0 )
        return;
    dReal* pVelocities = &velocities[0];
    if( _vActiveDOFIndices.size() != 0 ) {
        GetDOFVelocities(_vTempRobotJoints);
        FOREACHC(it, _vActiveDOFIndices) {
            *pVelocities++ = _vTempRobotJoints[*it];
        }
    }

    if( _nAffineDOFs == DOF_NoTransform ) {
        return;
    }
    Vector linearvel, angularvel;
    _veclinks.at(0)->GetVelocity(linearvel, angularvel);

    if( _nAffineDOFs & DOF_X ) *pVelocities++ = linearvel.x;
    if( _nAffineDOFs & DOF_Y ) *pVelocities++ = linearvel.y;
    if( _nAffineDOFs & DOF_Z ) *pVelocities++ = linearvel.z;
    if( _nAffineDOFs & DOF_RotationAxis ) {

        *pVelocities++ = vActvAffineRotationAxis.dot3(angularvel);
    }
    else if( _nAffineDOFs & DOF_Rotation3D ) {
        *pVelocities++ = angularvel.x;
        *pVelocities++ = angularvel.y;
        *pVelocities++ = angularvel.z;
    }
    else if( _nAffineDOFs & DOF_RotationQuat ) {
        throw OPENRAVE_EXCEPTION_FORMAT0(_("quaternions not supported"),ORE_InvalidArguments);
    }
}

void RobotBase::GetActiveDOFLimits(std::vector<dReal>& lower, std::vector<dReal>& upper) const
{
    lower.resize(GetActiveDOF());
    upper.resize(GetActiveDOF());
    if( GetActiveDOF() == 0 ) {
        return;
    }
    dReal* pLowerLimit = &lower[0];
    dReal* pUpperLimit = &upper[0];
    vector<dReal> alllower,allupper;

    if( _nAffineDOFs == 0 ) {
        if( _nActiveDOF < 0 ) {
            GetDOFLimits(lower,upper);
            return;
        }
        else {
            GetDOFLimits(alllower,allupper);
            FOREACHC(it, _vActiveDOFIndices) {
                *pLowerLimit++ = alllower.at(*it);
                *pUpperLimit++ = allupper.at(*it);
            }
        }
    }
    else {
        if( _vActiveDOFIndices.size() > 0 ) {
            GetDOFLimits(alllower,allupper);
            FOREACHC(it, _vActiveDOFIndices) {
                *pLowerLimit++ = alllower.at(*it);
                *pUpperLimit++ = allupper.at(*it);
            }
        }

        if( _nAffineDOFs & DOF_X ) {
            *pLowerLimit++ = _vTranslationLowerLimits.x;
            *pUpperLimit++ = _vTranslationUpperLimits.x;
        }
        if( _nAffineDOFs & DOF_Y ) {
            *pLowerLimit++ = _vTranslationLowerLimits.y;
            *pUpperLimit++ = _vTranslationUpperLimits.y;
        }
        if( _nAffineDOFs & DOF_Z ) {
            *pLowerLimit++ = _vTranslationLowerLimits.z;
            *pUpperLimit++ = _vTranslationUpperLimits.z;
        }

        if( _nAffineDOFs & DOF_RotationAxis ) {
            *pLowerLimit++ = _vRotationAxisLowerLimits.x;
            *pUpperLimit++ = _vRotationAxisUpperLimits.x;
        }
        else if( _nAffineDOFs & DOF_Rotation3D ) {
            *pLowerLimit++ = _vRotation3DLowerLimits.x;
            *pLowerLimit++ = _vRotation3DLowerLimits.y;
            *pLowerLimit++ = _vRotation3DLowerLimits.z;
            *pUpperLimit++ = _vRotation3DUpperLimits.x;
            *pUpperLimit++ = _vRotation3DUpperLimits.y;
            *pUpperLimit++ = _vRotation3DUpperLimits.z;
        }
        else if( _nAffineDOFs & DOF_RotationQuat ) {
            // this is actually difficult to do correctly...
            dReal fsin = RaveSin(_fQuatLimitMaxAngle);
            *pLowerLimit++ = RaveCos(_fQuatLimitMaxAngle);
            *pLowerLimit++ = -fsin;
            *pLowerLimit++ = -fsin;
            *pLowerLimit++ = -fsin;
            *pUpperLimit++ = 1;
            *pUpperLimit++ = fsin;
            *pUpperLimit++ = fsin;
            *pUpperLimit++ = fsin;
        }
    }
}

void RobotBase::GetActiveDOFResolutions(std::vector<dReal>& resolution) const
{
    if( _nActiveDOF < 0 ) {
        GetDOFResolutions(resolution);
        return;
    }

    resolution.resize(GetActiveDOF());
    if( resolution.size() == 0 ) {
        return;
    }
    dReal* pResolution = &resolution[0];

    GetDOFResolutions(_vTempRobotJoints);
    FOREACHC(it, _vActiveDOFIndices) {
        *pResolution++ = _vTempRobotJoints[*it];
    }
    // set some default limits
    if( _nAffineDOFs & DOF_X ) {
        *pResolution++ = _vTranslationResolutions.x;
    }
    if( _nAffineDOFs & DOF_Y ) {
        *pResolution++ = _vTranslationResolutions.y;
    }
    if( _nAffineDOFs & DOF_Z ) { *pResolution++ = _vTranslationResolutions.z; }

    if( _nAffineDOFs & DOF_RotationAxis ) {
        *pResolution++ = _vRotationAxisResolutions.x;
    }
    else if( _nAffineDOFs & DOF_Rotation3D ) {
        *pResolution++ = _vRotation3DResolutions.x;
        *pResolution++ = _vRotation3DResolutions.y;
        *pResolution++ = _vRotation3DResolutions.z;
    }
    else if( _nAffineDOFs & DOF_RotationQuat ) {
        *pResolution++ = _fQuatLimitMaxAngle;
        *pResolution++ = _fQuatLimitMaxAngle;
        *pResolution++ = _fQuatLimitMaxAngle;
        *pResolution++ = _fQuatLimitMaxAngle;
    }
}

void RobotBase::GetActiveDOFWeights(std::vector<dReal>& weights) const
{
    if( _nActiveDOF < 0 ) {
        GetDOFWeights(weights);
        return;
    }

    weights.resize(GetActiveDOF());
    if( weights.size() == 0 ) {
        return;
    }
    dReal* pweight = &weights[0];

    GetDOFWeights(_vTempRobotJoints);
    FOREACHC(it, _vActiveDOFIndices) {
        *pweight++ = _vTempRobotJoints[*it];
    }
    // set some default limits
    if( _nAffineDOFs & DOF_X ) { *pweight++ = _vTranslationWeights.x; }
    if( _nAffineDOFs & DOF_Y ) { *pweight++ = _vTranslationWeights.y; }
    if( _nAffineDOFs & DOF_Z ) { *pweight++ = _vTranslationWeights.z; }

    if( _nAffineDOFs & DOF_RotationAxis ) { *pweight++ = _vRotationAxisWeights.x; }
    else if( _nAffineDOFs & DOF_Rotation3D ) {
        *pweight++ = _vRotation3DWeights.x;
        *pweight++ = _vRotation3DWeights.y;
        *pweight++ = _vRotation3DWeights.z;
    }
    else if( _nAffineDOFs & DOF_RotationQuat ) {
        *pweight++ = _fQuatAngleWeight;
        *pweight++ = _fQuatAngleWeight;
        *pweight++ = _fQuatAngleWeight;
        *pweight++ = _fQuatAngleWeight;
    }
}

void RobotBase::GetActiveDOFVelocityLimits(std::vector<dReal>& maxvel) const
{
    std::vector<dReal> dummy;
    if( _nActiveDOF < 0 ) {
        GetDOFVelocityLimits(dummy,maxvel);
        return;
    }
    maxvel.resize(GetActiveDOF());
    if( maxvel.size() == 0 ) {
        return;
    }
    dReal* pMaxVel = &maxvel[0];

    GetDOFVelocityLimits(dummy,_vTempRobotJoints);
    FOREACHC(it, _vActiveDOFIndices) {
        *pMaxVel++ = _vTempRobotJoints[*it];
    }
    if( _nAffineDOFs & DOF_X ) { *pMaxVel++ = _vTranslationMaxVels.x; }
    if( _nAffineDOFs & DOF_Y ) { *pMaxVel++ = _vTranslationMaxVels.y; }
    if( _nAffineDOFs & DOF_Z ) { *pMaxVel++ = _vTranslationMaxVels.z; }

    if( _nAffineDOFs & DOF_RotationAxis ) { *pMaxVel++ = _vRotationAxisMaxVels.x; }
    else if( _nAffineDOFs & DOF_Rotation3D ) {
        *pMaxVel++ = _vRotation3DMaxVels.x;
        *pMaxVel++ = _vRotation3DMaxVels.y;
        *pMaxVel++ = _vRotation3DMaxVels.z;
    }
    else if( _nAffineDOFs & DOF_RotationQuat ) {
        *pMaxVel++ = _fQuatMaxAngleVelocity;
        *pMaxVel++ = _fQuatMaxAngleVelocity;
        *pMaxVel++ = _fQuatMaxAngleVelocity;
        *pMaxVel++ = _fQuatMaxAngleVelocity;
    }
}

void RobotBase::GetActiveDOFAccelerationLimits(std::vector<dReal>& maxaccel) const
{
    if( _nActiveDOF < 0 ) {
        GetDOFAccelerationLimits(maxaccel);
        return;
    }
    maxaccel.resize(GetActiveDOF());
    if( maxaccel.size() == 0 ) {
        return;
    }
    dReal* pMaxAccel = &maxaccel[0];

    GetDOFAccelerationLimits(_vTempRobotJoints);
    FOREACHC(it, _vActiveDOFIndices) {
        *pMaxAccel++ = _vTempRobotJoints[*it];
    }
    if( _nAffineDOFs & DOF_X ) { *pMaxAccel++ = _vTranslationMaxVels.x; } // wrong
    if( _nAffineDOFs & DOF_Y ) { *pMaxAccel++ = _vTranslationMaxVels.y; } // wrong
    if( _nAffineDOFs & DOF_Z ) { *pMaxAccel++ = _vTranslationMaxVels.z; } // wrong

    if( _nAffineDOFs & DOF_RotationAxis ) { *pMaxAccel++ = _vRotationAxisMaxVels.x; } // wrong
    else if( _nAffineDOFs & DOF_Rotation3D ) {
        *pMaxAccel++ = _vRotation3DMaxVels.x; // wrong
        *pMaxAccel++ = _vRotation3DMaxVels.y; // wrong
        *pMaxAccel++ = _vRotation3DMaxVels.z; // wrong
    }
    else if( _nAffineDOFs & DOF_RotationQuat ) {
        *pMaxAccel++ = _fQuatMaxAngleVelocity; // wrong
        *pMaxAccel++ = _fQuatMaxAngleVelocity; // wrong
        *pMaxAccel++ = _fQuatMaxAngleVelocity; // wrong
        *pMaxAccel++ = _fQuatMaxAngleVelocity; // wrong
    }
}

void RobotBase::GetActiveDOFJerkLimits(std::vector<dReal>& maxjerk) const
{
    if( _nActiveDOF < 0 ) {
        GetDOFJerkLimits(maxjerk);
        return;
    }
    maxjerk.resize(GetActiveDOF());
    if( maxjerk.size() == 0 ) {
        return;
    }
    dReal* pMaxJerk = &maxjerk[0];

    GetDOFJerkLimits(_vTempRobotJoints);
    FOREACHC(it, _vActiveDOFIndices) {
        *pMaxJerk++ = _vTempRobotJoints[*it];
    }
}

void RobotBase::GetActiveDOFHardVelocityLimits(std::vector<dReal>& maxvel) const
{
    if( _nActiveDOF < 0 ) {
        GetDOFHardVelocityLimits(maxvel);
        return;
    }
    maxvel.resize(GetActiveDOF());
    if( maxvel.size() == 0 ) {
        return;
    }
    dReal* pMaxVel = &maxvel[0];

    GetDOFHardVelocityLimits(_vTempRobotJoints);
    FOREACHC(it, _vActiveDOFIndices) {
        *pMaxVel++ = _vTempRobotJoints[*it];
    }
}

void RobotBase::GetActiveDOFHardAccelerationLimits(std::vector<dReal>& maxaccel) const
{
    if( _nActiveDOF < 0 ) {
        GetDOFHardAccelerationLimits(maxaccel);
        return;
    }
    maxaccel.resize(GetActiveDOF());
    if( maxaccel.size() == 0 ) {
        return;
    }
    dReal* pMaxAccel = &maxaccel[0];

    GetDOFHardAccelerationLimits(_vTempRobotJoints);
    FOREACHC(it, _vActiveDOFIndices) {
        *pMaxAccel++ = _vTempRobotJoints[*it];
    }
}

void RobotBase::GetActiveDOFHardJerkLimits(std::vector<dReal>& maxjerk) const
{
    if( _nActiveDOF < 0 ) {
        GetDOFHardJerkLimits(maxjerk);
        return;
    }
    maxjerk.resize(GetActiveDOF());
    if( maxjerk.size() == 0 ) {
        return;
    }
    dReal* pMaxJerk = &maxjerk[0];

    GetDOFHardJerkLimits(_vTempRobotJoints);
    FOREACHC(it, _vActiveDOFIndices) {
        *pMaxJerk++ = _vTempRobotJoints[*it];
    }
}

void RobotBase::SubtractActiveDOFValues(std::vector<dReal>& q1, const std::vector<dReal>& q2) const
{
    if( _nActiveDOF < 0 ) {
        SubtractDOFValues(q1,q2);
        return;
    }

    OPENRAVE_ASSERT_OP(q1.size(),==,q2.size());
    OPENRAVE_ASSERT_OP(q1.size(), >=, _vActiveDOFIndices.size());
    size_t index = 0;
    if (_bAreAllJoints1DOFAndNonCircular) {
        for (size_t i = 0; i < _vActiveDOFIndices.size(); ++i) {
            q1[i] -= q2[i];
        }
        index = _vActiveDOFIndices.size();
    }
    else {
        // go through all active joints
        for(; index < _vActiveDOFIndices.size(); ++index) {
            // We already did range check above
            JointConstPtr pjoint = GetJointFromDOFIndex(_vActiveDOFIndices[index]);
            q1[index] = pjoint->SubtractValue(q1[index],q2[index],_vActiveDOFIndices[index]-pjoint->GetDOFIndex());
        }
    }

    if( _nAffineDOFs == DOF_NoTransform ) {
        return;
    }

    if( _nAffineDOFs & DOF_X ) {
        q1.at(index) -= q2.at(index);
        index++;
    }
    if( _nAffineDOFs & DOF_Y ) {
        q1.at(index) -= q2.at(index);
        index++;
    }
    if( _nAffineDOFs & DOF_Z ) {
        q1.at(index) -= q2.at(index);
        index++;
    }

    if( _nAffineDOFs & DOF_RotationAxis ) {
        q1.at(index) = utils::SubtractCircularAngle(q1.at(index),q2.at(index));
        index++;
    }
    else if( _nAffineDOFs & DOF_Rotation3D ) {
        q1.at(index) -= q2.at(index); index++;
        q1.at(index) -= q2.at(index); index++;
        q1.at(index) -= q2.at(index); index++;
    }
    else if( _nAffineDOFs & DOF_RotationQuat ) {
        // would like to do q2^-1 q1, but that might break rest of planners...?
        q1.at(index) -= q2.at(index); index++;
        q1.at(index) -= q2.at(index); index++;
        q1.at(index) -= q2.at(index); index++;
        q1.at(index) -= q2.at(index); index++;
    }
}

const std::vector<int>& RobotBase::GetActiveDOFIndices() const
{
    return _nActiveDOF < 0 ? _vAllDOFIndices : _vActiveDOFIndices;
}

ConfigurationSpecification RobotBase::GetActiveConfigurationSpecification(const std::string& interpolation) const
{
    if( interpolation.size() == 0 ) {
        return _activespec;
    }
    ConfigurationSpecification spec = _activespec;
    FOREACH(itgroup,spec._vgroups) {
        itgroup->interpolation=interpolation;
    }
    return spec;
}

void RobotBase::CalculateActiveJacobian(int index, const Vector& offset, vector<dReal>& vjacobian) const
{
    if( _nActiveDOF < 0 ) {
        CalculateJacobian(index, offset, vjacobian);
        return;
    }

    int dofstride = GetActiveDOF();
    vjacobian.resize(3*dofstride);
    if( _vActiveDOFIndices.size() != 0 ) {
        if( _nAffineDOFs == DOF_NoTransform ) {
            ComputeJacobianTranslation(index, offset, vjacobian, _vActiveDOFIndices);
            return;
        }
        // have to copy
        std::vector<dReal> vjacobianjoints;
        ComputeJacobianTranslation(index, offset, vjacobianjoints, _vActiveDOFIndices);
        for(size_t i = 0; i < 3; ++i) {
            std::copy(vjacobianjoints.begin()+i*_vActiveDOFIndices.size(),vjacobianjoints.begin()+(i+1)*_vActiveDOFIndices.size(),vjacobian.begin()+i*dofstride);
        }
    }

    if( _nAffineDOFs == DOF_NoTransform ) {
        return;
    }
    size_t ind = _vActiveDOFIndices.size();
    if( _nAffineDOFs & DOF_X ) {
        vjacobian[ind] = 1;
        vjacobian[dofstride+ind] = 0;
        vjacobian[2*dofstride+ind] = 0;
        ind++;
    }
    if( _nAffineDOFs & DOF_Y ) {
        vjacobian[ind] = 0;
        vjacobian[dofstride+ind] = 1;
        vjacobian[2*dofstride+ind] = 0;
        ind++;
    }
    if( _nAffineDOFs & DOF_Z ) {
        vjacobian[ind] = 0;
        vjacobian[dofstride+ind] = 0;
        vjacobian[2*dofstride+ind] = 1;
        ind++;
    }
    if( _nAffineDOFs & DOF_RotationAxis ) {
        Vector vj = vActvAffineRotationAxis.cross(offset-GetTransform().trans);
        vjacobian[ind] = vj.x;
        vjacobian[dofstride+ind] = vj.y;
        vjacobian[2*dofstride+ind] = vj.z;
        ind++;
    }
    else if( _nAffineDOFs & DOF_Rotation3D ) {
        // have to take the partial derivative dT/dA of the axis*angle representation with respect to the transformation it induces
        // can introduce converting to quaternions in the middle, then by chain rule,  dT/dA = dT/tQ * dQ/dA
        // for questions on derivation email rdiankov@cs.cmu.edu
        Transform t = GetTransform();
        dReal Qx = t.rot.x, Qy = t.rot.y, Qz = t.rot.z, Qw = t.rot.w;
        dReal Tx = offset.x-t.trans.x, Ty = offset.y-t.trans.y, Tz = offset.z-t.trans.z;

        // after some math, the dT/dQ looks like:
        dReal dRQ[12] = { 2*Qy*Ty+2*Qz*Tz,         -4*Qy*Tx+2*Qx*Ty+2*Qw*Tz,   -4*Qz*Tx-2*Qw*Ty+2*Qx*Tz,   -2*Qz*Ty+2*Qy*Tz,
                          2*Qy*Tx-4*Qx*Ty-2*Qw*Tz, 2*Qx*Tx+2*Qz*Tz,            2*Qw*Tx-4*Qz*Ty+2*Qy*Tz,    2*Qz*Tx-2*Qx*Tz,
                          2*Qz*Tx+2*Qw*Ty-4*Qx*Tz, -2*Qw*Tx+2*Qz*Ty-4*Qy*Tz,   2*Qx*Tx+2*Qy*Ty,            -2*Qy*Tx+2*Qx*Ty };

        // calc dQ/dA
        dReal fsin = sqrt(t.rot.y * t.rot.y + t.rot.z * t.rot.z + t.rot.w * t.rot.w);
        dReal fcos = t.rot.x;
        dReal fangle = 2 * atan2(fsin, fcos);
        dReal normalizer = fangle / fsin;
        dReal Ax = normalizer * t.rot.y;
        dReal Ay = normalizer * t.rot.z;
        dReal Az = normalizer * t.rot.w;

        if( RaveFabs(fangle) < 1e-8f )
            fangle = 1e-8f;

        dReal fangle2 = fangle*fangle;
        dReal fiangle2 = 1/fangle2;
        dReal inormalizer = normalizer > 0 ? 1/normalizer : 0;
        dReal fconst = inormalizer*fiangle2;
        dReal fconst2 = fcos*fiangle2;
        dReal dQA[12] = { -0.5f*Ax*inormalizer,                     -0.5f*Ay*inormalizer,                       -0.5f*Az*inormalizer,
                          inormalizer+0.5f*Ax*Ax*(fconst2-fconst),  0.5f*Ax*fconst2*Ay-Ax*fconst*Ay,            0.5f*Ax*fconst2*Az-Ax*fconst*Az,
                          0.5f*Ax*fconst2*Ay-Ax*fconst*Ay,          inormalizer+0.5f*Ay*Ay*(fconst2-fconst),    0.5f*Ay*fconst2*Az-Ay*fconst*Az,
                          0.5f*Ax*fconst2*Az-Ax*fconst*Az,          0.5f*Ay*fconst2*Az-Ay*fconst*Az,            inormalizer+0.5f*Az*Az*(fconst2-fconst)};

        for(int i = 0; i < 3; ++i) {
            for(int j = 0; j < 3; ++j) {
                vjacobian[i*dofstride+ind+j] = dRQ[4*i+0]*dQA[3*0+j] + dRQ[4*i+1]*dQA[3*1+j] + dRQ[4*i+2]*dQA[3*2+j] + dRQ[4*i+3]*dQA[3*3+j];
            }
        }
        ind += 3;
    }
    else if( _nAffineDOFs & DOF_RotationQuat ) {
        Transform t; t.identity(); t.rot = quatInverse(_vRotationQuatLimitStart);
        t = t * GetTransform();
        // note: qw, qx, qy, qz here follow the standard quaternion convention, not the openrave one
        dReal qw = t.rot[0], qx = t.rot[1], qy = t.rot[2], qz = t.rot[3];
        Vector offset_local = t.inverse() * offset;
        dReal x = offset_local.x, y = offset_local.y, z = offset_local.z;

        dReal dRQ[12] = {-2*qz*y + 2*qw*x + 2*qy*z,2*qx*x + 2*qy*y + 2*qz*z,-2*qy*x + 2*qw*z + 2*qx*y,-2*qw*y - 2*qz*x + 2*qx*z,-2*qx*z + 2*qw*y + 2*qz*x,-2*qw*z - 2*qx*y + 2*qy*x,2*qx*x + 2*qy*y + 2*qz*z,-2*qz*y + 2*qw*x + 2*qy*z,-2*qy*x + 2*qw*z + 2*qx*y,-2*qx*z + 2*qw*y + 2*qz*x,-2*qw*x - 2*qy*z + 2*qz*y,2*qx*x + 2*qy*y + 2*qz*z};
        for (int i=0; i < 3; ++i) {
            double qdotrow = dRQ[4*i]*qw + dRQ[4*i+1]*qx + dRQ[4*i+2]*qy + dRQ[4*i+3]*qz;
            dRQ[4*i] -= qdotrow*qw;
            dRQ[4*i+1] -= qdotrow*qx;
            dRQ[4*i+2] -= qdotrow*qy;
            dRQ[4*i+3] -= qdotrow*qz;
        }

        for(int i = 0; i < 3; ++i) {
            for(int j = 0; j < 4; ++j) {
                vjacobian[i*dofstride+ind + j] = dRQ[4*i+j];
            }
        }
        ind += 4;
    }
}

void RobotBase::CalculateActiveJacobian(int linkindex, const Vector& offset, boost::multi_array<dReal,2>& mjacobian) const
{
    if( _nActiveDOF < 0 ) {
        CalculateJacobian(linkindex, offset, mjacobian);
        return;
    }
    std::vector<dReal> vjacobian;
    RobotBase::CalculateActiveJacobian(linkindex,offset,vjacobian);
    OPENRAVE_ASSERT_OP((int)vjacobian.size(),==,3*GetActiveDOF());
    mjacobian.resize(boost::extents[3][GetActiveDOF()]);
    vector<dReal>::const_iterator itsrc = vjacobian.begin();
    FOREACH(itdst,mjacobian) {
        std::copy(itsrc,itsrc+GetActiveDOF(),itdst->begin());
        itsrc += GetActiveDOF();
    }
}

void RobotBase::CalculateActiveRotationJacobian(int index, const Vector& q, std::vector<dReal>& vjacobian) const
{
    if( _nActiveDOF < 0 ) {
        CalculateRotationJacobian(index, q, vjacobian);
        return;
    }
    int dofstride = GetActiveDOF();
    vjacobian.resize(4*dofstride);
    if( _vActiveDOFIndices.size() != 0 ) {
        std::vector<dReal> vjacobianjoints;
        CalculateRotationJacobian(index, q, vjacobianjoints);
        for(size_t i = 0; i < _vActiveDOFIndices.size(); ++i) {
            vjacobian[i] = vjacobianjoints[_vActiveDOFIndices[i]];
            vjacobian[dofstride+i] = vjacobianjoints[GetDOF()+_vActiveDOFIndices[i]];
            vjacobian[2*dofstride+i] = vjacobianjoints[2*GetDOF()+_vActiveDOFIndices[i]];
            vjacobian[3*dofstride+i] = vjacobianjoints[3*GetDOF()+_vActiveDOFIndices[i]];
        }
    }

    if( _nAffineDOFs == DOF_NoTransform ) {
        return;
    }

    size_t ind = _vActiveDOFIndices.size();
    if( _nAffineDOFs & DOF_X ) {
        vjacobian[ind] = 0;
        vjacobian[dofstride+ind] = 0;
        vjacobian[2*dofstride+ind] = 0;
        vjacobian[3*dofstride+ind] = 0;
        ind++;
    }
    if( _nAffineDOFs & DOF_Y ) {
        vjacobian[ind] = 0;
        vjacobian[dofstride+ind] = 0;
        vjacobian[2*dofstride+ind] = 0;
        vjacobian[3*dofstride+ind] = 0;
        ind++;
    }
    if( _nAffineDOFs & DOF_Z ) {
        vjacobian[ind] = 0;
        vjacobian[dofstride+ind] = 0;
        vjacobian[2*dofstride+ind] = 0;
        vjacobian[3*dofstride+ind] = 0;
        ind++;
    }
    if( _nAffineDOFs & DOF_RotationAxis ) {
        const Vector& v = vActvAffineRotationAxis;
        vjacobian[ind] = dReal(0.5)*(-q.y*v.x - q.z*v.y - q.w*v.z);
        vjacobian[dofstride+ind] = dReal(0.5)*(q.x*v.x - q.z*v.z + q.w*v.y);
        vjacobian[2*dofstride+ind] = dReal(0.5)*(q.x*v.y + q.y*v.z - q.w*v.x);
        vjacobian[3*dofstride+ind] = dReal(0.5)*(q.x*v.z - q.y*v.y + q.z*v.x);
        ind++;
    }
    else if( _nAffineDOFs & DOF_Rotation3D ) {
        throw OPENRAVE_EXCEPTION_FORMAT(_("robot %s rotation 3d not supported, affine=%d"),GetName()%_nAffineDOFs,ORE_NotImplemented);
        ind += 3;
    }
    else if( _nAffineDOFs & DOF_RotationQuat ) {
        throw OPENRAVE_EXCEPTION_FORMAT(_("robot %s quaternion not supported, affine=%d"),GetName()%_nAffineDOFs,ORE_NotImplemented);
        ind += 4;
    }
}

void RobotBase::CalculateActiveRotationJacobian(int linkindex, const Vector& q, boost::multi_array<dReal,2>& mjacobian) const
{
    if( _nActiveDOF < 0 ) {
        CalculateRotationJacobian(linkindex, q, mjacobian);
        return;
    }
    std::vector<dReal> vjacobian;
    RobotBase::CalculateActiveRotationJacobian(linkindex,q,vjacobian);
    OPENRAVE_ASSERT_OP((int)vjacobian.size(),==,4*GetActiveDOF());
    mjacobian.resize(boost::extents[4][GetActiveDOF()]);
    vector<dReal>::const_iterator itsrc = vjacobian.begin();
    FOREACH(itdst,mjacobian) {
        std::copy(itsrc,itsrc+GetActiveDOF(),itdst->begin());
        itsrc += GetActiveDOF();
    }
}

void RobotBase::CalculateActiveAngularVelocityJacobian(int index, std::vector<dReal>& vjacobian) const
{
    if( _nActiveDOF < 0 ) {
        ComputeJacobianAxisAngle(index, vjacobian);
        return;
    }

    int dofstride = GetActiveDOF();
    vjacobian.resize(3*dofstride);
    if( _vActiveDOFIndices.size() != 0 ) {
        if( _nAffineDOFs == DOF_NoTransform ) {
            ComputeJacobianAxisAngle(index, vjacobian, _vActiveDOFIndices);
            return;
        }
        // have to copy
        std::vector<dReal> vjacobianjoints;
        ComputeJacobianAxisAngle(index, vjacobianjoints, _vActiveDOFIndices);
        for(size_t i = 0; i < 3; ++i) {
            std::copy(vjacobianjoints.begin()+i*_vActiveDOFIndices.size(),vjacobianjoints.begin()+(i+1)*_vActiveDOFIndices.size(),vjacobian.begin()+i*dofstride);
        }
    }

    if( _nAffineDOFs == DOF_NoTransform ) {
        return;
    }
    size_t ind = _vActiveDOFIndices.size();
    if( _nAffineDOFs & DOF_X ) {
        vjacobian[ind] = 0;
        vjacobian[dofstride+ind] = 0;
        vjacobian[2*dofstride+ind] = 0;
        ind++;
    }
    if( _nAffineDOFs & DOF_Y ) {
        vjacobian[ind] = 0;
        vjacobian[dofstride+ind] = 0;
        vjacobian[2*dofstride+ind] = 0;
        ind++;
    }
    if( _nAffineDOFs & DOF_Z ) {
        vjacobian[ind] = 0;
        vjacobian[dofstride+ind] = 0;
        vjacobian[2*dofstride+ind] = 0;
        ind++;
    }
    if( _nAffineDOFs & DOF_RotationAxis ) {
        const Vector& v = vActvAffineRotationAxis;
        vjacobian[ind] = v.x;
        vjacobian[dofstride+ind] = v.y;
        vjacobian[2*dofstride+ind] = v.z;

    }
    else if( _nAffineDOFs & DOF_Rotation3D ) {
        throw OPENRAVE_EXCEPTION_FORMAT(_("robot %s rotation 3d not supported, affine=%d"),GetName()%_nAffineDOFs,ORE_NotImplemented);
    }
    else if( _nAffineDOFs & DOF_RotationQuat ) {
        throw OPENRAVE_EXCEPTION_FORMAT(_("robot %s quaternion not supported, affine=%d"),GetName()%_nAffineDOFs,ORE_NotImplemented);

        // most likely wrong
        Transform t; t.rot = quatInverse(_vRotationQuatLimitStart);
        t = t * GetTransform();
        dReal fnorm = t.rot.y*t.rot.y+t.rot.z*t.rot.z+t.rot.w*t.rot.w;
        if( fnorm > 0 ) {
            fnorm = dReal(1)/RaveSqrt(fnorm);
            vjacobian[ind] = t.rot.y*fnorm;
            vjacobian[dofstride+ind] = t.rot.z*fnorm;
            vjacobian[2*dofstride+ind] = t.rot.w*fnorm;
        }
        else {
            vjacobian[ind] = 0;
            vjacobian[dofstride+ind] = 0;
            vjacobian[2*dofstride+ind] = 0;
        }

        ++ind;
    }
}

void RobotBase::CalculateActiveAngularVelocityJacobian(int linkindex, boost::multi_array<dReal,2>& mjacobian) const
{
    if( _nActiveDOF < 0 ) {
        CalculateAngularVelocityJacobian(linkindex, mjacobian);
        return;
    }
    std::vector<dReal> vjacobian;
    CalculateActiveAngularVelocityJacobian(linkindex,vjacobian);
    OPENRAVE_ASSERT_OP((int)vjacobian.size(),==,3*GetActiveDOF());
    mjacobian.resize(boost::extents[3][GetActiveDOF()]);
    vector<dReal>::const_iterator itsrc = vjacobian.begin();
    FOREACH(itdst,mjacobian) {
        std::copy(itsrc,itsrc+GetActiveDOF(),itdst->begin());
        itsrc += GetActiveDOF();
    }
}

bool CompareNonAdjacentFarthest(int pair0, int pair1); // defined in kinbody.cpp

const std::vector<int>& RobotBase::GetNonAdjacentLinks(int adjacentoptions) const
{
    KinBody::GetNonAdjacentLinks(0); // need to call to set the cache
    if( (_nNonAdjacentLinkCache&adjacentoptions) != adjacentoptions ) {
        int requestedoptions = (~_nNonAdjacentLinkCache)&adjacentoptions;
        // find out what needs to computed
        boost::array<uint8_t,4> compute={ { 0,0,0,0}};
        if( requestedoptions & AO_Enabled ) {
            for(size_t i = 0; i < compute.size(); ++i) {
                if( i & AO_Enabled ) {
                    compute[i] = 1;
                }
            }
        }
        if( requestedoptions & AO_ActiveDOFs ) {
            for(size_t i = 0; i < compute.size(); ++i) {
                if( i & AO_ActiveDOFs ) {
                    compute[i] = 1;
                }
            }
        }
        if( requestedoptions & ~(AO_Enabled|AO_ActiveDOFs) ) {
            throw OPENRAVE_EXCEPTION_FORMAT(_("does not support adjacentoptions %d"),adjacentoptions,ORE_InvalidArguments);
        }

        // compute it
        if( compute.at(AO_Enabled) ) {
            _vNonAdjacentLinks.at(AO_Enabled).resize(0);
            FOREACHC(itset, _vNonAdjacentLinks[0]) {
                KinBody::LinkConstPtr plink1(_veclinks.at(*itset&0xffff)), plink2(_veclinks.at(*itset>>16));
                if( plink1->IsEnabled() && plink2->IsEnabled() ) {
                    _vNonAdjacentLinks[AO_Enabled].push_back(*itset);
                }
            }
            std::sort(_vNonAdjacentLinks[AO_Enabled].begin(), _vNonAdjacentLinks[AO_Enabled].end(), CompareNonAdjacentFarthest);
        }
        if( compute.at(AO_ActiveDOFs) ) {
            _vNonAdjacentLinks.at(AO_ActiveDOFs).resize(0);
            FOREACHC(itset, _vNonAdjacentLinks[0]) {
                FOREACHC(it, GetActiveDOFIndices()) {
                    if( IsDOFInChain(*itset&0xffff,*itset>>16,*it) ) {
                        _vNonAdjacentLinks[AO_ActiveDOFs].push_back(*itset);
                        break;
                    }
                }
            }
            std::sort(_vNonAdjacentLinks[AO_ActiveDOFs].begin(), _vNonAdjacentLinks[AO_ActiveDOFs].end(), CompareNonAdjacentFarthest);
        }
        if( compute.at(AO_Enabled|AO_ActiveDOFs) ) {
            _vNonAdjacentLinks.at(AO_Enabled|AO_ActiveDOFs).resize(0);
            FOREACHC(itset, _vNonAdjacentLinks[AO_ActiveDOFs]) {
                KinBody::LinkConstPtr plink1(_veclinks.at(*itset&0xffff)), plink2(_veclinks.at(*itset>>16));
                if( plink1->IsEnabled() && plink2->IsEnabled() ) {
                    _vNonAdjacentLinks[AO_Enabled|AO_ActiveDOFs].push_back(*itset);
                }
            }
            std::sort(_vNonAdjacentLinks[AO_Enabled|AO_ActiveDOFs].begin(), _vNonAdjacentLinks[AO_Enabled|AO_ActiveDOFs].end(), CompareNonAdjacentFarthest);
        }
        _nNonAdjacentLinkCache |= requestedoptions;
    }
    return _vNonAdjacentLinks.at(adjacentoptions);
}

void RobotBase::SetNonCollidingConfiguration()
{
    KinBody::SetNonCollidingConfiguration();
    RegrabAll();
}

bool RobotBase::Grab(KinBodyPtr pbody)
{
    ManipulatorPtr pmanip = GetActiveManipulator();
    if( !pmanip ) {
        return false;
    }
    return Grab(pbody, pmanip->GetEndEffector());
}

bool RobotBase::Grab(KinBodyPtr pbody, const std::set<int>& setRobotLinksToIgnore)
{
    ManipulatorPtr pmanip = GetActiveManipulator();
    if( !pmanip ) {
        return false;
    }
    return Grab(pbody, pmanip->GetEndEffector(), setRobotLinksToIgnore);
}

bool RobotBase::Grab(KinBodyPtr body, LinkPtr pRobotLinkToGrabWith)
{
    return KinBody::Grab(body, pRobotLinkToGrabWith);
}

bool RobotBase::Grab(KinBodyPtr body, LinkPtr pRobotLinkToGrabWith, const std::set<int>& setRobotLinksToIgnore)
{
    return KinBody::Grab(body, pRobotLinkToGrabWith, setRobotLinksToIgnore);
}

void RobotBase::SetActiveManipulator(ManipulatorConstPtr pmanip)
{
    if( !pmanip ) {
        _pManipActive.reset();
    }
    else {
        FOREACH(itmanip,_vecManipulators) {
            if( *itmanip == pmanip ) {
                _pManipActive = *itmanip;
                return;
            }
        }
        // manipulator might have been recoreded, search for the same name
        FOREACH(itmanip,_vecManipulators) {
            if( (*itmanip)->GetName() == pmanip->GetName() ) {
                _pManipActive = *itmanip;
                return;
            }
        }

        _pManipActive.reset();
        RAVELOG_WARN_FORMAT("failed to find manipulator with name %s, most likely removed", pmanip->GetName());
    }
}

RobotBase::ManipulatorPtr RobotBase::SetActiveManipulator(const std::string& manipname)
{
    if( manipname.size() > 0 ) {
        FOREACH(itmanip,_vecManipulators) {
            if( (*itmanip)->GetName() == manipname ) {
                _pManipActive = *itmanip;
                return _pManipActive;
            }
        }
        throw OPENRAVE_EXCEPTION_FORMAT(_("failed to find manipulator with name: %s"), manipname, ORE_InvalidArguments);
    }
    _pManipActive.reset();
    return _pManipActive;
}

RobotBase::ManipulatorPtr RobotBase::GetActiveManipulator()
{
    return _pManipActive;
}

RobotBase::ManipulatorConstPtr RobotBase::GetActiveManipulator() const
{
    return _pManipActive;
}

RobotBase::ManipulatorPtr RobotBase::AddManipulator(const RobotBase::ManipulatorInfo& manipinfo, bool removeduplicate)
{
    OPENRAVE_ASSERT_OP(manipinfo._name.size(),>,0);
    int iremoveindex = -1;
    for(int imanip = 0; imanip < (int)_vecManipulators.size(); ++imanip) {
        if( _vecManipulators[imanip]->GetName() == manipinfo._name ) {
            if( removeduplicate ) {
                iremoveindex = imanip;
                break;
            }
            else {
                throw OPENRAVE_EXCEPTION_FORMAT(_("manipulator with name %s already exists"),manipinfo._name,ORE_InvalidArguments);
            }
        }
    }
    ManipulatorPtr newmanip(new Manipulator(shared_robot(),manipinfo));
    newmanip->_ComputeInternalInformation();
    if( iremoveindex >= 0 ) {
        // replace the old one
        _vecManipulators[iremoveindex] = newmanip;
    }
    else {
        _vecManipulators.push_back(newmanip);
    }
    __hashrobotstructure.resize(0);
    return newmanip;
}

bool RobotBase::RemoveManipulator(ManipulatorPtr manip)
{
    if( _pManipActive == manip ) {
        _pManipActive.reset();
    }
    FOREACH(itmanip,_vecManipulators) {
        if( *itmanip == manip ) {
            _vecManipulators.erase(itmanip);
            __hashrobotstructure.resize(0);
            return true;
        }
    }
    return false;
}

RobotBase::AttachedSensorPtr RobotBase::AddAttachedSensor(const RobotBase::AttachedSensorInfo& attachedsensorinfo, bool removeduplicate)
{
    OPENRAVE_ASSERT_OP(attachedsensorinfo._name.size(),>,0);
    int iremoveindex = -1;
    for(int iasensor = 0; iasensor < (int)_vecAttachedSensors.size(); ++iasensor) {
        if( _vecAttachedSensors[iasensor]->GetName() == attachedsensorinfo._name ) {
            if( removeduplicate ) {
                iremoveindex = iasensor;
                break;
            }
            else {
                throw OPENRAVE_EXCEPTION_FORMAT(_("attached sensor with name %s already exists"),attachedsensorinfo._name,ORE_InvalidArguments);
            }
        }
    }
    AttachedSensorPtr newattachedsensor(new AttachedSensor(shared_robot(),attachedsensorinfo));
//    if( _nHierarchyComputed ) {
//        newattachedsensor->_ComputeInternalInformation();
//    }
    if( iremoveindex >= 0 ) {
        // replace the old one
        _vecAttachedSensors[iremoveindex] = newattachedsensor;
    }
    else {
        _vecAttachedSensors.push_back(newattachedsensor);
    }
    newattachedsensor->UpdateInfo(); // just in case
    __hashrobotstructure.resize(0);
    return newattachedsensor;
}

RobotBase::AttachedSensorPtr RobotBase::GetAttachedSensor(const std::string& name) const
{
    FOREACHC(itsensor, _vecAttachedSensors) {
        if( (*itsensor)->GetName() == name ) {
            return *itsensor;
        }
    }
    return RobotBase::AttachedSensorPtr();
}

bool RobotBase::RemoveAttachedSensor(RobotBase::AttachedSensor &attsensor)
{
    FOREACH(itattsensor,_vecAttachedSensors) {
        if( itattsensor->get() == &attsensor ) {
            _vecAttachedSensors.erase(itattsensor);
            __hashrobotstructure.resize(0);
            return true;
        }
    }
    return false;
}

bool RobotBase::AddGripperInfo(GripperInfoPtr gripperInfo, bool removeduplicate)
{
    if( !gripperInfo ) {
        throw OPENRAVE_EXCEPTION_FORMAT(_("Cannot add invalid gripperInfo to robot %s."),GetName(),ORE_InvalidArguments);
    }
    if( gripperInfo->name.size() == 0 ) {
        throw OPENRAVE_EXCEPTION_FORMAT(_("Cannot add gripperInfo to robot %s since its name is empty."),GetName(),ORE_InvalidArguments);
    }

    for(int igripper = 0; igripper < (int)_vecGripperInfos.size(); ++igripper) {
        if( _vecGripperInfos[igripper]->name == gripperInfo->name ) {
            if( removeduplicate ) {
                _vecGripperInfos[igripper] = gripperInfo;
            }
            else {
                throw OPENRAVE_EXCEPTION_FORMAT(_("gripper with name %s already exists"),gripperInfo->name,ORE_InvalidArguments);
            }
        }
    }

    _vecGripperInfos.push_back(gripperInfo);
    return true;
}

bool RobotBase::RemoveGripperInfo(const std::string& name)
{
    for(int igripper = 0; igripper < (int)_vecGripperInfos.size(); ++igripper) {
        if( _vecGripperInfos[igripper]->name == name ) {
            _vecGripperInfos.erase(_vecGripperInfos.begin()+igripper);
            return true;
        }
    }
    return false;
}

RobotBase::GripperInfoPtr RobotBase::GetGripperInfo(const std::string& name) const
{
    FOREACHC(itGripperInfo, _vecGripperInfos) {
        if( (*itGripperInfo)->name == name ) {
            return *itGripperInfo;
        }
    }
    return RobotBase::GripperInfoPtr();
}

void RobotBase::SimulationStep(dReal fElapsedTime)
{
    KinBody::SimulationStep(fElapsedTime);
    _UpdateAttachedSensors();
}

void RobotBase::_ComputeInternalInformation()
{
    _ComputeConnectedBodiesInformation(); // should process the connected bodies in order to get the real resolved links, joints, etc

    KinBody::_ComputeInternalInformation();
    _vAllDOFIndices.resize(GetDOF());
    for(int i = 0; i < GetDOF(); ++i) {
        _vAllDOFIndices[i] = i;
    }

    // make sure the active dof indices in _vActiveDOFIndices are all within the new DOFs
    {
        int iwriteindex = 0;
        int realdof = GetDOF();
        for(int index = 0; index < (int)_vActiveDOFIndices.size(); ++index) {
            if( _vActiveDOFIndices[index] < realdof ) {
                _vActiveDOFIndices[iwriteindex++] = _vActiveDOFIndices[index];
            }
            else {
                RAVELOG_INFO_FORMAT("env=%d, robot '%s' had active dof index %d outside of dof range (%d)", GetEnv()->GetId()%GetName()%_vActiveDOFIndices[index]%realdof);
            }
        }
        _vActiveDOFIndices.resize(iwriteindex);
    }

    _activespec._vgroups.reserve(2);
    _activespec._vgroups.resize(0);
    if( _vAllDOFIndices.size() > 0 ) {
        ConfigurationSpecification::Group group;
        stringstream ss;
        ss << "joint_values " << GetName();
        if( _nActiveDOF >= 0 ) {
            // use _vActiveDOFIndices
            FOREACHC(it,_vActiveDOFIndices) {
                ss << " " << *it;
            }
            group.dof = (int)_vActiveDOFIndices.size();
        }
        else {
            FOREACHC(it,_vAllDOFIndices) {
                ss << " " << *it;
            }
            group.dof = (int)_vAllDOFIndices.size();
        }
        group.name = ss.str();
        group.offset = 0;
        // do not initialize interpolation, since it implies a motion sampling strategy
        _activespec._vgroups.push_back(group);
    }

    int manipindex=0;
    FOREACH(itmanip,_vecManipulators) {
        if( (*itmanip)->_info._name.size() == 0 ) {
            stringstream ss;
            ss << "manip" << manipindex;
            RAVELOG_WARN(str(boost::format("robot %s has a manipulator with no name, setting to %s\n")%GetName()%ss.str()));
            (*itmanip)->_info._name = ss.str();
        }
        (*itmanip)->_ComputeInternalInformation();
        vector<ManipulatorPtr>::iterator itmanip2 = itmanip; ++itmanip2;
        for(; itmanip2 != _vecManipulators.end(); ++itmanip2) {
            if( (*itmanip)->GetName() == (*itmanip2)->GetName() ) {
                RAVELOG_WARN(str(boost::format("robot %s has two manipulators with the same name: %s!\n")%GetName()%(*itmanip)->GetName()));
            }
        }
        manipindex++;
    }
    // set active manipulator to first manipulator
    if( _vecManipulators.size() > 0 ) {
        // preserve active manip when robot is removed and added back to the env
        if (!!_pManipActive) {
            bool bmanipfound = false;
            FOREACHC(itmanip, _vecManipulators) {
                if (*itmanip == _pManipActive) {
                    bmanipfound = true;
                    break;
                }
            }
            if (!bmanipfound) {
                _pManipActive.reset();
            }
        }
        if (!_pManipActive) {
            _pManipActive = _vecManipulators.at(0);
        }
    }
    else {
        _pManipActive.reset();
    }

    int sensorindex=0;
    FOREACH(itsensor,_vecAttachedSensors) {
        if( (*itsensor)->GetName().size() == 0 ) {
            stringstream ss;
            ss << "sensor" << sensorindex;
            RAVELOG_WARN(str(boost::format("robot %s has a sensor with no name, setting to %s\n")%GetName()%ss.str()));
            (*itsensor)->_info._name = ss.str();
        }
        else if( !utils::IsValidName((*itsensor)->GetName()) ) {
            throw OPENRAVE_EXCEPTION_FORMAT(_("sensor name \"%s\" is not valid"), (*itsensor)->GetName(), ORE_Failed);
        }
        //(*itsensor)->_ComputeInternalInformation();
        sensorindex++;
    }

    {
        __hashrobotstructure.resize(0);
        FOREACH(itsensor,_vecAttachedSensors) {
            (*itsensor)->__hashstructure.resize(0);
        }
    }

    if( ComputeAABB().extents.lengthsqr3() > 900.0f ) {
        RAVELOG_WARN(str(boost::format("Robot %s span is greater than 30 meaning that it is most likely defined in a unit other than meters. It is highly encouraged to define all OpenRAVE robots in meters since many metrics, database models, and solvers have been specifically optimized for this unit\n")%GetName()));
    }

    if( !GetController() ) {
        RAVELOG_VERBOSE(str(boost::format("no default controller set on robot %s\n")%GetName()));
        std::vector<int> dofindices;
        for(int i = 0; i < GetDOF(); ++i) {
            dofindices.push_back(i);
        }
        SetController(RaveCreateController(GetEnv(), "IdealController"),dofindices,1);
    }

    // reset the power on the sensors
    FOREACH(itsensor,_vecAttachedSensors) {
        SensorBasePtr psensor = (*itsensor)->GetSensor();
        if( !!psensor ) {
            int ispower = psensor->Configure(SensorBase::CC_PowerCheck);
            psensor->Configure(ispower ? SensorBase::CC_PowerOn : SensorBase::CC_PowerOff);
        }
    }
}

void RobotBase::_DeinitializeInternalInformation()
{
    KinBody::_DeinitializeInternalInformation();
    _DeinitializeConnectedBodiesInformation();
}

void RobotBase::_PostprocessChangedParameters(uint32_t parameters)
{
    if( parameters & (Prop_Sensors|Prop_SensorPlacement) ) {
        FOREACH(itsensor,_vecAttachedSensors) {
            (*itsensor)->__hashstructure.resize(0);
        }
    }
    if( parameters & Prop_RobotManipulatorTool ) {
        FOREACH(itmanip,_vecManipulators) {
            (*itmanip)->__hashstructure.resize(0);
            (*itmanip)->__hashkinematicsstructure.resize(0);
        }
    }
    KinBody::_PostprocessChangedParameters(parameters);
}

const std::vector<RobotBase::ManipulatorPtr>& RobotBase::GetManipulators() const
{
    return _vecManipulators;
}

RobotBase::ManipulatorPtr RobotBase::GetManipulator(const std::string& name) const
{
    FOREACHC(itmanip, _vecManipulators) {
        if( (*itmanip)->GetName() == name ) {
            return *itmanip;
        }
    }
    return RobotBase::ManipulatorPtr();
}

void RobotBase::Clone(InterfaceBaseConstPtr preference, int cloningoptions)
{
    KinBody::Clone(preference,cloningoptions);
    RobotBaseConstPtr r = RaveInterfaceConstCast<RobotBase>(preference);
    __hashrobotstructure = r->__hashrobotstructure;
    _vecManipulators.clear();
    _pManipActive.reset();
    FOREACHC(itmanip, r->_vecManipulators) {
        ManipulatorPtr pmanip(new Manipulator(shared_robot(),*itmanip));
        _vecManipulators.push_back(pmanip);
        if( !!r->GetActiveManipulator() && r->GetActiveManipulator()->GetName() == (*itmanip)->GetName() ) {
            _pManipActive = pmanip;
        }
    }

    _vecConnectedBodies.clear();
    FOREACHC(itConnectedBody, r->_vecConnectedBodies) {
        ConnectedBodyPtr pConnectedBody(new ConnectedBody(shared_robot(),**itConnectedBody,cloningoptions));
        _vecConnectedBodies.push_back(pConnectedBody);
    }

    _vecAttachedSensors.clear();
    FOREACHC(itsensor, r->_vecAttachedSensors) {
        _vecAttachedSensors.push_back(AttachedSensorPtr(new AttachedSensor(shared_robot(),**itsensor,cloningoptions)));
    }
    _UpdateAttachedSensors();

    _vecGripperInfos.clear();
    FOREACH(itGripperInfo, r->_vecGripperInfos) {
        _vecGripperInfos.push_back(GripperInfoPtr(new GripperInfo(**itGripperInfo))); // deep copy
    }

    _vActiveDOFIndices = r->_vActiveDOFIndices;
    _activespec = r->_activespec;
    _vAllDOFIndices = r->_vAllDOFIndices;
    vActvAffineRotationAxis = r->vActvAffineRotationAxis;
    _nActiveDOF = r->_nActiveDOF;
    _nAffineDOFs = r->_nAffineDOFs;

    _vTranslationLowerLimits = r->_vTranslationLowerLimits;
    _vTranslationUpperLimits = r->_vTranslationUpperLimits;
    _vTranslationMaxVels = r->_vTranslationMaxVels;
    _vTranslationResolutions = r->_vTranslationResolutions;
    _vRotationAxisLowerLimits = r->_vRotationAxisLowerLimits;
    _vRotationAxisUpperLimits = r->_vRotationAxisUpperLimits;
    _vRotationAxisMaxVels = r->_vRotationAxisMaxVels;
    _vRotationAxisResolutions = r->_vRotationAxisResolutions;
    _vRotation3DLowerLimits = r->_vRotation3DLowerLimits;
    _vRotation3DUpperLimits = r->_vRotation3DUpperLimits;
    _vRotation3DMaxVels = r->_vRotation3DMaxVels;
    _vRotation3DResolutions = r->_vRotation3DResolutions;
    _vRotationQuatLimitStart = r->_vRotationQuatLimitStart;
    _fQuatLimitMaxAngle = r->_fQuatLimitMaxAngle;
    _fQuatMaxAngleVelocity = r->_fQuatMaxAngleVelocity;
    _fQuatAngleResolution = r->_fQuatAngleResolution;
    _fQuatAngleWeight = r->_fQuatAngleWeight;

    // clone the controller
    if( (cloningoptions&Clone_RealControllers) && !!r->GetController() ) {
        if( !SetController(RaveCreateController(GetEnv(), r->GetController()->GetXMLId()),r->GetController()->GetControlDOFIndices(),r->GetController()->IsControlTransformation()) ) {
            RAVELOG_WARN(str(boost::format("failed to set %s controller for robot %s\n")%r->GetController()->GetXMLId()%GetName()));
        }
    }

    if( !GetController() ) {
        std::vector<int> dofindices;
        for(int i = 0; i < GetDOF(); ++i) {
            dofindices.push_back(i);
        }
        if( !SetController(RaveCreateController(GetEnv(), "IdealController"),dofindices, 1) ) {
            RAVELOG_WARN("failed to set IdealController\n");
        }
    }
}

void RobotBase::serialize(std::ostream& o, int options) const
{
    KinBody::serialize(o,options);
    if( options & SO_RobotManipulators ) {
        FOREACHC(itmanip,_vecManipulators) {
            (*itmanip)->serialize(o,options);
        }
    }
    if( options & SO_RobotSensors ) {
        FOREACHC(itsensor,_vecAttachedSensors) {
            (*itsensor)->serialize(o,options);
        }
    }
}

const std::string& RobotBase::GetRobotStructureHash() const
{
    CHECK_INTERNAL_COMPUTATION;
    if( __hashrobotstructure.size() == 0 ) {
        ostringstream ss;
        ss << std::fixed << std::setprecision(SERIALIZATION_PRECISION);
        serialize(ss,SO_Kinematics|SO_Geometry|SO_RobotManipulators|SO_RobotSensors);
        __hashrobotstructure = utils::GetMD5HashString(ss.str());
    }
    return __hashrobotstructure;
}

void RobotBase::ExtractInfo(RobotBaseInfo& info)
{
    KinBody::ExtractInfo(info);
    info._isRobot = true;
    // need to avoid extracting info from connectedbodies
    std::vector<bool> isConnectedManipulator(_vecManipulators.size(), false);
    std::vector<bool> isConnectedAttachedSensor(_vecAttachedSensors.size(), false);
    std::vector<bool> isConnectedGripperInfo(_vecGripperInfos.size(), false);

    FOREACHC(itConnectedBody, _vecConnectedBodies) {
        std::vector<RobotBase::ManipulatorPtr> resolvedManipulators;
        std::vector<RobotBase::AttachedSensorPtr> resolvedAttachedSensors;
        std::vector<RobotBase::GripperInfoPtr> resolvedGripperInfos;
        (*itConnectedBody)->GetResolvedManipulators(resolvedManipulators);
        (*itConnectedBody)->GetResolvedAttachedSensors(resolvedAttachedSensors);
        (*itConnectedBody)->GetResolvedGripperInfos(resolvedGripperInfos);
        FOREACHC(itManipulator, _vecManipulators) {
            if (std::find(resolvedManipulators.begin(), resolvedManipulators.end(), *itManipulator) != resolvedManipulators.end()) {
                isConnectedManipulator[itManipulator - _vecManipulators.begin()] = true;
            }
        }
        FOREACHC(itAttachedSensor, _vecAttachedSensors) {
            if (std::find(resolvedAttachedSensors.begin(), resolvedAttachedSensors.end(), *itAttachedSensor) != resolvedAttachedSensors.end()) {
                isConnectedAttachedSensor[itAttachedSensor - _vecAttachedSensors.begin()] = true;
            }
        }
        FOREACHC(itGripperInfo, _vecGripperInfos) {
            if (std::find(resolvedGripperInfos.begin(), resolvedGripperInfos.end(), *itGripperInfo) != resolvedGripperInfos.end()) {
                isConnectedGripperInfo[itGripperInfo - _vecGripperInfos.begin()] = true;
            }
        }
    }

    info._vManipulatorInfos.reserve(_vecManipulators.size());
    for(size_t iManipulator = 0; iManipulator < _vecManipulators.size(); ++iManipulator) {
        if (isConnectedManipulator[iManipulator]) {
            continue;
        }
        RobotBase::ManipulatorInfoPtr pManip(new RobotBase::ManipulatorInfo());
        info._vManipulatorInfos.push_back(pManip);
        _vecManipulators[iManipulator]->ExtractInfo(*(info._vManipulatorInfos.back()));
    }

    info._vAttachedSensorInfos.reserve(_vecAttachedSensors.size());
    for(size_t iAttachedSensor = 0; iAttachedSensor < _vecAttachedSensors.size(); ++iAttachedSensor) {
        if (isConnectedAttachedSensor[iAttachedSensor]) {
            continue;
        }
        RobotBase::AttachedSensorInfoPtr pAttachedSensor(new RobotBase::AttachedSensorInfo());
        info._vAttachedSensorInfos.push_back(pAttachedSensor);
        _vecAttachedSensors[iAttachedSensor]->ExtractInfo(*(info._vAttachedSensorInfos.back()));
    }

    info._vConnectedBodyInfos.resize(_vecConnectedBodies.size());
    for(size_t iConnectedBody = 0; iConnectedBody < _vecConnectedBodies.size(); ++iConnectedBody) {
        info._vConnectedBodyInfos[iConnectedBody].reset(new RobotBase::ConnectedBodyInfo());
        _vecConnectedBodies[iConnectedBody]->ExtractInfo(*info._vConnectedBodyInfos[iConnectedBody]);
    }

    info._vGripperInfos.reserve(_vecGripperInfos.size());
    for(size_t iGripperInfo = 0; iGripperInfo < _vecGripperInfos.size(); ++iGripperInfo) {
        if (isConnectedGripperInfo[iGripperInfo]) {
            continue;
        }
        RobotBase::GripperInfoPtr pGripperInfo(new RobotBase::GripperInfo(*_vecGripperInfos[iGripperInfo]));
        info._vGripperInfos.push_back(pGripperInfo);
    }
}

UpdateFromInfoResult RobotBase::UpdateFromRobotInfo(const RobotBaseInfo& info)
{
    UpdateFromInfoResult updateFromInfoResult = UpdateFromKinBodyInfo(info);
    if (updateFromInfoResult != UFIR_NoChange && updateFromInfoResult != UFIR_Success) {
        return updateFromInfoResult;
    }

    // need to avoid checking manips, attached sensors, gripper infos belonging to connected bodies
    std::vector<bool> isConnectedManipulator(_vecManipulators.size(), false);
    std::vector<bool> isConnectedAttachedSensor(_vecAttachedSensors.size(), false);
    std::vector<bool> isConnectedGripperInfo(_vecGripperInfos.size(), false);

    FOREACHC(itConnectedBody, _vecConnectedBodies) {
        std::vector<RobotBase::ManipulatorPtr> resolvedManipulators;
        std::vector<RobotBase::AttachedSensorPtr> resolvedAttachedSensors;
        std::vector<RobotBase::GripperInfoPtr> resolvedGripperInfos;
        (*itConnectedBody)->GetResolvedManipulators(resolvedManipulators);
        (*itConnectedBody)->GetResolvedAttachedSensors(resolvedAttachedSensors);
        (*itConnectedBody)->GetResolvedGripperInfos(resolvedGripperInfos);
        FOREACHC(itManipulator, _vecManipulators) {
            if (std::find(resolvedManipulators.begin(), resolvedManipulators.end(), *itManipulator) != resolvedManipulators.end()) {
                isConnectedManipulator[itManipulator - _vecManipulators.begin()] = true;
            }
        }
        FOREACHC(itAttachedSensor, _vecAttachedSensors) {
            if (std::find(resolvedAttachedSensors.begin(), resolvedAttachedSensors.end(), *itAttachedSensor) != resolvedAttachedSensors.end()) {
                isConnectedAttachedSensor[itAttachedSensor - _vecAttachedSensors.begin()] = true;
            }
        }
        FOREACHC(itGripperInfo, _vecGripperInfos) {
            if (std::find(resolvedGripperInfos.begin(), resolvedGripperInfos.end(), *itGripperInfo) != resolvedGripperInfos.end()) {
                isConnectedGripperInfo[itGripperInfo - _vecGripperInfos.begin()] = true;
            }
        }
    }

<<<<<<< HEAD
    // manipulators
    FOREACHC(itManipulatorInfo, info._vManipulatorInfos) {
        if ((*itManipulatorInfo)->_id.empty()) {
            RAVELOG_WARN_FORMAT("body %s manipulator info %s has empty id, skipping", _id%(*itManipulatorInfo)->_name);
            continue;
        }
        // find existing manipulator in robot
        std::vector<RobotBase::ManipulatorPtr>::iterator itExistingManipulator = _vecManipulators.end();
        FOREACHC(itManipulator, _vecManipulators) {
            if ((*itManipulator)->_info._id == (*itManipulatorInfo)->_id) {
                itExistingManipulator = itManipulator;
                break;
            }
        }
        RobotBase::ManipulatorInfoPtr pManipulatorInfo = *itManipulatorInfo;
        if (itExistingManipulator != _vecManipulators.end()) {
            // update existing manipulator
            RobotBase::ManipulatorPtr pManipulator = *itExistingManipulator;
            UpdateFromInfoResult updateFromManipulatorInfoResult = pManipulator->UpdateFromInfo(*pManipulatorInfo);
            if (updateFromManipulatorInfoResult == UFIR_NoChange) {
                continue;
            }
            RAVELOG_VERBOSE_FORMAT("body %s manipulator %s needed update: %d", _id%pManipulatorInfo->_id%updateFromManipulatorInfoResult);
            if (updateFromManipulatorInfoResult == UFIR_Success) {
                updateFromInfoResult = UFIR_Success;
                continue;
            }
            // manipulator update failed;
            return updateFromManipulatorInfoResult;
=======
    // build vectors of manips, attached sensors, gripper infos that we will deal with
    std::vector<RobotBase::ManipulatorPtr> vManipulators; vManipulators.reserve(_vecManipulators.size());
    std::vector<RobotBase::AttachedSensorPtr> vAttachedSensors; vAttachedSensors.reserve(_vecAttachedSensors.size());
    std::vector<RobotBase::GripperInfoPtr> vGripperInfos; vGripperInfos.reserve(_vecGripperInfos.size());
    for (size_t iManipulator = 0; iManipulator < _vecManipulators.size(); ++iManipulator) {
        if (!isConnectedManipulator[iManipulator]) {
            vManipulators.push_back(_vecManipulators[iManipulator]);
>>>>>>> 26ce8b64
        }
    }
    for (size_t iAttachedSensor = 0; iAttachedSensor < _vecAttachedSensors.size(); ++iAttachedSensor) {
        if (!isConnectedAttachedSensor[iAttachedSensor]) {
            vAttachedSensors.push_back(_vecAttachedSensors[iAttachedSensor]);
        }
<<<<<<< HEAD
        if (_vecManipulators[iManipulator]->_info._id.empty()) {
            RAVELOG_WARN_FORMAT("body %s manipulator %s has empty id", _id%_vecManipulators[iManipulator]->_info._name);
            continue;
        }
        bool stillExists = false;
        FOREACHC(itManipulatorInfo, info._vManipulatorInfos) {
            if (_vecManipulators[iManipulator]->_info._id == (*itManipulatorInfo)->_id) {
                stillExists = true;
                break;
            }
        }
        if (!stillExists) {
            RAVELOG_VERBOSE_FORMAT("body %s existing manipulator %s removed", _id%_vecManipulators[iManipulator]->_info._id);
            return UFIR_RequireReinitialize;
        }
    }

    // attachedsensors
    FOREACHC(itAttachedSensorInfo, info._vAttachedSensorInfos) {
        if ((*itAttachedSensorInfo)->_id.empty()) {
            RAVELOG_WARN_FORMAT("body %s attached sensor info %s has empty id, skipping", _id%(*itAttachedSensorInfo)->_name);
            continue;
        }
        // find existing attachedsensor in robot
        std::vector<RobotBase::AttachedSensorPtr>::iterator itExistingAttachedSensor = _vecAttachedSensors.end();
        FOREACHC(itAttachedSensor, _vecAttachedSensors) {
            if ((*itAttachedSensor)->_info._id == (*itAttachedSensorInfo)->_id) {
                itExistingAttachedSensor = itAttachedSensor;
                break;
            }
        }
        RobotBase::AttachedSensorInfoPtr pAttachedSensorInfo = *itAttachedSensorInfo;
        if (itExistingAttachedSensor != _vecAttachedSensors.end()) {
            // update existing attachedsensor
            RobotBase::AttachedSensorPtr pAttachedSensor = *itExistingAttachedSensor;
            UpdateFromInfoResult updateFromAttachedSensorInfoResult = pAttachedSensor->UpdateFromInfo(*pAttachedSensorInfo);
            if (updateFromAttachedSensorInfoResult == UFIR_NoChange) {
                continue;
            }
            RAVELOG_VERBOSE_FORMAT("body %s attached sensor %s needed update: %d", _id%pAttachedSensorInfo->_id%updateFromAttachedSensorInfoResult);
            if (updateFromAttachedSensorInfoResult == UFIR_Success) {
                updateFromInfoResult = UFIR_Success;
                continue;
            }
            // attachedsensor update failed;
            return updateFromAttachedSensorInfoResult;
        }
        RAVELOG_VERBOSE_FORMAT("body %s new attached sensor %s added", _id%pAttachedSensorInfo->_id);
        return UFIR_RequireReinitialize;
    }

    // delete attachedsensors
    for(size_t iAttachedSensor = 0; iAttachedSensor < _vecAttachedSensors.size(); ++iAttachedSensor) {
        if (isConnectedAttachedSensor[iAttachedSensor]) {
            continue;
        }
        if (_vecAttachedSensors[iAttachedSensor]->_info._id.empty()) {
            RAVELOG_WARN_FORMAT("body %s attached sensor %s has empty id", _id%_vecAttachedSensors[iAttachedSensor]->_info._name);
            continue;
        }
        bool stillExists = false;
        FOREACHC(itAttachedSensorInfo, info._vAttachedSensorInfos) {
            if (_vecAttachedSensors[iAttachedSensor]->_info._id == (*itAttachedSensorInfo)->_id) {
                stillExists = true;
                break;
            }
        }
        if (!stillExists) {
            RAVELOG_VERBOSE_FORMAT("body %s existing attached sensor %s removed", _id%_vecAttachedSensors[iAttachedSensor]->_info._id);
            return UFIR_RequireReinitialize;
=======
    }
    for (size_t iGripperInfo = 0; iGripperInfo < _vecGripperInfos.size(); ++iGripperInfo) {
        if (!isConnectedGripperInfo[iGripperInfo]) {
            vGripperInfos.push_back(_vecGripperInfos[iGripperInfo]);
>>>>>>> 26ce8b64
        }
    }
    std::vector<RobotBase::ConnectedBodyPtr> vConnectedBodies = _vecConnectedBodies;

<<<<<<< HEAD
    // connectedbodies
    FOREACHC(itConnectedBodyInfo, info._vConnectedBodyInfos) {
        if ((*itConnectedBodyInfo)->_id.empty()) {
            RAVELOG_WARN_FORMAT("body %s connected body info %s has empty id, skipping", _id%(*itConnectedBodyInfo)->_name);
            continue;
        }
        // find existing connectedbody in robot
        std::vector<RobotBase::ConnectedBodyPtr>::iterator itExistingConnectedBody = _vecConnectedBodies.end();
        FOREACHC(itConnectedBody, _vecConnectedBodies) {
            if ((*itConnectedBody)->_info._id == (*itConnectedBodyInfo)->_id) {
                itExistingConnectedBody = itConnectedBody;
                break;
            }
        }
        RobotBase::ConnectedBodyInfoPtr pConnectedBodyInfo = *itConnectedBodyInfo;
        if (itExistingConnectedBody != _vecConnectedBodies.end()) {
            // update existing connectedbody
            RobotBase::ConnectedBodyPtr pConnectedBody = *itExistingConnectedBody;
            UpdateFromInfoResult updateFromConnectedBodyInfoResult = pConnectedBody->UpdateFromInfo(*pConnectedBodyInfo);
            if (updateFromConnectedBodyInfoResult == UFIR_NoChange) {
                continue;
            }
            RAVELOG_VERBOSE_FORMAT("body %s connected body %s needed update: %d", _id%pConnectedBodyInfo->_id%updateFromConnectedBodyInfoResult);
            if (updateFromConnectedBodyInfoResult == UFIR_Success) {
                updateFromInfoResult = UFIR_Success;
                continue;
            }
            // connectedbody update failed;
            return updateFromConnectedBodyInfoResult;
        }
        RAVELOG_VERBOSE_FORMAT("body %s new connected body %s added", _id%pConnectedBodyInfo->_id);
        return UFIR_RequireReinitialize;
    }

    // delete connectedbodies
    FOREACH(itConnectedBody, _vecConnectedBodies) {
        if ((*itConnectedBody)->_info._id.empty()) {
            RAVELOG_WARN_FORMAT("body %s connected body %s has empty id", _id%(*itConnectedBody)->_info._name);
            continue;
        }
        bool stillExists = false;
        FOREACHC(itConnectedBodyInfo, info._vConnectedBodyInfos) {
            if ((*itConnectedBody)->_info._id == (*itConnectedBodyInfo)->_id) {
                stillExists = true;
                break;
            }
        }
        if (!stillExists) {
            RAVELOG_VERBOSE_FORMAT("body %s existing connected body %s removed", _id%(*itConnectedBody)->_info._id);
            return UFIR_RequireReinitialize;
        }
    }

    // gripperinfos
    FOREACHC(itGripperInfo, info._vGripperInfos) {
        if ((*itGripperInfo)->_id.empty()) {
            RAVELOG_WARN_FORMAT("body %s gripper info %s has empty id, skipping", _id%(*itGripperInfo)->name);
            continue;
        }
        // find exisiting gripperinfo in robot
        typename std::vector<RobotBase::GripperInfoPtr>::iterator itExistingGripperInfo = _vecGripperInfos.end();
        for(itExistingGripperInfo = _vecGripperInfos.begin(); itExistingGripperInfo != _vecGripperInfos.end(); itExistingGripperInfo++) {
            // find existing gripperinfo
            if ((*itExistingGripperInfo)->_id != (*itGripperInfo)->_id) {
                continue;
            }
            if ((**itExistingGripperInfo) != (**itGripperInfo)) {
                **itExistingGripperInfo = **itGripperInfo;
                RAVELOG_VERBOSE_FORMAT("body %s gripper info %s needed update", _id%(*itGripperInfo)->_id);
                updateFromInfoResult = UFIR_Success;
            }
            break;
        }
        if (itExistingGripperInfo == _vecGripperInfos.end()) {
            // new gripper info
            RAVELOG_VERBOSE_FORMAT("body %s new gripper info %s added", _id%(*itGripperInfo)->_id);
            return UFIR_RequireReinitialize;
        }
    }

    // delete gripperinfos
    for(size_t iGripperInfo = 0; iGripperInfo < _vecGripperInfos.size(); ++iGripperInfo) {
        if (isConnectedGripperInfo[iGripperInfo]) {
            continue;
        }
        if (_vecGripperInfos[iGripperInfo]->_id.empty()) {
            RAVELOG_WARN_FORMAT("body %s gripper info %s has empty id", _id%_vecGripperInfos[iGripperInfo]->name);
            continue;
        }
        bool stillExists = false;
        FOREACHC(itGrippreInfoInfo, info._vGripperInfos) {
            if (_vecGripperInfos[iGripperInfo]->_id == (*itGrippreInfoInfo)->_id) {
                stillExists = true;
                break;
            }
        }
        if (!stillExists) {
            RAVELOG_VERBOSE_FORMAT("body %s existing gripper info %s removed", _id%_vecGripperInfos[iGripperInfo]->_id);
            return UFIR_RequireReinitialize;
        }
=======
    // manipulators
    if (!UpdateChildrenFromInfo(info._vManipulatorInfos, vManipulators, updateFromInfoResult)) {
        return updateFromInfoResult;
    }

    // attachedsensors
    if (!UpdateChildrenFromInfo(info._vAttachedSensorInfos, vAttachedSensors, updateFromInfoResult)) {
        return updateFromInfoResult;
    }

    // gripperinfos
    if (!UpdateChildrenFromInfo(info._vGripperInfos, vGripperInfos, updateFromInfoResult)) {
        return updateFromInfoResult;
    }

    // connectedbodies
    if (!UpdateChildrenFromInfo(info._vConnectedBodyInfos, vConnectedBodies, updateFromInfoResult)) {
        return updateFromInfoResult;
>>>>>>> 26ce8b64
    }

    return updateFromInfoResult;
}

} // end namespace OpenRAVE<|MERGE_RESOLUTION|>--- conflicted
+++ resolved
@@ -2544,37 +2544,6 @@
         }
     }
 
-<<<<<<< HEAD
-    // manipulators
-    FOREACHC(itManipulatorInfo, info._vManipulatorInfos) {
-        if ((*itManipulatorInfo)->_id.empty()) {
-            RAVELOG_WARN_FORMAT("body %s manipulator info %s has empty id, skipping", _id%(*itManipulatorInfo)->_name);
-            continue;
-        }
-        // find existing manipulator in robot
-        std::vector<RobotBase::ManipulatorPtr>::iterator itExistingManipulator = _vecManipulators.end();
-        FOREACHC(itManipulator, _vecManipulators) {
-            if ((*itManipulator)->_info._id == (*itManipulatorInfo)->_id) {
-                itExistingManipulator = itManipulator;
-                break;
-            }
-        }
-        RobotBase::ManipulatorInfoPtr pManipulatorInfo = *itManipulatorInfo;
-        if (itExistingManipulator != _vecManipulators.end()) {
-            // update existing manipulator
-            RobotBase::ManipulatorPtr pManipulator = *itExistingManipulator;
-            UpdateFromInfoResult updateFromManipulatorInfoResult = pManipulator->UpdateFromInfo(*pManipulatorInfo);
-            if (updateFromManipulatorInfoResult == UFIR_NoChange) {
-                continue;
-            }
-            RAVELOG_VERBOSE_FORMAT("body %s manipulator %s needed update: %d", _id%pManipulatorInfo->_id%updateFromManipulatorInfoResult);
-            if (updateFromManipulatorInfoResult == UFIR_Success) {
-                updateFromInfoResult = UFIR_Success;
-                continue;
-            }
-            // manipulator update failed;
-            return updateFromManipulatorInfoResult;
-=======
     // build vectors of manips, attached sensors, gripper infos that we will deal with
     std::vector<RobotBase::ManipulatorPtr> vManipulators; vManipulators.reserve(_vecManipulators.size());
     std::vector<RobotBase::AttachedSensorPtr> vAttachedSensors; vAttachedSensors.reserve(_vecAttachedSensors.size());
@@ -2582,196 +2551,20 @@
     for (size_t iManipulator = 0; iManipulator < _vecManipulators.size(); ++iManipulator) {
         if (!isConnectedManipulator[iManipulator]) {
             vManipulators.push_back(_vecManipulators[iManipulator]);
->>>>>>> 26ce8b64
         }
     }
     for (size_t iAttachedSensor = 0; iAttachedSensor < _vecAttachedSensors.size(); ++iAttachedSensor) {
         if (!isConnectedAttachedSensor[iAttachedSensor]) {
             vAttachedSensors.push_back(_vecAttachedSensors[iAttachedSensor]);
         }
-<<<<<<< HEAD
-        if (_vecManipulators[iManipulator]->_info._id.empty()) {
-            RAVELOG_WARN_FORMAT("body %s manipulator %s has empty id", _id%_vecManipulators[iManipulator]->_info._name);
-            continue;
-        }
-        bool stillExists = false;
-        FOREACHC(itManipulatorInfo, info._vManipulatorInfos) {
-            if (_vecManipulators[iManipulator]->_info._id == (*itManipulatorInfo)->_id) {
-                stillExists = true;
-                break;
-            }
-        }
-        if (!stillExists) {
-            RAVELOG_VERBOSE_FORMAT("body %s existing manipulator %s removed", _id%_vecManipulators[iManipulator]->_info._id);
-            return UFIR_RequireReinitialize;
-        }
-    }
-
-    // attachedsensors
-    FOREACHC(itAttachedSensorInfo, info._vAttachedSensorInfos) {
-        if ((*itAttachedSensorInfo)->_id.empty()) {
-            RAVELOG_WARN_FORMAT("body %s attached sensor info %s has empty id, skipping", _id%(*itAttachedSensorInfo)->_name);
-            continue;
-        }
-        // find existing attachedsensor in robot
-        std::vector<RobotBase::AttachedSensorPtr>::iterator itExistingAttachedSensor = _vecAttachedSensors.end();
-        FOREACHC(itAttachedSensor, _vecAttachedSensors) {
-            if ((*itAttachedSensor)->_info._id == (*itAttachedSensorInfo)->_id) {
-                itExistingAttachedSensor = itAttachedSensor;
-                break;
-            }
-        }
-        RobotBase::AttachedSensorInfoPtr pAttachedSensorInfo = *itAttachedSensorInfo;
-        if (itExistingAttachedSensor != _vecAttachedSensors.end()) {
-            // update existing attachedsensor
-            RobotBase::AttachedSensorPtr pAttachedSensor = *itExistingAttachedSensor;
-            UpdateFromInfoResult updateFromAttachedSensorInfoResult = pAttachedSensor->UpdateFromInfo(*pAttachedSensorInfo);
-            if (updateFromAttachedSensorInfoResult == UFIR_NoChange) {
-                continue;
-            }
-            RAVELOG_VERBOSE_FORMAT("body %s attached sensor %s needed update: %d", _id%pAttachedSensorInfo->_id%updateFromAttachedSensorInfoResult);
-            if (updateFromAttachedSensorInfoResult == UFIR_Success) {
-                updateFromInfoResult = UFIR_Success;
-                continue;
-            }
-            // attachedsensor update failed;
-            return updateFromAttachedSensorInfoResult;
-        }
-        RAVELOG_VERBOSE_FORMAT("body %s new attached sensor %s added", _id%pAttachedSensorInfo->_id);
-        return UFIR_RequireReinitialize;
-    }
-
-    // delete attachedsensors
-    for(size_t iAttachedSensor = 0; iAttachedSensor < _vecAttachedSensors.size(); ++iAttachedSensor) {
-        if (isConnectedAttachedSensor[iAttachedSensor]) {
-            continue;
-        }
-        if (_vecAttachedSensors[iAttachedSensor]->_info._id.empty()) {
-            RAVELOG_WARN_FORMAT("body %s attached sensor %s has empty id", _id%_vecAttachedSensors[iAttachedSensor]->_info._name);
-            continue;
-        }
-        bool stillExists = false;
-        FOREACHC(itAttachedSensorInfo, info._vAttachedSensorInfos) {
-            if (_vecAttachedSensors[iAttachedSensor]->_info._id == (*itAttachedSensorInfo)->_id) {
-                stillExists = true;
-                break;
-            }
-        }
-        if (!stillExists) {
-            RAVELOG_VERBOSE_FORMAT("body %s existing attached sensor %s removed", _id%_vecAttachedSensors[iAttachedSensor]->_info._id);
-            return UFIR_RequireReinitialize;
-=======
     }
     for (size_t iGripperInfo = 0; iGripperInfo < _vecGripperInfos.size(); ++iGripperInfo) {
         if (!isConnectedGripperInfo[iGripperInfo]) {
             vGripperInfos.push_back(_vecGripperInfos[iGripperInfo]);
->>>>>>> 26ce8b64
         }
     }
     std::vector<RobotBase::ConnectedBodyPtr> vConnectedBodies = _vecConnectedBodies;
 
-<<<<<<< HEAD
-    // connectedbodies
-    FOREACHC(itConnectedBodyInfo, info._vConnectedBodyInfos) {
-        if ((*itConnectedBodyInfo)->_id.empty()) {
-            RAVELOG_WARN_FORMAT("body %s connected body info %s has empty id, skipping", _id%(*itConnectedBodyInfo)->_name);
-            continue;
-        }
-        // find existing connectedbody in robot
-        std::vector<RobotBase::ConnectedBodyPtr>::iterator itExistingConnectedBody = _vecConnectedBodies.end();
-        FOREACHC(itConnectedBody, _vecConnectedBodies) {
-            if ((*itConnectedBody)->_info._id == (*itConnectedBodyInfo)->_id) {
-                itExistingConnectedBody = itConnectedBody;
-                break;
-            }
-        }
-        RobotBase::ConnectedBodyInfoPtr pConnectedBodyInfo = *itConnectedBodyInfo;
-        if (itExistingConnectedBody != _vecConnectedBodies.end()) {
-            // update existing connectedbody
-            RobotBase::ConnectedBodyPtr pConnectedBody = *itExistingConnectedBody;
-            UpdateFromInfoResult updateFromConnectedBodyInfoResult = pConnectedBody->UpdateFromInfo(*pConnectedBodyInfo);
-            if (updateFromConnectedBodyInfoResult == UFIR_NoChange) {
-                continue;
-            }
-            RAVELOG_VERBOSE_FORMAT("body %s connected body %s needed update: %d", _id%pConnectedBodyInfo->_id%updateFromConnectedBodyInfoResult);
-            if (updateFromConnectedBodyInfoResult == UFIR_Success) {
-                updateFromInfoResult = UFIR_Success;
-                continue;
-            }
-            // connectedbody update failed;
-            return updateFromConnectedBodyInfoResult;
-        }
-        RAVELOG_VERBOSE_FORMAT("body %s new connected body %s added", _id%pConnectedBodyInfo->_id);
-        return UFIR_RequireReinitialize;
-    }
-
-    // delete connectedbodies
-    FOREACH(itConnectedBody, _vecConnectedBodies) {
-        if ((*itConnectedBody)->_info._id.empty()) {
-            RAVELOG_WARN_FORMAT("body %s connected body %s has empty id", _id%(*itConnectedBody)->_info._name);
-            continue;
-        }
-        bool stillExists = false;
-        FOREACHC(itConnectedBodyInfo, info._vConnectedBodyInfos) {
-            if ((*itConnectedBody)->_info._id == (*itConnectedBodyInfo)->_id) {
-                stillExists = true;
-                break;
-            }
-        }
-        if (!stillExists) {
-            RAVELOG_VERBOSE_FORMAT("body %s existing connected body %s removed", _id%(*itConnectedBody)->_info._id);
-            return UFIR_RequireReinitialize;
-        }
-    }
-
-    // gripperinfos
-    FOREACHC(itGripperInfo, info._vGripperInfos) {
-        if ((*itGripperInfo)->_id.empty()) {
-            RAVELOG_WARN_FORMAT("body %s gripper info %s has empty id, skipping", _id%(*itGripperInfo)->name);
-            continue;
-        }
-        // find exisiting gripperinfo in robot
-        typename std::vector<RobotBase::GripperInfoPtr>::iterator itExistingGripperInfo = _vecGripperInfos.end();
-        for(itExistingGripperInfo = _vecGripperInfos.begin(); itExistingGripperInfo != _vecGripperInfos.end(); itExistingGripperInfo++) {
-            // find existing gripperinfo
-            if ((*itExistingGripperInfo)->_id != (*itGripperInfo)->_id) {
-                continue;
-            }
-            if ((**itExistingGripperInfo) != (**itGripperInfo)) {
-                **itExistingGripperInfo = **itGripperInfo;
-                RAVELOG_VERBOSE_FORMAT("body %s gripper info %s needed update", _id%(*itGripperInfo)->_id);
-                updateFromInfoResult = UFIR_Success;
-            }
-            break;
-        }
-        if (itExistingGripperInfo == _vecGripperInfos.end()) {
-            // new gripper info
-            RAVELOG_VERBOSE_FORMAT("body %s new gripper info %s added", _id%(*itGripperInfo)->_id);
-            return UFIR_RequireReinitialize;
-        }
-    }
-
-    // delete gripperinfos
-    for(size_t iGripperInfo = 0; iGripperInfo < _vecGripperInfos.size(); ++iGripperInfo) {
-        if (isConnectedGripperInfo[iGripperInfo]) {
-            continue;
-        }
-        if (_vecGripperInfos[iGripperInfo]->_id.empty()) {
-            RAVELOG_WARN_FORMAT("body %s gripper info %s has empty id", _id%_vecGripperInfos[iGripperInfo]->name);
-            continue;
-        }
-        bool stillExists = false;
-        FOREACHC(itGrippreInfoInfo, info._vGripperInfos) {
-            if (_vecGripperInfos[iGripperInfo]->_id == (*itGrippreInfoInfo)->_id) {
-                stillExists = true;
-                break;
-            }
-        }
-        if (!stillExists) {
-            RAVELOG_VERBOSE_FORMAT("body %s existing gripper info %s removed", _id%_vecGripperInfos[iGripperInfo]->_id);
-            return UFIR_RequireReinitialize;
-        }
-=======
     // manipulators
     if (!UpdateChildrenFromInfo(info._vManipulatorInfos, vManipulators, updateFromInfoResult)) {
         return updateFromInfoResult;
@@ -2790,7 +2583,6 @@
     // connectedbodies
     if (!UpdateChildrenFromInfo(info._vConnectedBodyInfos, vConnectedBodies, updateFromInfoResult)) {
         return updateFromInfoResult;
->>>>>>> 26ce8b64
     }
 
     return updateFromInfoResult;
