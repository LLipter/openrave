--- conflicted
+++ resolved
@@ -738,15 +738,9 @@
         break;
 
     case GT_Cylinder:
-<<<<<<< HEAD
-        orjson::SetJsonValueByKey(value, "type", "cylinder", allocator);
-        orjson::SetJsonValueByKey(value, "radius", _vGeomData.x*fUnitScale, allocator);
-        orjson::SetJsonValueByKey(value, "height", _vGeomData.y*fUnitScale, allocator);
-        orjson::SetJsonValueByKey(value, "numapproximate", (int)_vGeomData.z, allocator);
-=======
         orjson::SetJsonValueByKey(rGeometryInfo, "radius", _vGeomData.x*fUnitScale, allocator);
         orjson::SetJsonValueByKey(rGeometryInfo, "height", _vGeomData.y*fUnitScale, allocator);
->>>>>>> d456486c
+        orjson::SetJsonValueByKey(rGeometryInfo, "numapproximate", (int)_vGeomData.z, allocator);
         break;
 
     case GT_TriMesh: {
@@ -937,21 +931,15 @@
             orjson::LoadJsonValueByKey(value, "height", vGeomDataTemp.y);
             vGeomDataTemp.y *= fUnitScale;
         }
-<<<<<<< HEAD
         if (value.HasMember("numapproximate")) {
-            orjson::LoadJsonValueByKey(value, "numapproximate", _vGeomData.z);
-        }
-    }
-    else if (typestr == "trimesh" or typestr == "mesh") {
-        _type = GT_TriMesh;
-=======
+            orjson::LoadJsonValueByKey(value, "numapproximate", vGeomDataTemp.z);
+        }
         if (vGeomDataTemp != _vGeomData) {
             _vGeomData = vGeomDataTemp;
             _meshcollision.Clear();
         }
         break;
     case GT_TriMesh:
->>>>>>> d456486c
         if (value.HasMember("mesh")) {
             orjson::LoadJsonValueByKey(value, "mesh", _meshcollision);
             FOREACH(itvertex, _meshcollision.vertices) {
