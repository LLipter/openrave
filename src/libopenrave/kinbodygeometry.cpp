--- conflicted
+++ resolved
@@ -700,16 +700,10 @@
         break;
 
     case GT_Cylinder:
-<<<<<<< HEAD
-        openravejson::SetJsonValueByKey(value, "type", "cylinder", allocator);
-        openravejson::SetJsonValueByKey(value, "radius", _vGeomData.x*fUnitScale, allocator);
-        openravejson::SetJsonValueByKey(value, "height", _vGeomData.y*fUnitScale, allocator);
-        openravejson::SetJsonValueByKey(value, "numapproximate", (int)_vGeomData.z, allocator);
-=======
         orjson::SetJsonValueByKey(value, "type", "cylinder", allocator);
         orjson::SetJsonValueByKey(value, "radius", _vGeomData.x*fUnitScale, allocator);
         orjson::SetJsonValueByKey(value, "height", _vGeomData.y*fUnitScale, allocator);
->>>>>>> 9e7da0d8
+        orjson::SetJsonValueByKey(value, "numapproximate", (int)_vGeomData.z, allocator);
         break;
 
     case GT_TriMesh:
@@ -824,15 +818,6 @@
     }
     else if (typestr == "cylinder") {
         _type = GT_Cylinder;
-<<<<<<< HEAD
-        openravejson::LoadJsonValueByKey(value, "radius", _vGeomData.x);
-        openravejson::LoadJsonValueByKey(value, "height", _vGeomData.y);
-        openravejson::LoadJsonValueByKey(value, "numapproximate", _vGeomData.z);
-
-        _vGeomData.x *= fUnitScale;
-        _vGeomData.y *= fUnitScale;
-
-=======
         if (value.HasMember("radius")) {
             orjson::LoadJsonValueByKey(value, "radius", _vGeomData.x);
             _vGeomData.x *= fUnitScale;
@@ -841,7 +826,9 @@
             orjson::LoadJsonValueByKey(value, "height", _vGeomData.y);
             _vGeomData.y *= fUnitScale;
         }
->>>>>>> 9e7da0d8
+        if (value.HasMember("numapproximate")) {
+            orjson::LoadJsonValueByKey(value, "numapproximate", _vGeomData.z);
+        }
     }
     else if (typestr == "trimesh" or typestr == "mesh") {
         _type = GT_TriMesh;
