--- conflicted
+++ resolved
@@ -174,12 +174,7 @@
                         RAVELOG_WARN_FORMAT("not creating new robot info with id \"%s\" because its \"__created__\" flag is not set, and the data might be incomplete", id);
                     } else if (!isDeleted) {
                         RobotBase::RobotBaseInfoPtr pRobotBaseInfo(new RobotBase::RobotBaseInfo());
-<<<<<<< HEAD
                         pRobotBaseInfo->DeserializeJSON(rKinBodyInfo, fUnitScale, (options & ~IDO_PartialUpdate));
-                        pRobotBaseInfo->_id = id;
-                        _vBodyInfos.push_back(pRobotBaseInfo);
-=======
-                        pRobotBaseInfo->DeserializeJSON(rKinBodyInfo, fUnitScale, options);
                         if (!pRobotBaseInfo->_name.empty()) {
                             pRobotBaseInfo->_id = id;
                             _vBodyInfos.push_back(pRobotBaseInfo);
@@ -187,7 +182,6 @@
                         } else {
                             RAVELOG_WARN_FORMAT("new robot id='%s' does not have a name, so skip creating", id);
                         }
->>>>>>> 7b14a922
                     }
                     continue;
                 }
@@ -218,13 +212,7 @@
                         RAVELOG_WARN_FORMAT("not creating new body info with id \"%s\" because its \"__created__\" flag is not set, and the data might be incomplete", id);
                     } else if (!isDeleted) {
                         KinBody::KinBodyInfoPtr pKinBodyInfo(new KinBody::KinBodyInfo());
-<<<<<<< HEAD
                         pKinBodyInfo->DeserializeJSON(rKinBodyInfo, fUnitScale, (options & ~IDO_PartialUpdate));
-                        pKinBodyInfo->_id = id;
-                        _vBodyInfos.push_back(pKinBodyInfo);
-                        RAVELOG_VERBOSE_FORMAT("created new body id='%s'", id);
-=======
-                        pKinBodyInfo->DeserializeJSON(rKinBodyInfo, fUnitScale, options);
                         if (!pKinBodyInfo->_name.empty()) {
                             pKinBodyInfo->_id = id;
                             _vBodyInfos.push_back(pKinBodyInfo);
@@ -232,7 +220,6 @@
                         } else {
                             RAVELOG_WARN_FORMAT("new body id='%s' does not have a name, so skip creating", id);
                         }
->>>>>>> 7b14a922
                     }
                     continue;
                 }
