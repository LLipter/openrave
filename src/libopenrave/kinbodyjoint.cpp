--- conflicted
+++ resolved
@@ -1368,16 +1368,11 @@
 
             // due to back emf, the deceleration magnitude is less than acceleration?
             // revolutionsPerSecond is huge, return the last point
-<<<<<<< HEAD
             dReal f = _info.electricMotorActuator->maxSpeedTorquePoints.back().second*_info.electricMotorActuator->gearRatio;
-            if( rawvelocity > 0 ) {
-=======
-            dReal f = _info._infoElectricMotor->max_speed_torque_points.back().second*_info._infoElectricMotor->gear_ratio;
             if (abs(rawvelocity) < 1.0/360) {
                 return std::make_pair(-f, f);
             }
             else if( rawvelocity > 0 ) {
->>>>>>> f1b10cc2
                 return std::make_pair(-0.9*f, f);
             }
             else {
@@ -1446,16 +1441,11 @@
 
             // due to back emf, the deceleration magnitude is less than acceleration?
             // revolutionsPerSecond is huge, return the last point
-<<<<<<< HEAD
             dReal f = _info.electricMotorActuator->nominalSpeedTorquePoints.back().second*_info.electricMotorActuator->gearRatio;
-            if( rawvelocity > 0 ) {
-=======
-            dReal f = _info._infoElectricMotor->nominal_speed_torque_points.back().second*_info._infoElectricMotor->gear_ratio;
             if (abs(rawvelocity) < 1.0/360) {
                 return std::make_pair(-f, f);
             }
             else if( rawvelocity > 0 ) {
->>>>>>> f1b10cc2
                 return std::make_pair(-0.9*f, f);
             }
             else {
