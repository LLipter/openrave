--- conflicted
+++ resolved
@@ -120,17 +120,10 @@
     }
 }
 
-<<<<<<< HEAD
-void TrajectoryBase::SampleEvenPoints(std::vector<dReal>& data, double deltatime, bool ensureLastPoint) const
-{
-    const double duration = GetDuration();
-    int numPoints = int(ceil(duration / deltatime)); // ceil to make it behave same way as numpy arange(0, duration, deltatime)    int numPoints = int(duration / deltatime) + 1;
-=======
 void TrajectoryBase::SamplePointsSameDeltaTime(std::vector<dReal>& data, double deltatime, bool ensureLastPoint) const
 {
     const double duration = GetDuration();
     int numPoints = int(ceil(duration / deltatime)); // ceil to make it behave same way as numpy arange(0, duration, deltatime)
->>>>>>> 2eb3d86a
     std::vector<dReal> vtimes(numPoints, deltatime);
     for (int i = 0; i < numPoints; ++i) {
         vtimes[i] *= i;
@@ -141,17 +134,10 @@
     return SamplePoints(data, vtimes);
 }
 
-<<<<<<< HEAD
-void TrajectoryBase::SampleEvenPoints(std::vector<dReal>& data, double deltatime, bool ensureLastPoint, const ConfigurationSpecification& spec) const
-{
-    const double duration = GetDuration();
-    int numPoints = int(ceil(duration / deltatime)); // ceil to make it behave same way as numpy arange(0, duration, deltatime)    int numPoints = int(duration / deltatime) + 1;
-=======
 void TrajectoryBase::SamplePointsSameDeltaTime(std::vector<dReal>& data, double deltatime, bool ensureLastPoint, const ConfigurationSpecification& spec) const
 {
     const double duration = GetDuration();
     int numPoints = int(ceil(duration / deltatime)); // ceil to make it behave same way as numpy arange(0, duration, deltatime)
->>>>>>> 2eb3d86a
     std::vector<dReal> vtimes(numPoints, deltatime);
     for (int i = 0; i < numPoints; ++i) {
         vtimes[i] *= i;
