--- conflicted
+++ resolved
@@ -184,26 +184,21 @@
     InitCollisionReport(report_);
 }
 
-<<<<<<< HEAD
-PlannerStatus::PlannerStatus(const std::string& description, const uint32_t statusCode, const IkParameterization& ikparam, const std::vector<IkFailureInfoPtr>& vIkFailureInfos) :
-    PlannerStatus(description, statusCode)
-{
-    this->ikparam = ikparam;
-    this->vIkFailureInfos = vIkFailureInfos;
-}
-
-PlannerStatus::PlannerStatus(const std::string& description, const uint32_t statusCode, const std::vector<IkFailureInfoPtr>& vIkFailureInfos) :
-    PlannerStatus(description, statusCode)
-{
-    this->vIkFailureInfos = vIkFailureInfos;
-}
-
-PlannerStatus::PlannerStatus(const std::string& description, const uint32_t statusCode, const std::vector<dReal>& jointValues) :
-    PlannerStatus(description, statusCode)
-=======
+PlannerStatus::PlannerStatus(const std::string& description_, const uint32_t statusCode_, const IkParameterization& ikparam_, const std::vector<IkFailureInfoPtr>& vIkFailureInfos_) :
+    PlannerStatus(description_, statusCode_)
+{
+    this->ikparam = ikparam_;
+    this->vIkFailureInfos = vIkFailureInfos_;
+}
+
+PlannerStatus::PlannerStatus(const std::string& description_, const uint32_t statusCode_, const std::vector<IkFailureInfoPtr>& vIkFailureInfos_) :
+    PlannerStatus(description_, statusCode_)
+{
+    this->vIkFailureInfos = vIkFailureInfos_;
+}
+
 PlannerStatus::PlannerStatus(const std::string& description_, const uint32_t statusCode_, const std::vector<dReal>& jointValues_) :
     PlannerStatus(description_, statusCode_)
->>>>>>> a833f2ad
 {
     this->jointValues = jointValues_;
 }
