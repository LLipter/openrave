--- conflicted
+++ resolved
@@ -135,7 +135,6 @@
                                     else {
                                         pNewGrabbed->_listNonCollidingLinksWhenGrabbed.push_back(pbody->GetLinks().at((*itLinkRef)->GetIndex()));
                                     }
-<<<<<<< HEAD
                                     CopyRapidJsonDoc(pGrabbed->_rGrabbedUserData, pNewGrabbed->_rGrabbedUserData);
 
                                     pbody->_AttachBody(pNewGrabbedBody);
@@ -145,8 +144,6 @@
                                     if (!!collisionchecker) {
                                         collisionchecker->InitKinBody(pNewGrabbedBody);
                                     }
-=======
->>>>>>> 161aac28
                                 }
                                 pNewGrabbed->_SetLinkNonCollidingIsValid(true);
                             }
