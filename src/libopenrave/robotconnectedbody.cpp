// -*- coding: utf-8 -*-
// Copyright (C) 2019
//
// This file is part of OpenRAVE.
// OpenRAVE is free software: you can redistribute it and/or modify
// it under the terms of the GNU Lesser General Public License as published by
// the Free Software Foundation, either version 3 of the License, or
// at your option) any later version.
//
// This program is distributed in the hope that it will be useful,
// but WITHOUT ANY WARRANTY; without even the implied warranty of
// MERCHANTABILITY or FITNESS FOR A PARTICULAR PURPOSE.  See the
// GNU Lesser General Public License for more details.
//
// You should have received a copy of the GNU Lesser General Public License
// along with this program.  If not, see <http://www.gnu.org/licenses/>.
#include "libopenrave.h"
#include <boost/make_shared.hpp>

namespace OpenRAVE {

RobotBase::ConnectedBodyInfo::ConnectedBodyInfo() : _bIsActive(false)
{
}

void RobotBase::ConnectedBodyInfo::InitInfoFromBody(RobotBase& robot)
{
    _vLinkInfos.clear();
    _vJointInfos.clear();
    _vManipulatorInfos.clear();
    _vAttachedSensorInfos.clear();

    // have to set to the identity before extracting info
    KinBody::KinBodyStateSaverRef statesaver(robot, Save_LinkTransformation);
    std::vector<dReal> vzeros(robot.GetDOF());
    robot.SetDOFValues(vzeros, Transform());

    FOREACH(itlink, robot._veclinks) {
        _vLinkInfos.push_back(boost::make_shared<KinBody::LinkInfo>((*itlink)->UpdateAndGetInfo()));
    }

    FOREACH(itjoint, robot._vecjoints) {
        _vJointInfos.push_back(boost::make_shared<KinBody::JointInfo>((*itjoint)->UpdateAndGetInfo()));
    }
    FOREACH(itjoint, robot._vPassiveJoints) {
        _vJointInfos.push_back(boost::make_shared<KinBody::JointInfo>((*itjoint)->UpdateAndGetInfo()));
    }

    FOREACH(itmanip, robot.GetManipulators()) {
        _vManipulatorInfos.push_back(boost::make_shared<RobotBase::ManipulatorInfo>((*itmanip)->GetInfo()));
    }

    FOREACH(itattachedsensor, robot.GetAttachedSensors()) {
        _vAttachedSensorInfos.push_back(boost::make_shared<RobotBase::AttachedSensorInfo>((*itattachedsensor)->UpdateAndGetInfo()));
    }
}
void RobotBase::ConnectedBodyInfo::SerializeJSON(rapidjson::Value &value, rapidjson::Document::AllocatorType& allocator, dReal fUnitScale, int options) const
{
    SetJsonValueByKey(value, "name", _name, allocator);
    SetJsonValueByKey(value, "linkName", _linkname, allocator);
    SetJsonValueByKey(value, "url", _url, allocator);
    SetJsonValueByKey(value, "transform", _trelative, allocator);

    rapidjson::Value linkInfosValue;
    linkInfosValue.SetArray();
    FOREACH(it, _vLinkInfos)
    {
        rapidjson::Value info;
        (*it)->SerializeJSON(info, allocator, options);
        linkInfosValue.PushBack(info, allocator);
    }
    value.AddMember("links", linkInfosValue, allocator);

    rapidjson::Value jointInfosValue;
    jointInfosValue.SetArray();
    FOREACH(it, _vJointInfos)
    {
        rapidjson::Value v;
        (*it)->SerializeJSON(v, allocator, options);
        jointInfosValue.PushBack(v, allocator);
    }
    value.AddMember("joints", jointInfosValue, allocator);

    rapidjson::Value manipulatorInfosValue;
    manipulatorInfosValue.SetArray();
    FOREACH(it, _vManipulatorInfos)
    {
        rapidjson::Value info;
        (*it)->SerializeJSON(info, allocator, options);
        manipulatorInfosValue.PushBack(info, allocator);
    }
    value.AddMember("manipulators", manipulatorInfosValue, allocator);

    rapidjson::Value attachedSensorInfosValue;
    attachedSensorInfosValue.SetArray();
    FOREACH(it, _vAttachedSensorInfos)
    {
        rapidjson::Value info;
        (*it)->SerializeJSON(info, allocator, options);
        attachedSensorInfosValue.PushBack(info, allocator);
    }
    value.AddMember("attachedSensors", attachedSensorInfosValue, allocator);

    SetJsonValueByKey(value, "isActive", _bIsActive, allocator);
}

void RobotBase::ConnectedBodyInfo::DeserializeJSON(const rapidjson::Value &value, dReal fUnitScale)
{
    LoadJsonValueByKey(value, "name", _name);
    LoadJsonValueByKey(value, "linkName", _linkname);
    LoadJsonValueByKey(value, "url", _url);
    LoadJsonValueByKey(value, "transform", _trelative);

    if(value.HasMember("links"))
    {
        _vLinkInfos.resize(0);
        _vLinkInfos.reserve(value["links"].Size());
        for (size_t i = 0; i < value["links"].Size(); ++i) {
            LinkInfoPtr linkinfo(new LinkInfo());
            linkinfo->DeserializeJSON(value["links"][i]);
            _vLinkInfos.push_back(linkinfo);
        }
    }

    if(value.HasMember("joints"))
    {
        _vJointInfos.resize(0);
        _vJointInfos.reserve(value["joints"].Size());
        for (size_t i = 0; i < value["joints"].Size(); ++i) {
            JointInfoPtr jointinfo(new JointInfo());
<<<<<<< HEAD
            jointinfo->DeserializeJSON(value["jointInfos"][i]);
=======
            jointinfo->DeserializeJSON(value["joints"][i]);
>>>>>>> d8694547
            _vJointInfos.push_back(jointinfo);
        }
    }

    if(value.HasMember("manipulators"))
    {
        _vManipulatorInfos.resize(0);
        _vManipulatorInfos.reserve(value["manipulators"].Size());
        for (size_t i = 0; i < value["manipulators"].Size(); ++i) {
            ManipulatorInfoPtr manipulatorinfo(new ManipulatorInfo());
<<<<<<< HEAD
            manipulatorinfo->DeserializeJSON(value["manipulatorInfos"][i]);
=======
            manipulatorinfo->DeserializeJSON(value["manipulators"][i]);
>>>>>>> d8694547
            _vManipulatorInfos.push_back(manipulatorinfo);
        }
    }

    if(value.HasMember("attachedSensors"))
    {
        _vAttachedSensorInfos.resize(0);
        _vAttachedSensorInfos.reserve(value["attachedSensors"].Size());
        for (size_t i = 0; i < value["attachedSensors"].Size(); ++i) {
            AttachedSensorInfoPtr attachedsensorinfo(new AttachedSensorInfo());
<<<<<<< HEAD
            attachedsensorinfo->DeserializeJSON(value["_vAttachedSensorInfos"][i]);
=======
            attachedsensorinfo->DeserializeJSON(value["attachedSensors"][i]);
>>>>>>> d8694547
            _vAttachedSensorInfos.push_back(attachedsensorinfo);
        }
    }
    LoadJsonValueByKey(value, "isActive", _bIsActive);
}



RobotBase::ConnectedBody::ConnectedBody(OpenRAVE::RobotBasePtr probot) : _pattachedrobot(probot)
{
}

RobotBase::ConnectedBody::ConnectedBody(OpenRAVE::RobotBasePtr probot, const OpenRAVE::RobotBase::ConnectedBodyInfo &info)
    : _info(info), _pattachedrobot(probot)
{
    if (!!probot) {
        LinkPtr attachedLink = probot->GetLink(_info._linkname);
        if( !attachedLink ) {
            throw OPENRAVE_EXCEPTION_FORMAT("Link \"%s\" to which ConnectedBody %s is attached does not exist in robot %s", info._linkname%GetName()%probot->GetName(), ORE_InvalidArguments);
        }
        _pattachedlink = attachedLink;
    }
    else {
        throw OPENRAVE_EXCEPTION_FORMAT("Valid robot is not given for ConnectedBody %s", GetName(), ORE_InvalidArguments);
    }
}


RobotBase::ConnectedBody::ConnectedBody(OpenRAVE::RobotBasePtr probot, const ConnectedBody &connectedBody, int cloningoptions)
{
    *this = connectedBody;
    _pDummyJointCache = probot->GetJoint(_dummyPassiveJointName);
    FOREACH(itinfo, _vResolvedLinkNames) {
        itinfo->second = probot->GetLink(itinfo->first);
    }
    FOREACH(itinfo, _vResolvedJointNames) {
        itinfo->second = probot->GetJoint(itinfo->first);
    }
    FOREACH(itinfo, _vResolvedManipulatorNames) {
        itinfo->second = probot->GetManipulator(itinfo->first);
    }
    FOREACH(itinfo, _vResolvedAttachedSensorNames) {
        itinfo->second = probot->GetAttachedSensor(itinfo->first);
    }
    _pattachedrobot = probot;
    _pattachedlink = probot->GetLink(LinkPtr(connectedBody._pattachedlink)->GetName());
}

RobotBase::ConnectedBody::~ConnectedBody()
{
}

bool RobotBase::ConnectedBody::SetActive(bool active)
{
    if (_info._bIsActive == active) {
        return false;
    }

    RobotBasePtr pattachedrobot = _pattachedrobot.lock();
    if( !!pattachedrobot ) {
        if( pattachedrobot->_nHierarchyComputed != 0 ) {
            throw OPENRAVE_EXCEPTION_FORMAT("Cannot set ConnectedBody %s active to %s since robot %s is still in the environment", _info._name%active%pattachedrobot->GetName(), ORE_InvalidState);
        }
    }
    _info._bIsActive = active;
    return true; // changed
}

bool RobotBase::ConnectedBody::IsActive()
{
    return _info._bIsActive;
}

void RobotBase::ConnectedBody::SetLinkEnable(bool benable)
{
    RobotBasePtr pattachedrobot = _pattachedrobot.lock();
    if( !!pattachedrobot ) {
        std::vector<uint8_t> enablestates;
        pattachedrobot->GetLinkEnableStates(enablestates);
        bool bchanged = false;

        FOREACH(itlinkname, _vResolvedLinkNames) {
            KinBody::LinkPtr plink = pattachedrobot->GetLink(itlinkname->first);
            if( !!plink ) {
                if( enablestates.at(plink->GetIndex()) != benable ) {
                    enablestates.at(plink->GetIndex()) = benable;
                    bchanged = true;
                }
            }
        }

        if( bchanged ) {
            pattachedrobot->SetLinkEnableStates(enablestates);
        }
    }
}

void RobotBase::ConnectedBody::SetLinkVisible(bool bvisible)
{
    RobotBasePtr pattachedrobot = _pattachedrobot.lock();
    if( !!pattachedrobot ) {
        FOREACH(itlinkname, _vResolvedLinkNames) {
            KinBody::LinkPtr plink = pattachedrobot->GetLink(itlinkname->first);
            if( !!plink ) {
                plink->SetVisible(bvisible);
            }
        }
    }
}

void RobotBase::ConnectedBody::GetResolvedLinks(std::vector<KinBody::LinkPtr>& links)
{
    links.resize(_vResolvedLinkNames.size());
    RobotBasePtr pattachedrobot = _pattachedrobot.lock();
    if( !!pattachedrobot ) {
        for(size_t ilink = 0; ilink < _vResolvedLinkNames.size(); ++ilink) {
            links[ilink] = pattachedrobot->GetLink(_vResolvedLinkNames[ilink].first);
        }
    }
    else {
        FOREACH(itlink, links) {
            itlink->reset();
        }
    }
}

void RobotBase::ConnectedBody::GetResolvedJoints(std::vector<KinBody::JointPtr>& joints)
{
    joints.resize(_vResolvedJointNames.size());
    RobotBasePtr pattachedrobot = _pattachedrobot.lock();
    if( !!pattachedrobot ) {
        for(size_t ijoint = 0; ijoint < _vResolvedJointNames.size(); ++ijoint) {
            joints[ijoint] = pattachedrobot->GetJoint(_vResolvedJointNames[ijoint].first);
        }
    }
    else {
        FOREACH(itjoint, joints) {
            itjoint->reset();
        }
    }
}

void RobotBase::ConnectedBody::GetResolvedManipulators(std::vector<RobotBase::ManipulatorPtr>& manipulators)
{
    manipulators.resize(_vResolvedManipulatorNames.size());
    RobotBasePtr pattachedrobot = _pattachedrobot.lock();
    if( !!pattachedrobot ) {
        for(size_t imanipulator = 0; imanipulator < _vResolvedManipulatorNames.size(); ++imanipulator) {
            manipulators[imanipulator] = pattachedrobot->GetManipulator(_vResolvedManipulatorNames[imanipulator].first);
        }
    }
    else {
        FOREACH(itmanipulator, manipulators) {
            itmanipulator->reset();
        }
    }
}

void RobotBase::ConnectedBody::GetResolvedAttachedSensors(std::vector<RobotBase::AttachedSensorPtr>& attachedSensors)
{
    attachedSensors.resize(_vResolvedAttachedSensorNames.size());
    RobotBasePtr pattachedrobot = _pattachedrobot.lock();
    if( !!pattachedrobot ) {
        for(size_t iattachedSensor = 0; iattachedSensor < _vResolvedAttachedSensorNames.size(); ++iattachedSensor) {
            attachedSensors[iattachedSensor] = pattachedrobot->GetAttachedSensor(_vResolvedAttachedSensorNames[iattachedSensor].first);
        }
    }
    else {
        FOREACH(itattachedSensor, attachedSensors) {
            itattachedSensor->reset();
        }
    }
}

RobotBase::ConnectedBodyPtr RobotBase::AddConnectedBody(const RobotBase::ConnectedBodyInfo& connectedBodyInfo, bool removeduplicate)
{
    if( _nHierarchyComputed != 0 ) {
        throw OPENRAVE_EXCEPTION_FORMAT("Cannot add connected body while robot %s is added to the environment", GetName(), ORE_InvalidState);
    }

    OPENRAVE_ASSERT_OP(connectedBodyInfo._name.size(),>,0);
    int iremoveindex = -1;
    for(int iconnectedbody = 0; iconnectedbody < (int)_vecConnectedBodies.size(); ++iconnectedbody) {
        if( _vecConnectedBodies[iconnectedbody]->GetName() == connectedBodyInfo._name ) {
            if( removeduplicate ) {
                iremoveindex = iconnectedbody;
                break;
            }
            else {
                throw OPENRAVE_EXCEPTION_FORMAT(_("attached sensor with name %s already exists"),connectedBodyInfo._name,ORE_InvalidArguments);
            }
        }
    }
    ConnectedBodyPtr newConnectedBody(new ConnectedBody(shared_robot(),connectedBodyInfo));
//    if( _nHierarchyComputed ) {
//        newConnectedBody->_ComputeInternalInformation();
//    }
    if( iremoveindex >= 0 ) {
        // replace the old one
        _vecConnectedBodies[iremoveindex] = newConnectedBody;
    }
    else {
        _vecConnectedBodies.push_back(newConnectedBody);
    }
    //newConnectedBody->UpdateInfo(); // just in case
    __hashrobotstructure.resize(0);
    return newConnectedBody;
}

RobotBase::ConnectedBodyPtr RobotBase::GetConnectedBody(const std::string& name) const
{
    FOREACHC(itconnectedbody, _vecConnectedBodies) {
        if( (*itconnectedbody)->GetName() == name ) {
            return *itconnectedbody;
        }
    }
    return RobotBase::ConnectedBodyPtr();
}

bool RobotBase::RemoveConnectedBody(RobotBase::ConnectedBody &connectedBody)
{
    FOREACH(itconnectedBody,_vecConnectedBodies) {
        if( itconnectedBody->get() == &connectedBody ) {
            _vecConnectedBodies.erase(itconnectedBody);
            __hashrobotstructure.clear();
            return true;
        }
    }
    return false;
}

void RobotBase::_ComputeConnectedBodiesInformation()
{
    // resolve duplicate names for links and joints in connected body info
    // reinitialize robot with combined infos
    if (_vecConnectedBodies.empty()) {
        return;
    }

    // should have already done adding the necessary link etc
    // during cloning, we should not add links and joints again
    if (_nHierarchyComputed != 0) {
        return;
    }

    FOREACH(itconnectedBody, _vecConnectedBodies) {
        ConnectedBody& connectedBody = **itconnectedBody;
        const ConnectedBodyInfo& connectedBodyInfo = connectedBody._info;

        if( !connectedBody.GetAttachingLink() ) {
            throw OPENRAVE_EXCEPTION_FORMAT("ConnectedBody %s for robot %s does not have a valid pointer to link %s", connectedBody.GetName()%GetName()%connectedBodyInfo._linkname, ORE_InvalidArguments);
        }

        Transform tBaseLinkInWorld = connectedBody.GetTransform(); // transform all links and joints by this

        if( connectedBody.GetName().size() == 0 ) {
            throw OPENRAVE_EXCEPTION_FORMAT("ConnectedBody %s attached to link %s has no name initialized", connectedBodyInfo._url%connectedBodyInfo._linkname, ORE_InvalidArguments);
        }

        vector<ConnectedBodyPtr>::iterator itconnectedBody2 = itconnectedBody; ++itconnectedBody2;
        for(; itconnectedBody2 != _vecConnectedBodies.end(); ++itconnectedBody2) {
            if( connectedBody.GetName() == (*itconnectedBody2)->GetName() ) {
                throw OPENRAVE_EXCEPTION_FORMAT("robot %s has two ConnectedBody with the same name %s!", GetName()%connectedBody.GetName(), ORE_InvalidArguments);
            }
        }

        if( !connectedBody.IsActive() ) {
            // skip
            continue;
        }

        if( connectedBodyInfo._vLinkInfos.size() == 0 ) {
            RAVELOG_WARN_FORMAT("ConnectedBody %s for robot %s has no link infos, so cannot add anything", connectedBody.GetName()%GetName());
            continue;
        }

        // check if connectedBodyInfo._linkname exists
        bool bExists = false;
        FOREACH(ittestlink, _veclinks) {
            if( connectedBodyInfo._linkname == (*ittestlink)->GetName() ) {
                bExists = true;
                break;
            }
        }
        if( !bExists ) {
            throw OPENRAVE_EXCEPTION_FORMAT("When adding ConnectedBody %s for robot %s, the attaching link '%s' on robot does not exist!", connectedBody.GetName()%GetName()%connectedBodyInfo._linkname, ORE_InvalidArguments);
        }

        connectedBody._nameprefix = connectedBody.GetName() + "_";

        // Links
        connectedBody._vResolvedLinkNames.resize(connectedBodyInfo._vLinkInfos.size());
        for(int ilink = 0; ilink < (int)connectedBodyInfo._vLinkInfos.size(); ++ilink) {
            KinBody::LinkPtr& plink = connectedBody._vResolvedLinkNames[ilink].second;
            if( !plink ) {
                plink.reset(new KinBody::Link(shared_kinbody()));
            }
            plink->_info = *connectedBodyInfo._vLinkInfos[ilink]; // copy
            plink->_info._name = connectedBody._nameprefix + plink->_info._name;
            plink->_info._t = tBaseLinkInWorld * plink->_info._t;
            _InitAndAddLink(plink);
            connectedBody._vResolvedLinkNames[ilink].first = plink->_info._name;
        }

        // Joints
        std::vector<KinBody::JointPtr> vNewJointsToAdd;
        std::vector<std::pair<std::string, std::string> > jointNamePairs;
        connectedBody._vResolvedJointNames.resize(connectedBodyInfo._vJointInfos.size());
        for(int ijoint = 0; ijoint < (int)connectedBodyInfo._vJointInfos.size(); ++ijoint) {
            KinBody::JointPtr& pjoint = connectedBody._vResolvedJointNames[ijoint].second;
            if( !pjoint ) {
                pjoint.reset(new KinBody::Joint(shared_kinbody()));
            }
            pjoint->_info = *connectedBodyInfo._vJointInfos[ijoint]; // copy
            pjoint->_info._name = connectedBody._nameprefix + pjoint->_info._name;

            // search for the correct resolved _linkname0 and _linkname1
            bool bfoundlink0 = false, bfoundlink1 = false;
            for(size_t ilink = 0; ilink < connectedBodyInfo._vLinkInfos.size(); ++ilink) {
                if( pjoint->_info._linkname0 == connectedBodyInfo._vLinkInfos[ilink]->_name ) {
                    pjoint->_info._linkname0 = connectedBody._vResolvedLinkNames.at(ilink).first;
                    bfoundlink0 = true;
                }
                if( pjoint->_info._linkname1 == connectedBodyInfo._vLinkInfos[ilink]->_name ) {
                    pjoint->_info._linkname1 = connectedBody._vResolvedLinkNames.at(ilink).first;
                    bfoundlink1 = true;
                }
            }

            if( !bfoundlink0 ) {
                throw OPENRAVE_EXCEPTION_FORMAT("When adding ConnectedBody %s for robot %s, for joint %s, could not find linkname0 %s in connected body link infos!", connectedBody.GetName()%GetName()%pjoint->_info._name%pjoint->_info._linkname0, ORE_InvalidArguments);
            }
            if( !bfoundlink1 ) {
                throw OPENRAVE_EXCEPTION_FORMAT("When adding ConnectedBody %s for robot %s, for joint %s, could not find linkname1 %s in connected body link infos!", connectedBody.GetName()%GetName()%pjoint->_info._name%pjoint->_info._linkname1, ORE_InvalidArguments);
            }
            jointNamePairs.emplace_back(connectedBodyInfo._vJointInfos[ijoint]->_name,  pjoint->_info._name);
            vNewJointsToAdd.push_back(pjoint);
            connectedBody._vResolvedJointNames[ijoint].first = pjoint->_info._name;
        }

        FOREACH(itnewjoint, vNewJointsToAdd) {
            KinBody::JointInfo& jointinfo = (*itnewjoint)->_info;
            FOREACH(itmimic, jointinfo._vmimic) {
                if (!(*itmimic)) {
                    continue;
                }
                for (std::size_t iequation = 0; iequation < (*itmimic)->_equations.size(); ++iequation) {
                    std::string eq;
                    utils::SearchAndReplace(eq, (*itmimic)->_equations[iequation], jointNamePairs);
                    (*itmimic)->_equations[iequation] = eq;
                }
            }

            _InitAndAddJoint(*itnewjoint);
        }

        // Manipulators
        connectedBody._vResolvedManipulatorNames.resize(connectedBodyInfo._vManipulatorInfos.size());
        for(int imanipulator = 0; imanipulator < (int)connectedBodyInfo._vManipulatorInfos.size(); ++imanipulator) {
            RobotBase::ManipulatorPtr& pnewmanipulator = connectedBody._vResolvedManipulatorNames[imanipulator].second;
            if( !pnewmanipulator ) {
                pnewmanipulator.reset(new RobotBase::Manipulator(shared_robot(), *connectedBodyInfo._vManipulatorInfos[imanipulator]));
            }
            else {
                pnewmanipulator->_info = *connectedBodyInfo._vManipulatorInfos[imanipulator];
            }
            pnewmanipulator->_info._name = connectedBody._nameprefix + pnewmanipulator->_info._name;

            FOREACH(ittestmanipulator, _vecManipulators) {
                if( pnewmanipulator->_info._name == (*ittestmanipulator)->GetName() ) {
                    throw OPENRAVE_EXCEPTION_FORMAT("When adding ConnectedBody %s for robot %s, got resolved manipulator with same name %s!", connectedBody.GetName()%GetName()%pnewmanipulator->_info._name, ORE_InvalidArguments);
                }
            }

            {
                LinkPtr pArmBaseLink = !GetLinks().empty() ? GetLinks()[0] : LinkPtr();
                if( !pArmBaseLink ) {
                    throw OPENRAVE_EXCEPTION_FORMAT("When adding ConnectedBody %s for robot %s, for manipulator %s, could not find a base link of the robot.", connectedBody.GetName()%GetName()%pnewmanipulator->_info._name, ORE_InvalidArguments);
                }
                pnewmanipulator->_info._sBaseLinkName = pArmBaseLink->_info._name;
            }

            // search for the correct resolved _sEffectorLinkName
            bool bFoundEffectorLink = false;
            for(size_t ilink = 0; ilink < connectedBodyInfo._vLinkInfos.size(); ++ilink) {
                if( pnewmanipulator->_info._sEffectorLinkName == connectedBodyInfo._vLinkInfos[ilink]->_name ) {
                    pnewmanipulator->_info._sEffectorLinkName = connectedBody._vResolvedLinkNames.at(ilink).first;
                    bFoundEffectorLink = true;
                }
            }

            if( !bFoundEffectorLink ) {
                throw OPENRAVE_EXCEPTION_FORMAT("When adding ConnectedBody %s for robot %s, for manipulator %s, could not find linkname1 %s in connected body link infos!", connectedBody.GetName()%GetName()%pnewmanipulator->_info._name%pnewmanipulator->_info._sEffectorLinkName, ORE_InvalidArguments);
            }

            _vecManipulators.push_back(pnewmanipulator);
            connectedBody._vResolvedManipulatorNames[imanipulator].first = pnewmanipulator->_info._name;
        }

        // AttachedSensors
        connectedBody._vResolvedAttachedSensorNames.resize(connectedBodyInfo._vAttachedSensorInfos.size());
        for(int iattachedsensor = 0; iattachedsensor < (int)connectedBodyInfo._vAttachedSensorInfos.size(); ++iattachedsensor) {
            RobotBase::AttachedSensorPtr& pnewattachedSensor = connectedBody._vResolvedAttachedSensorNames[iattachedsensor].second;
            if( !pnewattachedSensor ) {
                pnewattachedSensor.reset(new RobotBase::AttachedSensor(shared_robot(), *connectedBodyInfo._vAttachedSensorInfos[iattachedsensor]));
            }
            else {
                pnewattachedSensor->_info = *connectedBodyInfo._vAttachedSensorInfos[iattachedsensor];
            }
            pnewattachedSensor->_info._name = connectedBody._nameprefix + pnewattachedSensor->_info._name;

            FOREACH(ittestattachedSensor, _vecAttachedSensors) {
                if( pnewattachedSensor->_info._name == (*ittestattachedSensor)->GetName() ) {
                    throw OPENRAVE_EXCEPTION_FORMAT("When adding ConnectedBody %s for robot %s, got resolved attachedSensor with same name %s!", connectedBody.GetName()%GetName()%pnewattachedSensor->_info._name, ORE_InvalidArguments);
                }
            }

            // search for the correct resolved _linkname and _sEffectorLinkName
            bool bFoundLink = false;
            for(size_t ilink = 0; ilink < connectedBodyInfo._vLinkInfos.size(); ++ilink) {
                if( pnewattachedSensor->_info._linkname == connectedBodyInfo._vLinkInfos[ilink]->_name ) {
                    pnewattachedSensor->_info._linkname = connectedBody._vResolvedLinkNames.at(ilink).first;
                    bFoundLink = true;
                }
            }

            if( !bFoundLink ) {
                throw OPENRAVE_EXCEPTION_FORMAT("When adding ConnectedBody %s for robot %s, for attachedSensor %s, could not find linkname0 %s in connected body link infos!", connectedBody.GetName()%GetName()%pnewattachedSensor->_info._name%pnewattachedSensor->_info._linkname, ORE_InvalidArguments);
            }

            _vecAttachedSensors.push_back(pnewattachedSensor);
            connectedBody._vResolvedAttachedSensorNames[iattachedsensor].first = pnewattachedSensor->_info._name;
        }

        connectedBody._dummyPassiveJointName = connectedBody._nameprefix + "_dummyconnectedbody__";

        if( !connectedBody._pDummyJointCache ) {
            connectedBody._pDummyJointCache.reset(new KinBody::Joint(shared_kinbody()));
        }
        KinBody::JointInfo& dummyJointInfo = connectedBody._pDummyJointCache->_info;
        dummyJointInfo._name = connectedBody._dummyPassiveJointName;
        dummyJointInfo._bIsActive = false;
        dummyJointInfo._type = KinBody::JointType::JointPrismatic;
        dummyJointInfo._vmaxaccel[0] = 0.0;
        dummyJointInfo._vmaxvel[0] = 0.0;
        dummyJointInfo._vupperlimit[0] = 0;

        dummyJointInfo._linkname0 = connectedBodyInfo._linkname;
        dummyJointInfo._linkname1 = connectedBody._vResolvedLinkNames.at(0).first;
        _InitAndAddJoint(connectedBody._pDummyJointCache);
    }
}

void RobotBase::_DeinitializeConnectedBodiesInformation()
{
    if (_vecConnectedBodies.empty()) {
        return;
    }

    std::vector<uint8_t> vConnectedLinks; vConnectedLinks.resize(_veclinks.size(),0);
    std::vector<uint8_t> vConnectedJoints; vConnectedJoints.resize(_vecjoints.size(),0);
    std::vector<uint8_t> vConnectedPassiveJoints; vConnectedPassiveJoints.resize(_vPassiveJoints.size(),0);

    // have to remove any of the added links
    FOREACH(itconnectedBody, _vecConnectedBodies) {
        ConnectedBody& connectedBody = **itconnectedBody;

        // unfortunately cannot save info as easily since have to restore origin and names
        for(int iresolvedlink = 0; iresolvedlink < (int)connectedBody._vResolvedLinkNames.size(); ++iresolvedlink) {
            LinkPtr presolvedlink = GetLink(connectedBody._vResolvedLinkNames[iresolvedlink].first);
            if( !!presolvedlink ) {
                vConnectedLinks.at(presolvedlink->GetIndex()) = 1;
            }
            connectedBody._vResolvedLinkNames[iresolvedlink].first.clear();
        }

        for(int iresolvedjoint = 0; iresolvedjoint < (int)connectedBody._vResolvedJointNames.size(); ++iresolvedjoint) {
            for(int ijointindex = 0; ijointindex < (int)_vecjoints.size(); ++ijointindex) {
                if( _vecjoints[ijointindex]->GetName() == connectedBody._vResolvedJointNames[iresolvedjoint].first ) {
                    vConnectedJoints[ijointindex] = 1;
                }
            }
            for(int ijointindex = 0; ijointindex < (int)_vPassiveJoints.size(); ++ijointindex) {
                if( _vPassiveJoints[ijointindex]->GetName() == connectedBody._vResolvedJointNames[iresolvedjoint].first ) {
                    vConnectedPassiveJoints[ijointindex] = 1;
                }
            }
            connectedBody._vResolvedJointNames[iresolvedjoint].first.clear();
        }

        for(int iresolvedmanipulator = 0; iresolvedmanipulator < (int)connectedBody._vResolvedManipulatorNames.size(); ++iresolvedmanipulator) {
            ManipulatorPtr presolvedmanipulator = GetManipulator(connectedBody._vResolvedManipulatorNames[iresolvedmanipulator].first);
            if( !!presolvedmanipulator ) {
                RemoveManipulator(presolvedmanipulator);
            }
            connectedBody._vResolvedManipulatorNames[iresolvedmanipulator].first.clear();
        }

        for(int iresolvedattachedSensor = 0; iresolvedattachedSensor < (int)connectedBody._vResolvedAttachedSensorNames.size(); ++iresolvedattachedSensor) {
            AttachedSensorPtr presolvedattachedSensor = GetAttachedSensor(connectedBody._vResolvedAttachedSensorNames[iresolvedattachedSensor].first);
            if( !!presolvedattachedSensor ) {
                RemoveAttachedSensor(*presolvedattachedSensor);
            }
            connectedBody._vResolvedAttachedSensorNames[iresolvedattachedSensor].first.clear();
        }

        for(int ijointindex = 0; ijointindex < (int)_vPassiveJoints.size(); ++ijointindex) {
            if( _vPassiveJoints[ijointindex]->GetName() == connectedBody._dummyPassiveJointName ) {
                vConnectedPassiveJoints[ijointindex] = 1;
            }
        }
        connectedBody._dummyPassiveJointName.clear();
    }

    int iwritelink = 0;
    for(int ireadlink = 0; ireadlink < (int)vConnectedLinks.size(); ++ireadlink) {
        if( !vConnectedLinks[ireadlink] ) {
            // preserve as original
            _veclinks[iwritelink++] = _veclinks[ireadlink];
        }
    }
    _veclinks.resize(iwritelink);

    int iwritejoint = 0;
    for(int ireadjoint = 0; ireadjoint < (int)vConnectedJoints.size(); ++ireadjoint) {
        if( !vConnectedJoints[ireadjoint] ) {
            // preserve as original
            _vecjoints[iwritejoint++] = _vecjoints[ireadjoint];
        }
    }
    _vecjoints.resize(iwritejoint);

    int iwritepassiveJoint = 0;
    for(int ireadpassiveJoint = 0; ireadpassiveJoint < (int)vConnectedPassiveJoints.size(); ++ireadpassiveJoint) {
        if( !vConnectedPassiveJoints[ireadpassiveJoint] ) {
            // preserve as original
            _vPassiveJoints[iwritepassiveJoint++] = _vPassiveJoints[ireadpassiveJoint];
        }
    }
    _vPassiveJoints.resize(iwritepassiveJoint);
}

void RobotBase::GetConnectedBodyActiveStates(std::vector<uint8_t>& activestates) const
{
    activestates.resize(_vecConnectedBodies.size());
    for(size_t iconnectedbody = 0; iconnectedbody < _vecConnectedBodies.size(); ++iconnectedbody) {
        activestates[iconnectedbody] = _vecConnectedBodies[iconnectedbody]->IsActive();
    }
}

void RobotBase::SetConnectedBodyActiveStates(const std::vector<uint8_t>& activestates)
{
    OPENRAVE_ASSERT_OP(activestates.size(),==,_vecConnectedBodies.size());
    for(size_t iconnectedbody = 0; iconnectedbody < _vecConnectedBodies.size(); ++iconnectedbody) {
        _vecConnectedBodies[iconnectedbody]->SetActive(!!activestates[iconnectedbody]);
    }
}

} // end namespace OpenRAVE<|MERGE_RESOLUTION|>--- conflicted
+++ resolved
@@ -128,11 +128,7 @@
         _vJointInfos.reserve(value["joints"].Size());
         for (size_t i = 0; i < value["joints"].Size(); ++i) {
             JointInfoPtr jointinfo(new JointInfo());
-<<<<<<< HEAD
-            jointinfo->DeserializeJSON(value["jointInfos"][i]);
-=======
             jointinfo->DeserializeJSON(value["joints"][i]);
->>>>>>> d8694547
             _vJointInfos.push_back(jointinfo);
         }
     }
@@ -143,11 +139,7 @@
         _vManipulatorInfos.reserve(value["manipulators"].Size());
         for (size_t i = 0; i < value["manipulators"].Size(); ++i) {
             ManipulatorInfoPtr manipulatorinfo(new ManipulatorInfo());
-<<<<<<< HEAD
-            manipulatorinfo->DeserializeJSON(value["manipulatorInfos"][i]);
-=======
             manipulatorinfo->DeserializeJSON(value["manipulators"][i]);
->>>>>>> d8694547
             _vManipulatorInfos.push_back(manipulatorinfo);
         }
     }
@@ -158,11 +150,7 @@
         _vAttachedSensorInfos.reserve(value["attachedSensors"].Size());
         for (size_t i = 0; i < value["attachedSensors"].Size(); ++i) {
             AttachedSensorInfoPtr attachedsensorinfo(new AttachedSensorInfo());
-<<<<<<< HEAD
-            attachedsensorinfo->DeserializeJSON(value["_vAttachedSensorInfos"][i]);
-=======
             attachedsensorinfo->DeserializeJSON(value["attachedSensors"][i]);
->>>>>>> d8694547
             _vAttachedSensorInfos.push_back(attachedsensorinfo);
         }
     }
