--- conflicted
+++ resolved
@@ -3526,14 +3526,6 @@
 
 void KinBody::_ComputeDOFLinkVelocities(std::vector<dReal>& vDOFVelocities, std::vector<std::pair<Vector,Vector> >& vLinkVelocities, bool usebaselinkvelocity) const
 {
-<<<<<<< HEAD
-    // (1) compute links' linear velocities and angular velocities
-    GetEnv()->GetPhysicsEngine()->GetLinkVelocities(shared_kinbody_const(), vLinkVelocities);
-    const int bodydof = this->GetDOF();
-    if( _veclinks.size() <= 1 ) {
-        dofvelocities.resize(bodydof);
-        if( !usebaselinkvelocity && _veclinks.size() == 1 ) {
-=======
     /* (1) Get link velocities from physics engine */
     GetEnv()->GetPhysicsEngine()->GetLinkVelocities(shared_kinbody_const(), vLinkVelocities);
     const int nlinks = _veclinks.size();
@@ -3541,18 +3533,13 @@
     if( nlinks <= 1 ) {
         vDOFVelocities.resize(bodydof);
         if( !usebaselinkvelocity && nlinks == 1 ) {
->>>>>>> 8e43db12
             vLinkVelocities[0].first = Vector();
             vLinkVelocities[0].second = Vector();
         }
         return;
     }
     if( !usebaselinkvelocity ) {
-<<<<<<< HEAD
-        const Vector vbasepos = _veclinks.at(0)->_info._t.trans;
-=======
         const Vector& vbasepos = _veclinks.at(0)->_info._t.trans;
->>>>>>> 8e43db12
         // v_B = v_A + angularvel x (B-A)
         for(size_t i = 1; i < vLinkVelocities.size(); ++i) {
             const Vector voffset = _veclinks.at(i)->_info._t.trans - vbasepos;
@@ -3563,20 +3550,6 @@
         vLinkVelocities[0].second = Vector();
     }
 
-<<<<<<< HEAD
-    // (2) use links' velocities to compute DOF velocities dj_i/dt
-    dofvelocities.clear();
-    if( (int)dofvelocities.capacity() < bodydof ) {
-        dofvelocities.reserve(bodydof);
-    }
-
-    const bool bAppend = true; // not documented
-    for(const JointPtr& pjoint : _vDOFOrderedJoints) {
-        const LinkPtr& parentlink = pjoint->_attachedbodies[0];
-        const int parentindex = (!!parentlink) ? parentlink->GetIndex() : 0;
-        const int childindex = pjoint->_attachedbodies[1]->GetIndex();
-        pjoint->_GetVelocities(/* output */dofvelocities, /* input */bAppend, vLinkVelocities.at(parentindex), vLinkVelocities.at(childindex));
-=======
     /* (2) Compute DOF velocities from link velocities */
     vDOFVelocities.clear();
     if( (int)vDOFVelocities.capacity() < bodydof ) {
@@ -3587,7 +3560,6 @@
         const int parentindex = (!pparentlink) ? 0 : pparentlink->GetIndex();
         const int childindex = pjoint->GetHierarchyChildLink()->GetIndex();
         pjoint->_GetVelocities(/*out*/ vDOFVelocities, /*in*/true, vLinkVelocities.at(parentindex), vLinkVelocities.at(childindex));
->>>>>>> 8e43db12
     }
 }
 
