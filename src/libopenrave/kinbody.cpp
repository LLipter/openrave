--- conflicted
+++ resolved
@@ -838,13 +838,8 @@
     else {
         v.resize(dofindices.size());
         for(size_t i = 0; i < dofindices.size(); ++i) {
-<<<<<<< HEAD
-            const JointPtr& pjoint = GetJointFromDOFIndex(dofindices[i]);
-            v[i] = pjoint->GetValue(dofindices[i]-pjoint->GetDOFIndex());
-=======
             const Joint& joint = _GetJointFromDOFIndex(dofindices[i]);
             v[i] = joint.GetValue(dofindices[i]-joint.GetDOFIndex());
->>>>>>> cc6d0063
         }
     }
 }
@@ -1687,11 +1682,6 @@
         linkstate |= ((uint64_t)_veclinks[ilink]->_info._bIsEnabled<<ilink);
     }
     return linkstate;
-}
-
-const KinBody::JointPtr& KinBody::GetJointFromDOFIndex(int dofindex) const
-{
-    return _vecjoints.at(_vDOFIndices.at(dofindex));
 }
 
 AABB KinBody::ComputeAABB(bool bEnabledOnlyLinks) const
