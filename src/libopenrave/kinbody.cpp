// -*- coding: utf-8 -*-
// Copyright (C) 2006-2012 Rosen Diankov (rosen.diankov@gmail.com)
//
// This file is part of OpenRAVE.
// OpenRAVE is free software: you can redistribute it and/or modify
// it under the terms of the GNU Lesser General Public License as published by
// the Free Software Foundation, either version 3 of the License, or
// at your option) any later version.
//
// This program is distributed in the hope that it will be useful,
// but WITHOUT ANY WARRANTY; without even the implied warranty of
// MERCHANTABILITY or FITNESS FOR A PARTICULAR PURPOSE.  See the
// GNU Lesser General Public License for more details.
//
// You should have received a copy of the GNU Lesser General Public License
// along with this program.  If not, see <http://www.gnu.org/licenses/>.
#include "libopenrave.h"
#include <algorithm>

// used for functions that are also used internally
#define CHECK_NO_INTERNAL_COMPUTATION OPENRAVE_ASSERT_FORMAT(_nHierarchyComputed == 0, "env=%d, body %s cannot be added to environment when doing this operation, current value is %d", GetEnv()->GetId()%GetName()%_nHierarchyComputed, ORE_InvalidState);
#define CHECK_INTERNAL_COMPUTATION0 OPENRAVE_ASSERT_FORMAT(_nHierarchyComputed != 0, "env=%d, body %s internal structures need to be computed, current value is %d. Are you sure Environment::AddRobot/AddKinBody was called?", GetEnv()->GetId()%GetName()%_nHierarchyComputed, ORE_NotInitialized);
#define CHECK_INTERNAL_COMPUTATION OPENRAVE_ASSERT_FORMAT(_nHierarchyComputed == 2, "env=%d, body %s internal structures need to be computed, current value is %d. Are you sure Environment::AddRobot/AddKinBody was called?", GetEnv()->GetId()%GetName()%_nHierarchyComputed, ORE_NotInitialized);

namespace OpenRAVE {

const char* GetDynamicsConstraintsTypeString(DynamicsConstraintsType type)
{
    switch(type) {
    case DC_Unknown: return "Unknown";
    case DC_IgnoreTorque: return "IgnoreTorque";
    case DC_NominalTorque: return "NominalTorque";
    case DC_InstantaneousTorque: return "InstantaneousTorque";
    }
    return "";
}

class ChangeCallbackData : public UserData
{
public:
    ChangeCallbackData(int properties, const boost::function<void()>& callback, KinBodyConstPtr pbody) : _properties(properties), _callback(callback), _pweakbody(pbody) {
    }
    virtual ~ChangeCallbackData() {
        KinBodyConstPtr pbody = _pweakbody.lock();
        if( !!pbody ) {
            boost::unique_lock< boost::shared_mutex > lock(pbody->GetInterfaceMutex());
            FOREACH(itinfo, _iterators) {
                pbody->_vlistRegisteredCallbacks.at(itinfo->first).erase(itinfo->second);
            }
        }
    }

    list< std::pair<uint32_t, list<UserDataWeakPtr>::iterator> > _iterators;
    int _properties;
    boost::function<void()> _callback;
protected:
    boost::weak_ptr<KinBody const> _pweakbody;
};

class CallFunctionAtDestructor
{
public:
    CallFunctionAtDestructor(const boost::function<void()>& fn) : _fn(fn) {
    }
    ~CallFunctionAtDestructor() {
        _fn();
    }

protected:
    boost::function<void()> _fn;
};

typedef boost::shared_ptr<ChangeCallbackData> ChangeCallbackDataPtr;

void ElectricMotorActuatorInfo::Reset()
{
    model_type.clear();
    assigned_power_rating = 0;
    max_speed = 0;
    no_load_speed = 0;
    stall_torque = 0;
    max_instantaneous_torque = 0;
    nominal_speed_torque_points.clear();
    max_speed_torque_points.clear();
    nominal_torque = 0;
    rotor_inertia = 0;
    torque_constant = 0;
    nominal_voltage = 0;
    speed_constant = 0;
    starting_current = 0;
    terminal_resistance = 0;
    gear_ratio = 0;
    coloumb_friction = 0;
    viscous_friction = 0;
}

void ElectricMotorActuatorInfo::SerializeJSON(rapidjson::Value& value, rapidjson::Document::AllocatorType& allocator, dReal fUnitScale, int options) const
{
    orjson::SetJsonValueByKey(value, "modelType", model_type, allocator);
    orjson::SetJsonValueByKey(value, "assignedPowerRating", assigned_power_rating, allocator);
    orjson::SetJsonValueByKey(value, "maxSpeed", max_speed, allocator);
    orjson::SetJsonValueByKey(value, "noLoadSpeed", no_load_speed, allocator);
    orjson::SetJsonValueByKey(value, "stallTorque", stall_torque, allocator);
    orjson::SetJsonValueByKey(value, "maxInstantaneousTorque", max_instantaneous_torque, allocator);
    orjson::SetJsonValueByKey(value, "nominalSpeedTorquePoints", nominal_speed_torque_points, allocator);
    orjson::SetJsonValueByKey(value, "maxSpeedTorquePoints", max_speed_torque_points, allocator);
    orjson::SetJsonValueByKey(value, "nominalTorque", nominal_torque, allocator);
    orjson::SetJsonValueByKey(value, "rotorInertia", rotor_inertia, allocator);
    orjson::SetJsonValueByKey(value, "torqueConstant", torque_constant, allocator);
    orjson::SetJsonValueByKey(value, "nominalVoltage", nominal_voltage, allocator);
    orjson::SetJsonValueByKey(value, "speedConstant", speed_constant, allocator);
    orjson::SetJsonValueByKey(value, "startingCurrent", starting_current, allocator);
    orjson::SetJsonValueByKey(value, "terminalResistance", terminal_resistance, allocator);
    orjson::SetJsonValueByKey(value, "gearRatio", gear_ratio, allocator);
    orjson::SetJsonValueByKey(value, "coloumbFriction", coloumb_friction, allocator);
    orjson::SetJsonValueByKey(value, "viscousFriction", viscous_friction, allocator);
}

void ElectricMotorActuatorInfo::DeserializeJSON(const rapidjson::Value& value, dReal fUnitScale, int options)
{
    orjson::LoadJsonValueByKey(value, "modelType", model_type);
    orjson::LoadJsonValueByKey(value, "assignedPowerRating", assigned_power_rating);
    orjson::LoadJsonValueByKey(value, "maxSpeed", max_speed);
    orjson::LoadJsonValueByKey(value, "noLoadSpeed", no_load_speed);
    orjson::LoadJsonValueByKey(value, "stallTorque", stall_torque);
    orjson::LoadJsonValueByKey(value, "maxInstantaneousTorque", max_instantaneous_torque);
    orjson::LoadJsonValueByKey(value, "nominalSpeedTorquePoints", nominal_speed_torque_points);
    orjson::LoadJsonValueByKey(value, "maxSpeedTorquePoints", max_speed_torque_points);
    orjson::LoadJsonValueByKey(value, "nominalTorque", nominal_torque);
    orjson::LoadJsonValueByKey(value, "rotorInertia", rotor_inertia);
    orjson::LoadJsonValueByKey(value, "torqueConstant", torque_constant);
    orjson::LoadJsonValueByKey(value, "nominalVoltage", nominal_voltage);
    orjson::LoadJsonValueByKey(value, "speedConstant", speed_constant);
    orjson::LoadJsonValueByKey(value, "startingCurrent", starting_current);
    orjson::LoadJsonValueByKey(value, "terminalResistance", terminal_resistance);
    orjson::LoadJsonValueByKey(value, "gearRatio", gear_ratio);
    orjson::LoadJsonValueByKey(value, "coloumbFriction", coloumb_friction);
    orjson::LoadJsonValueByKey(value, "viscousFriction", viscous_friction);
}


bool KinBody::KinBodyInfo::operator==(const KinBodyInfo& other) const {
    return _id == other._id
           && _uri == other._uri
           && _name == other._name
           && _referenceUri == other._referenceUri
           && _interfaceType == other._interfaceType
           && _dofValues == other._dofValues
           && _transform == other._transform
           && _isRobot == other._isRobot
           && AreVectorsDeepEqual(_vLinkInfos, other._vLinkInfos)
           && AreVectorsDeepEqual(_vJointInfos, other._vJointInfos)
           && AreVectorsDeepEqual(_vGrabbedInfos, other._vGrabbedInfos)
           && _mReadableInterfaces == other._mReadableInterfaces; // TODO
}

void KinBody::KinBodyInfo::Reset()
{
    _id.clear();
    _uri.clear();
    _name.clear();
    _referenceUri.clear();
    _transform = Transform();
    _dofValues.clear();
    _vGrabbedInfos.clear();
    _vLinkInfos.clear();
    _vJointInfos.clear();
    _mReadableInterfaces.clear();
}

void KinBody::KinBodyInfo::SerializeJSON(rapidjson::Value& rKinBodyInfo, rapidjson::Document::AllocatorType& allocator, dReal fUnitScale, int options) const
{
    rKinBodyInfo.SetObject();
    orjson::SetJsonValueByKey(rKinBodyInfo, "id", _id, allocator);
    orjson::SetJsonValueByKey(rKinBodyInfo, "name", _name, allocator);
    if (!_referenceUri.empty()) {
        if( options & ISO_ReferenceUriHint ) {
            orjson::SetJsonValueByKey(rKinBodyInfo, "referenceUriHint", _referenceUri, allocator);
        }
        else {
            orjson::SetJsonValueByKey(rKinBodyInfo, "referenceUri", _referenceUri, allocator);
        }
    }
    orjson::SetJsonValueByKey(rKinBodyInfo, "interfaceType", _interfaceType, allocator);
    orjson::SetJsonValueByKey(rKinBodyInfo, "transform", _transform, allocator);
    orjson::SetJsonValueByKey(rKinBodyInfo, "isRobot", _isRobot, allocator);

    if (_dofValues.size() > 0) {
        rapidjson::Value dofValues;
        dofValues.SetArray();
        dofValues.Reserve(_dofValues.size(), allocator);
        FOREACHC(itDofValue, _dofValues) {
            rapidjson::Value dofValue;
            orjson::SetJsonValueByKey(dofValue, "jointName", itDofValue->first.first, allocator);
            orjson::SetJsonValueByKey(dofValue, "jointAxis", itDofValue->first.second, allocator);
            orjson::SetJsonValueByKey(dofValue, "value", itDofValue->second, allocator);
            dofValues.PushBack(dofValue, allocator);
        }
        rKinBodyInfo.AddMember("dofValues", dofValues, allocator);
    }

    if (_vGrabbedInfos.size() > 0) {
        rapidjson::Value rGrabbedInfoValues;
        rGrabbedInfoValues.SetArray();
        rGrabbedInfoValues.Reserve(_vGrabbedInfos.size(), allocator);
        FOREACHC(it, _vGrabbedInfos) {
            rapidjson::Value grabbedInfoValue;
            (*it)->SerializeJSON(grabbedInfoValue, allocator, fUnitScale, options);
            rGrabbedInfoValues.PushBack(grabbedInfoValue, allocator);
        }
        rKinBodyInfo.AddMember("grabbed", rGrabbedInfoValues, allocator);
    }

    if (_vLinkInfos.size() > 0) {
        rapidjson::Value rLinkInfoValues;
        rLinkInfoValues.SetArray();
        rLinkInfoValues.Reserve(_vLinkInfos.size(), allocator);
        FOREACHC(it, _vLinkInfos) {
            rapidjson::Value linkInfoValue;
            (*it)->SerializeJSON(linkInfoValue, allocator, fUnitScale, options);
            rLinkInfoValues.PushBack(linkInfoValue, allocator);
        }
        rKinBodyInfo.AddMember("links", rLinkInfoValues, allocator);
    }

    if (_vJointInfos.size() > 0) {
        rapidjson::Value rJointInfoValues;
        rJointInfoValues.SetArray();
        rJointInfoValues.Reserve(_vJointInfos.size(), allocator);
        FOREACHC(it, _vJointInfos) {
            rapidjson::Value jointInfoValue;
            (*it)->SerializeJSON(jointInfoValue, allocator, fUnitScale, options);
            rJointInfoValues.PushBack(jointInfoValue, allocator);
        }
        rKinBodyInfo.AddMember("joints", rJointInfoValues, allocator);
    }

    if (_mReadableInterfaces.size() > 0) {
        rapidjson::Value rReadableInterfaces;
        rReadableInterfaces.SetObject();
        for(std::map<std::string, ReadablePtr>::const_iterator it = _mReadableInterfaces.begin(); it != _mReadableInterfaces.end(); it++) {
            rapidjson::Value rReadable;
            it->second->SerializeJSON(rReadable, allocator, fUnitScale, options);
            orjson::SetJsonValueByKey(rReadableInterfaces, it->first.c_str(), rReadable, allocator);
        }
        rKinBodyInfo.AddMember("readableInterfaces", rReadableInterfaces, allocator);
    }
}

void KinBody::KinBodyInfo::DeserializeJSON(const rapidjson::Value& value, dReal fUnitScale, int options)
{
    orjson::LoadJsonValueByKey(value, "name", _name);
    orjson::LoadJsonValueByKey(value, "id", _id);

    if( !(options & IDO_IgnoreReferenceUri) ) {
        orjson::LoadJsonValueByKey(value, "referenceUri", _referenceUri);
    }

    orjson::LoadJsonValueByKey(value, "interfaceType", _interfaceType);
    orjson::LoadJsonValueByKey(value, "isRobot", _isRobot);

    if (value.HasMember("grabbed")) {
        _vGrabbedInfos.reserve(value["grabbed"].Size() + _vGrabbedInfos.size());
        size_t iGrabbed = 0;
        for (rapidjson::Value::ConstValueIterator it = value["grabbed"].Begin(); it != value["grabbed"].End(); ++it, ++iGrabbed) {
            UpdateOrCreateInfo(*it, _vGrabbedInfos, fUnitScale, options);
        }
    }

    if (value.HasMember("links")) {
        _vLinkInfos.reserve(value["links"].Size() + _vLinkInfos.size());
        for (rapidjson::Value::ConstValueIterator it = value["links"].Begin(); it != value["links"].End(); ++it) {
            UpdateOrCreateInfo(*it, _vLinkInfos, fUnitScale, options);
        }
    }

    if (value.HasMember("joints")) {
        _vJointInfos.reserve(value["joints"].Size() + _vJointInfos.size());
        for (rapidjson::Value::ConstValueIterator it = value["joints"].Begin(); it != value["joints"].End(); ++it) {
            UpdateOrCreateInfo(*it, _vJointInfos, fUnitScale, options);
        }
    }

    if (value.HasMember("dofValues")) {
        _dofValues.resize(0);
        for(rapidjson::Value::ConstValueIterator itr = value["dofValues"].Begin(); itr != value["dofValues"].End(); ++itr) {
            if (itr->IsObject() && itr->HasMember("jointName") && itr->HasMember("value")) {
                std::string jointName;
                int jointAxis = 0;
                dReal dofValue;
                orjson::LoadJsonValueByKey(*itr, "jointName", jointName);
                orjson::LoadJsonValueByKey(*itr, "jointAxis", jointAxis);
                orjson::LoadJsonValueByKey(*itr, "value", dofValue);
                _dofValues.emplace_back(std::make_pair(jointName, jointAxis), dofValue);
            }
        }
    }

    if (value.HasMember("readableInterfaces") && value["readableInterfaces"].IsObject()) {
        for (rapidjson::Value::ConstMemberIterator it = value["readableInterfaces"].MemberBegin(); it != value["readableInterfaces"].MemberEnd(); ++it) {
            _DeserializeReadableInterface(it->name.GetString(), it->value);
        }
    }

    if (value.HasMember("transform")) {
        orjson::LoadJsonValueByKey(value, "transform", _transform);
    }
}

void KinBody::KinBodyInfo::_DeserializeReadableInterface(const std::string& id, const rapidjson::Value& value) {
    std::map<std::string, ReadablePtr>::iterator itReadable = _mReadableInterfaces.find(id);
    ReadablePtr pReadable;
    if(itReadable != _mReadableInterfaces.end()) {
        pReadable = itReadable->second;
    }
    BaseJSONReaderPtr pReader = RaveCallJSONReader(PT_KinBody, id, pReadable, AttributesList());
    if (!!pReader) {
        pReader->DeserializeJSON(value);
        _mReadableInterfaces[id] = pReader->GetReadable();
        return;
    }
    if (value.IsString()) {
        StringReadablePtr pReadable(new StringReadable(id, value.GetString()));
        _mReadableInterfaces[id] = pReadable;
        return;
    }
    RAVELOG_WARN_FORMAT("deserialize readable interface %s failed", id);
}

KinBody::KinBody(InterfaceType type, EnvironmentBasePtr penv) : InterfaceBase(type, penv)
{
    _nHierarchyComputed = 0;
    _nParametersChanged = 0;
    _bMakeJoinedLinksAdjacent = true;
    _environmentid = 0;
    _nNonAdjacentLinkCache = 0x80000000;
    _nUpdateStampId = 0;
    _bAreAllJoints1DOFAndNonCircular = false;
}

KinBody::~KinBody()
{
    RAVELOG_VERBOSE_FORMAT("env=%d, destructing kinbody '%s'", GetEnv()->GetId()%GetName());
    Destroy();
}

void KinBody::Destroy()
{
    ReleaseAllGrabbed();
    if( _listAttachedBodies.size() > 0 ) {
        // could be in the environment destructor?
        stringstream ss; ss << GetName() << " still has attached bodies: ";
        FOREACHC(it,_listAttachedBodies) {
            KinBodyPtr pattached = it->lock();
            if( !!pattached ) {
                ss << pattached->GetName();
            }
        }
        RAVELOG_VERBOSE(ss.str());
    }
    _listAttachedBodies.clear();

    _veclinks.clear();
    _vecjoints.clear();
    _vTopologicallySortedJoints.clear();
    _vTopologicallySortedJointsAll.clear();
    _vDOFOrderedJoints.clear();
    _vPassiveJoints.clear();
    _vJointsAffectingLinks.clear();
    _vDOFIndices.clear();

    _setAdjacentLinks.clear();
    _vInitialLinkTransformations.clear();
    _vAllPairsShortestPaths.clear();
    _vClosedLoops.clear();
    _vClosedLoopIndices.clear();
    _vForcedAdjacentLinks.clear();
    _nHierarchyComputed = 0;
    _nParametersChanged = 0;
    _pManageData.reset();

    _ResetInternalCollisionCache();
    _selfcollisionchecker.reset();
}

bool KinBody::InitFromBoxes(const std::vector<AABB>& vaabbs, bool visible, const std::string& uri)
{
    OPENRAVE_ASSERT_FORMAT(GetEnvironmentId()==0, "%s: cannot Init a body while it is added to the environment", GetName(), ORE_Failed);
    Destroy();
    LinkPtr plink(new Link(shared_kinbody()));
    plink->_index = 0;
    plink->_info._name = "base";
    plink->_info._bStatic = true;
    size_t numvertices=0, numindices=0;
    FOREACHC(itab, vaabbs) {
        GeometryInfo info;
        info._type = GT_Box;
        info._t.trans = itab->pos;
        info._bVisible = visible;
        info._vGeomData = itab->extents;
        info._vDiffuseColor=Vector(1,0.5f,0.5f,1);
        info._vAmbientColor=Vector(0.1,0.0f,0.0f,0);
        Link::GeometryPtr geom(new Link::Geometry(plink,info));
        geom->_info.InitCollisionMesh();
        numvertices += geom->GetCollisionMesh().vertices.size();
        numindices += geom->GetCollisionMesh().indices.size();
        plink->_vGeometries.push_back(geom);
    }

    plink->_collision.vertices.reserve(numvertices);
    plink->_collision.indices.reserve(numindices);
    TriMesh trimesh;
    FOREACH(itgeom,plink->_vGeometries) {
        trimesh = (*itgeom)->GetCollisionMesh();
        trimesh.ApplyTransform((*itgeom)->GetTransform());
        plink->_collision.Append(trimesh);
    }
    _veclinks.push_back(plink);
    __struri = uri;
    return true;
}

bool KinBody::InitFromBoxes(const std::vector<OBB>& vobbs, bool visible, const std::string& uri)
{
    OPENRAVE_ASSERT_FORMAT(GetEnvironmentId()==0, "%s: cannot Init a body while it is added to the environment", GetName(), ORE_Failed);
    Destroy();
    LinkPtr plink(new Link(shared_kinbody()));
    plink->_index = 0;
    plink->_info._name = "base";
    plink->_info._bStatic = true;
    size_t numvertices=0, numindices=0;
    FOREACHC(itobb, vobbs) {
        TransformMatrix tm;
        tm.trans = itobb->pos;
        tm.m[0] = itobb->right.x; tm.m[1] = itobb->up.x; tm.m[2] = itobb->dir.x;
        tm.m[4] = itobb->right.y; tm.m[5] = itobb->up.y; tm.m[6] = itobb->dir.y;
        tm.m[8] = itobb->right.z; tm.m[9] = itobb->up.z; tm.m[10] = itobb->dir.z;
        GeometryInfo info;
        info._type = GT_Box;
        info._t = tm;
        info._bVisible = visible;
        info._vGeomData = itobb->extents;
        info._vDiffuseColor=Vector(1,0.5f,0.5f,1);
        info._vAmbientColor=Vector(0.1,0.0f,0.0f,0);
        Link::GeometryPtr geom(new Link::Geometry(plink,info));
        geom->_info.InitCollisionMesh();
        numvertices += geom->GetCollisionMesh().vertices.size();
        numindices += geom->GetCollisionMesh().indices.size();
        plink->_vGeometries.push_back(geom);
    }

    plink->_collision.vertices.reserve(numvertices);
    plink->_collision.indices.reserve(numindices);
    TriMesh trimesh;
    FOREACH(itgeom,plink->_vGeometries) {
        trimesh = (*itgeom)->GetCollisionMesh();
        trimesh.ApplyTransform((*itgeom)->GetTransform());
        plink->_collision.Append(trimesh);
    }
    _veclinks.push_back(plink);
    __struri = uri;
    return true;
}

bool KinBody::InitFromSpheres(const std::vector<Vector>& vspheres, bool visible, const std::string& uri)
{
    OPENRAVE_ASSERT_FORMAT(GetEnvironmentId()==0, "%s: cannot Init a body while it is added to the environment", GetName(), ORE_Failed);
    Destroy();
    LinkPtr plink(new Link(shared_kinbody()));
    plink->_index = 0;
    plink->_info._name = "base";
    plink->_info._bStatic = true;
    TriMesh trimesh;
    FOREACHC(itv, vspheres) {
        GeometryInfo info;
        info._type = GT_Sphere;
        info._t.trans.x = itv->x; info._t.trans.y = itv->y; info._t.trans.z = itv->z;
        info._bVisible = visible;
        info._vGeomData.x = itv->w;
        info._vDiffuseColor=Vector(1,0.5f,0.5f,1);
        info._vAmbientColor=Vector(0.1,0.0f,0.0f,0);
        Link::GeometryPtr geom(new Link::Geometry(plink,info));
        geom->_info.InitCollisionMesh();
        plink->_vGeometries.push_back(geom);
        trimesh = geom->GetCollisionMesh();
        trimesh.ApplyTransform(geom->GetTransform());
        plink->_collision.Append(trimesh);
    }
    _veclinks.push_back(plink);
    __struri = uri;
    return true;
}

bool KinBody::InitFromTrimesh(const TriMesh& trimesh, bool visible, const std::string& uri)
{
    OPENRAVE_ASSERT_FORMAT(GetEnvironmentId()==0, "%s: cannot Init a body while it is added to the environment", GetName(), ORE_Failed);
    Destroy();
    LinkPtr plink(new Link(shared_kinbody()));
    plink->_index = 0;
    plink->_info._name = "base";
    plink->_info._bStatic = true;
    plink->_collision = trimesh;
    GeometryInfo info;
    info._type = GT_TriMesh;
    info._bVisible = visible;
    info._vDiffuseColor=Vector(1,0.5f,0.5f,1);
    info._vAmbientColor=Vector(0.1,0.0f,0.0f,0);
    info._meshcollision = trimesh;
    Link::GeometryPtr geom(new Link::Geometry(plink,info));
    plink->_vGeometries.push_back(geom);
    _veclinks.push_back(plink);
    __struri = uri;
    return true;
}

bool KinBody::InitFromGeometries(const std::list<KinBody::GeometryInfo>& geometries, const std::string& uri)
{
    std::vector<GeometryInfoConstPtr> newgeometries; newgeometries.reserve(geometries.size());
    FOREACHC(it, geometries) {
        newgeometries.push_back(GeometryInfoConstPtr(&(*it), utils::null_deleter()));
    }
    return InitFromGeometries(newgeometries, uri);
}

bool KinBody::InitFromGeometries(const std::vector<KinBody::GeometryInfoConstPtr>& geometries, const std::string& uri)
{
    OPENRAVE_ASSERT_FORMAT(GetEnvironmentId()==0, "%s: cannot Init a body while it is added to the environment", GetName(), ORE_Failed);
    OPENRAVE_ASSERT_OP(geometries.size(),>,0);
    Destroy();
    LinkPtr plink(new Link(shared_kinbody()));
    plink->_index = 0;
    plink->_info._name = "base";
    plink->_info._bStatic = true;
    FOREACHC(itinfo,geometries) {
        Link::GeometryPtr geom(new Link::Geometry(plink,**itinfo));
        geom->_info.InitCollisionMesh();
        plink->_vGeometries.push_back(geom);
        plink->_collision.Append(geom->GetCollisionMesh(),geom->GetTransform());
    }
    _veclinks.push_back(plink);
    __struri = uri;
    return true;
}

void KinBody::SetLinkGeometriesFromGroup(const std::string& geomname)
{
    // need to call _PostprocessChangedParameters at the very end, even if exception occurs
    CallFunctionAtDestructor callfn(boost::bind(&KinBody::_PostprocessChangedParameters, this, Prop_LinkGeometry));
    FOREACHC(itlink, _veclinks) {
        std::vector<KinBody::GeometryInfoPtr>* pvinfos = NULL;
        if( geomname.size() == 0 ) {
            pvinfos = &(*itlink)->_info._vgeometryinfos;
        }
        else {
            std::map< std::string, std::vector<KinBody::GeometryInfoPtr> >::iterator it = (*itlink)->_info._mapExtraGeometries.find(geomname);
            if( it == (*itlink)->_info._mapExtraGeometries.end() ) {
                throw OPENRAVE_EXCEPTION_FORMAT(_("could not find geometries %s for link %s"),geomname%GetName(),ORE_InvalidArguments);
            }
            pvinfos = &it->second;
        }
        (*itlink)->_vGeometries.resize(pvinfos->size());
        for(size_t i = 0; i < pvinfos->size(); ++i) {
            (*itlink)->_vGeometries[i].reset(new Link::Geometry(*itlink,*pvinfos->at(i)));
            if( (*itlink)->_vGeometries[i]->GetCollisionMesh().vertices.size() == 0 ) { // try to avoid recomputing
                (*itlink)->_vGeometries[i]->InitCollisionMesh();
            }
        }
        (*itlink)->_Update(false);
    }
    // have to reset the adjacency cache
    _ResetInternalCollisionCache();
}

void KinBody::SetLinkGroupGeometries(const std::string& geomname, const std::vector< std::vector<KinBody::GeometryInfoPtr> >& linkgeometries)
{
    OPENRAVE_ASSERT_OP( linkgeometries.size(), ==, _veclinks.size() );
    FOREACH(itlink, _veclinks) {
        Link& link = **itlink;
        std::map< std::string, std::vector<KinBody::GeometryInfoPtr> >::iterator it = link._info._mapExtraGeometries.insert(make_pair(geomname,std::vector<KinBody::GeometryInfoPtr>())).first;
        const std::vector<KinBody::GeometryInfoPtr>& geometries = linkgeometries.at(link.GetIndex());
        it->second.resize(geometries.size());
        std::copy(geometries.begin(),geometries.end(),it->second.begin());
    }
    _PostprocessChangedParameters(Prop_LinkGeometryGroup); // have to notify collision checkers that the geometry info they are caching could have changed.
}

bool KinBody::Init(const std::vector<KinBody::LinkInfoConstPtr>& linkinfos, const std::vector<KinBody::JointInfoConstPtr>& jointinfos, const std::string& uri)
{
    OPENRAVE_ASSERT_FORMAT(GetEnvironmentId()==0, "%s: cannot Init a body while it is added to the environment", GetName(), ORE_Failed);
    Destroy();
    _veclinks.reserve(linkinfos.size());
    FOREACHC(itlinkinfo, linkinfos) {
        LinkPtr plink(new Link(shared_kinbody()));
        plink->_info = **itlinkinfo;
        _InitAndAddLink(plink);
    }
    _vecjoints.reserve(jointinfos.size());
    FOREACHC(itjointinfo, jointinfos) {
        JointInfoConstPtr rawinfo = *itjointinfo;
        JointPtr pjoint(new Joint(shared_kinbody()));
        pjoint->_info = *rawinfo;
        _InitAndAddJoint(pjoint);
    }
    __struri = uri;
    return true;
}

void KinBody::InitFromLinkInfos(const std::vector<LinkInfo>& linkinfos, const std::string& uri)
{
    OPENRAVE_ASSERT_FORMAT(GetEnvironmentId()==0, "%s: cannot Init a body while it is added to the environment", GetName(), ORE_Failed);
    OPENRAVE_ASSERT_OP(linkinfos.size(),>,0);
    Destroy();
    _veclinks.reserve(linkinfos.size());
    FOREACHC(itlinkinfo, linkinfos) {
        LinkPtr plink(new Link(shared_kinbody()));
        plink->_info = *itlinkinfo;
        _InitAndAddLink(plink);
    }
    if( linkinfos.size() > 1 ) {
        // create static joints
        _vecjoints.clear();
        _vecjoints.reserve(linkinfos.size()-1);
        for(int ilinkinfo = 0; ilinkinfo+1 < (int)linkinfos.size(); ++ilinkinfo) {
            JointPtr pjoint(new Joint(shared_kinbody()));
            pjoint->_info._type = JointRevolute;
            pjoint->_info._name = "dummy";
            pjoint->_info._name += boost::lexical_cast<std::string>(ilinkinfo);
            pjoint->_info._linkname0 = linkinfos[ilinkinfo]._name;
            pjoint->_info._linkname1 = linkinfos[ilinkinfo+1]._name;
            pjoint->_info._bIsActive = false;
            _InitAndAddJoint(pjoint);
        }
    }
    __struri = uri;
}

bool KinBody::InitFromKinBodyInfo(const KinBodyInfo& info)
{
    std::vector<KinBody::LinkInfoConstPtr> vLinkInfosConst(info._vLinkInfos.begin(), info._vLinkInfos.end());
    std::vector<KinBody::JointInfoConstPtr> vJointInfosConst(info._vJointInfos.begin(), info._vJointInfos.end());
    if( !KinBody::Init(vLinkInfosConst, vJointInfosConst, info._uri) ) {
        return false;
    }

    _id = info._id;
    _name = info._name;
    _referenceUri = info._referenceUri;

    FOREACH(it, info._mReadableInterfaces) {
        SetReadableInterface(it->first, it->second);
    }

    if( GetXMLId() != info._interfaceType ) {
        RAVELOG_WARN_FORMAT("body '%s' interfaceType does not match %s != %s", GetName()%GetXMLId()%info._interfaceType);
    }

    return true;
}

void KinBody::SetName(const std::string& newname)
{
    OPENRAVE_ASSERT_OP(newname.size(), >, 0);
    if( _name != newname ) {
        // have to replace the 2nd word of all the groups with the robot name
        FOREACH(itgroup, _spec._vgroups) {
            stringstream ss(itgroup->name);
            string grouptype, oldname;
            ss >> grouptype >> oldname;
            stringbuf buf;
            ss.get(buf,0);
            itgroup->name = str(boost::format("%s %s %s")%grouptype%newname%buf.str());
        }
        _name = newname;
        _PostprocessChangedParameters(Prop_Name);
    }
}

void KinBody::SetDOFTorques(const std::vector<dReal>& torques, bool bAdd)
{
    OPENRAVE_ASSERT_OP_FORMAT((int)torques.size(), >=, GetDOF(), "not enough values %d<%d", torques.size()%GetDOF(),ORE_InvalidArguments);
    if( !bAdd ) {
        FOREACH(itlink, _veclinks) {
            (*itlink)->SetForce(Vector(),Vector(),false);
            (*itlink)->SetTorque(Vector(),false);
        }
    }
    std::vector<dReal> jointtorques;
    FOREACH(it, _vecjoints) {
        jointtorques.resize((*it)->GetDOF());
        std::copy(torques.begin()+(*it)->GetDOFIndex(),torques.begin()+(*it)->GetDOFIndex()+(*it)->GetDOF(),jointtorques.begin());
        (*it)->AddTorque(jointtorques);
    }
}

int KinBody::GetDOF() const
{
    return _vecjoints.size() > 0 ? _vecjoints.back()->GetDOFIndex()+_vecjoints.back()->GetDOF() : 0;
}

void KinBody::GetDOFValues(std::vector<dReal>& v, const std::vector<int>& dofindices) const
{
    CHECK_INTERNAL_COMPUTATION;
    if( dofindices.size() == 0 ) {
        v.clear();
        v.reserve(GetDOF());
        FOREACHC(it, _vDOFOrderedJoints) {
            int toadd = (*it)->GetDOFIndex()-(int)v.size();
            if( toadd > 0 ) {
                v.insert(v.end(),toadd,0);
            }
            else if( toadd < 0 ) {
                std::stringstream ss; ss << std::setprecision(std::numeric_limits<dReal>::digits10+1);
                ss << "values=[";
                FOREACH(itvalue, v) {
                    ss << *itvalue << ", ";
                }
                ss << "]; jointorder=[";
                FOREACH(itj, _vDOFOrderedJoints) {
                    ss << (*itj)->GetName() << ", ";
                }
                ss << "];";
                throw OPENRAVE_EXCEPTION_FORMAT(_("dof indices mismatch joint %s (dofindex=%d), toadd=%d, v.size()=%d in call GetDOFValues with %s"), (*it)->GetName()%(*it)->GetDOFIndex()%toadd%v.size()%ss.str(), ORE_InvalidState);
            }
            (*it)->GetValues(v,true);
        }
    }
    else {
        v.resize(dofindices.size());
        for(size_t i = 0; i < dofindices.size(); ++i) {
            JointPtr pjoint = GetJointFromDOFIndex(dofindices[i]);
            v[i] = pjoint->GetValue(dofindices[i]-pjoint->GetDOFIndex());
        }
    }
}

void KinBody::GetDOFVelocities(std::vector<dReal>& v, const std::vector<int>& dofindices) const
{
    if( dofindices.size() == 0 ) {
        v.resize(0);
        if( (int)v.capacity() < GetDOF() ) {
            v.reserve(GetDOF());
        }
        FOREACHC(it, _vDOFOrderedJoints) {
            (*it)->GetVelocities(v,true);
        }
    }
    else {
        v.resize(dofindices.size());
        for(size_t i = 0; i < dofindices.size(); ++i) {
            JointPtr pjoint = GetJointFromDOFIndex(dofindices[i]);
            v[i] = pjoint->GetVelocity(dofindices[i]-pjoint->GetDOFIndex());
        }
    }
}

void KinBody::GetDOFLimits(std::vector<dReal>& vLowerLimit, std::vector<dReal>& vUpperLimit, const std::vector<int>& dofindices) const
{
    if( dofindices.size() == 0 ) {
        vLowerLimit.resize(0);
        if( (int)vLowerLimit.capacity() < GetDOF() ) {
            vLowerLimit.reserve(GetDOF());
        }
        vUpperLimit.resize(0);
        if( (int)vUpperLimit.capacity() < GetDOF() ) {
            vUpperLimit.reserve(GetDOF());
        }
        FOREACHC(it,_vDOFOrderedJoints) {
            (*it)->GetLimits(vLowerLimit,vUpperLimit,true);
        }
    }
    else {
        vLowerLimit.resize(dofindices.size());
        vUpperLimit.resize(dofindices.size());
        for(size_t i = 0; i < dofindices.size(); ++i) {
            JointPtr pjoint = GetJointFromDOFIndex(dofindices[i]);
            std::pair<dReal, dReal> res = pjoint->GetLimit(dofindices[i]-pjoint->GetDOFIndex());
            vLowerLimit[i] = res.first;
            vUpperLimit[i] = res.second;
        }
    }
}

void KinBody::GetDOFVelocityLimits(std::vector<dReal>& vlower, std::vector<dReal>& vupper, const std::vector<int>& dofindices) const
{
    if( dofindices.size() == 0 ) {
        vlower.resize(0);
        vupper.resize(0);
        if( (int)vlower.capacity() < GetDOF() ) {
            vlower.reserve(GetDOF());
        }
        if( (int)vupper.capacity() < GetDOF() ) {
            vupper.reserve(GetDOF());
        }
        FOREACHC(it,_vDOFOrderedJoints) {
            (*it)->GetVelocityLimits(vlower,vupper,true);
        }
    }
    else {
        vlower.resize(dofindices.size());
        vupper.resize(dofindices.size());
        for(size_t i = 0; i < dofindices.size(); ++i) {
            JointPtr pjoint = GetJointFromDOFIndex(dofindices[i]);
            std::pair<dReal, dReal> res = pjoint->GetVelocityLimit(dofindices[i]-pjoint->GetDOFIndex());
            vlower[i] = res.first;
            vupper[i] = res.second;
        }
    }
}

void KinBody::GetDOFVelocityLimits(std::vector<dReal>& v, const std::vector<int>& dofindices) const
{
    if( dofindices.size() == 0 ) {
        v.resize(0);
        if( (int)v.capacity() < GetDOF() ) {
            v.reserve(GetDOF());
        }
        FOREACHC(it, _vDOFOrderedJoints) {
            (*it)->GetVelocityLimits(v,true);
        }
    }
    else {
        v.resize(dofindices.size());
        for(size_t i = 0; i < dofindices.size(); ++i) {
            JointPtr pjoint = GetJointFromDOFIndex(dofindices[i]);
            v[i] = pjoint->GetMaxVel(dofindices[i]-pjoint->GetDOFIndex());
        }
    }
}

void KinBody::GetDOFAccelerationLimits(std::vector<dReal>& v, const std::vector<int>& dofindices) const
{
    if( dofindices.size() == 0 ) {
        v.resize(0);
        if( (int)v.capacity() < GetDOF() ) {
            v.reserve(GetDOF());
        }
        FOREACHC(it, _vDOFOrderedJoints) {
            (*it)->GetAccelerationLimits(v,true);
        }
    }
    else {
        v.resize(dofindices.size());
        for(size_t i = 0; i < dofindices.size(); ++i) {
            JointPtr pjoint = GetJointFromDOFIndex(dofindices[i]);
            v[i] = pjoint->GetAccelerationLimit(dofindices[i]-pjoint->GetDOFIndex());
        }
    }
}

void KinBody::GetDOFJerkLimits(std::vector<dReal>& v, const std::vector<int>& dofindices) const
{
    if( dofindices.size() == 0 ) {
        v.resize(0);
        if( (int)v.capacity() < GetDOF() ) {
            v.reserve(GetDOF());
        }
        FOREACHC(it, _vDOFOrderedJoints) {
            (*it)->GetJerkLimits(v,true);
        }
    }
    else {
        v.resize(dofindices.size());
        for(size_t i = 0; i < dofindices.size(); ++i) {
            JointPtr pjoint = GetJointFromDOFIndex(dofindices[i]);
            v[i] = pjoint->GetJerkLimit(dofindices[i]-pjoint->GetDOFIndex());
        }
    }
}

void KinBody::GetDOFHardVelocityLimits(std::vector<dReal>& v, const std::vector<int>& dofindices) const
{
    if( dofindices.size() == 0 ) {
        v.resize(0);
        if( (int)v.capacity() < GetDOF() ) {
            v.reserve(GetDOF());
        }
        FOREACHC(it, _vDOFOrderedJoints) {
            (*it)->GetHardVelocityLimits(v,true);
        }
    }
    else {
        v.resize(dofindices.size());
        for(size_t i = 0; i < dofindices.size(); ++i) {
            JointPtr pjoint = GetJointFromDOFIndex(dofindices[i]);
            v[i] = pjoint->GetHardVelocityLimit(dofindices[i]-pjoint->GetDOFIndex());
        }
    }
}

void KinBody::GetDOFHardAccelerationLimits(std::vector<dReal>& v, const std::vector<int>& dofindices) const
{
    if( dofindices.size() == 0 ) {
        v.resize(0);
        if( (int)v.capacity() < GetDOF() ) {
            v.reserve(GetDOF());
        }
        FOREACHC(it, _vDOFOrderedJoints) {
            (*it)->GetHardAccelerationLimits(v,true);
        }
    }
    else {
        v.resize(dofindices.size());
        for(size_t i = 0; i < dofindices.size(); ++i) {
            JointPtr pjoint = GetJointFromDOFIndex(dofindices[i]);
            v[i] = pjoint->GetHardAccelerationLimit(dofindices[i]-pjoint->GetDOFIndex());
        }
    }
}

void KinBody::GetDOFHardJerkLimits(std::vector<dReal>& v, const std::vector<int>& dofindices) const
{
    if( dofindices.size() == 0 ) {
        v.resize(0);
        if( (int)v.capacity() < GetDOF() ) {
            v.reserve(GetDOF());
        }
        FOREACHC(it, _vDOFOrderedJoints) {
            (*it)->GetHardJerkLimits(v,true);
        }
    }
    else {
        v.resize(dofindices.size());
        for(size_t i = 0; i < dofindices.size(); ++i) {
            JointPtr pjoint = GetJointFromDOFIndex(dofindices[i]);
            v[i] = pjoint->GetHardJerkLimit(dofindices[i]-pjoint->GetDOFIndex());
        }
    }
}

void KinBody::GetDOFTorqueLimits(std::vector<dReal>& v) const
{
    v.resize(0);
    if( (int)v.capacity() < GetDOF() ) {
        v.reserve(GetDOF());
    }
    FOREACHC(it, _vDOFOrderedJoints) {
        (*it)->GetTorqueLimits(v,true);
    }
}

void KinBody::GetDOFMaxTorque(std::vector<dReal>& v) const
{
    v.resize(0);
    if( (int)v.capacity() < GetDOF() ) {
        v.reserve(GetDOF());
    }
    FOREACHC(it, _vDOFOrderedJoints) {
        v.insert(v.end(),(*it)->GetDOF(),(*it)->GetMaxTorque());
    }
}

void KinBody::GetDOFResolutions(std::vector<dReal>& v, const std::vector<int>& dofindices) const
{
    if( dofindices.size() == 0 ) {
        v.resize(0);
        if( (int)v.capacity() < GetDOF() )
            v.reserve(GetDOF());
        FOREACHC(it, _vDOFOrderedJoints) {
            v.insert(v.end(),(*it)->GetDOF(),(*it)->GetResolution());
        }
    }
    else {
        v.resize(dofindices.size());
        for(size_t i = 0; i < dofindices.size(); ++i) {
            JointPtr pjoint = GetJointFromDOFIndex(dofindices[i]);
            v[i] = pjoint->GetResolution(dofindices[i]-pjoint->GetDOFIndex());
        }
    }
}

void KinBody::GetDOFWeights(std::vector<dReal>& v, const std::vector<int>& dofindices) const
{
    if( dofindices.size() == 0 ) {
        v.resize(GetDOF());
        std::vector<dReal>::iterator itv = v.begin();
        FOREACHC(it, _vDOFOrderedJoints) {
            for(int i = 0; i < (*it)->GetDOF(); ++i) {
                *itv++ = (*it)->GetWeight(i);
            }
        }
    }
    else {
        v.resize(dofindices.size());
        for(size_t i = 0; i < dofindices.size(); ++i) {
            JointPtr pjoint = GetJointFromDOFIndex(dofindices[i]);
            v[i] = pjoint->GetWeight(dofindices[i]-pjoint->GetDOFIndex());
        }
    }
}

void KinBody::SetDOFWeights(const std::vector<dReal>& v, const std::vector<int>& dofindices)
{
    if( dofindices.size() == 0 ) {
        OPENRAVE_ASSERT_OP((int)v.size(),>=,GetDOF());
        for(int i = 0; i < GetDOF(); ++i) {
            OPENRAVE_ASSERT_OP_FORMAT(v[i], >, 0, "dof %d weight %f has to be >= 0", i%v[i], ORE_InvalidArguments);
        }
        std::vector<dReal>::const_iterator itv = v.begin();
        FOREACHC(it, _vDOFOrderedJoints) {
            std::copy(itv,itv+(*it)->GetDOF(), (*it)->_info._vweights.begin());
            itv += (*it)->GetDOF();
        }
    }
    else {
        OPENRAVE_ASSERT_OP(v.size(),==,dofindices.size());
        for(size_t i = 0; i < dofindices.size(); ++i) {
            JointPtr pjoint = GetJointFromDOFIndex(dofindices[i]);
            pjoint->_info._vweights.at(dofindices[i]-pjoint->GetDOFIndex()) = v[i];
        }
    }
    _PostprocessChangedParameters(Prop_JointProperties);
}

void KinBody::SetDOFResolutions(const std::vector<dReal>& v, const std::vector<int>& dofindices)
{
    if( dofindices.size() == 0 ) {
        OPENRAVE_ASSERT_OP((int)v.size(),>=,GetDOF());
        for(int i = 0; i < GetDOF(); ++i) {
            OPENRAVE_ASSERT_OP_FORMAT(v[i], >, 0, "dof %d resolution %f has to be >= 0", i%v[i], ORE_InvalidArguments);
        }
        std::vector<dReal>::const_iterator itv = v.begin();
        FOREACHC(it, _vDOFOrderedJoints) {
            std::copy(itv,itv+(*it)->GetDOF(), (*it)->_info._vresolution.begin());
            itv += (*it)->GetDOF();
        }
    }
    else {
        OPENRAVE_ASSERT_OP(v.size(),==,dofindices.size());
        for(size_t i = 0; i < dofindices.size(); ++i) {
            JointPtr pjoint = GetJointFromDOFIndex(dofindices[i]);
            pjoint->_info._vresolution.at(dofindices[i]-pjoint->GetDOFIndex()) = v[i];
        }
    }
    _PostprocessChangedParameters(Prop_JointProperties);
}

void KinBody::SetDOFLimits(const std::vector<dReal>& lower, const std::vector<dReal>& upper, const std::vector<int>& dofindices)
{
    bool bChanged = false;
    if( dofindices.size() == 0 ) {
        OPENRAVE_ASSERT_OP((int)lower.size(),==,GetDOF());
        OPENRAVE_ASSERT_OP((int)upper.size(),==,GetDOF());
        std::vector<dReal>::const_iterator itlower = lower.begin(), itupper = upper.begin();
        FOREACHC(it, _vDOFOrderedJoints) {
            for(int i = 0; i < (*it)->GetDOF(); ++i) {
                if( (*it)->_info._vlowerlimit.at(i) != *(itlower+i) || (*it)->_info._vupperlimit.at(i) != *(itupper+i) ) {
                    bChanged = true;
                    std::copy(itlower,itlower+(*it)->GetDOF(), (*it)->_info._vlowerlimit.begin());
                    std::copy(itupper,itupper+(*it)->GetDOF(), (*it)->_info._vupperlimit.begin());
                    for(int i = 0; i < (*it)->GetDOF(); ++i) {
                        if( (*it)->IsRevolute(i) && !(*it)->IsCircular(i) ) {
                            // TODO, necessary to set wrap?
                            if( (*it)->_info._vlowerlimit.at(i) < -PI || (*it)->_info._vupperlimit.at(i) > PI) {
                                (*it)->SetWrapOffset(0.5f * ((*it)->_info._vlowerlimit.at(i) + (*it)->_info._vupperlimit.at(i)),i);
                            }
                            else {
                                (*it)->SetWrapOffset(0,i);
                            }
                        }
                    }
                    break;
                }
            }
            itlower += (*it)->GetDOF();
            itupper += (*it)->GetDOF();
        }
    }
    else {
        OPENRAVE_ASSERT_OP(lower.size(),==,dofindices.size());
        OPENRAVE_ASSERT_OP(upper.size(),==,dofindices.size());
        for(size_t index = 0; index < dofindices.size(); ++index) {
            JointPtr pjoint = GetJointFromDOFIndex(dofindices[index]);
            int iaxis = dofindices[index]-pjoint->GetDOFIndex();
            if( pjoint->_info._vlowerlimit.at(iaxis) != lower[index] || pjoint->_info._vupperlimit.at(iaxis) != upper[index] ) {
                bChanged = true;
                pjoint->_info._vlowerlimit.at(iaxis) = lower[index];
                pjoint->_info._vupperlimit.at(iaxis) = upper[index];
                if( pjoint->IsRevolute(iaxis) && !pjoint->IsCircular(iaxis) ) {
                    // TODO, necessary to set wrap?
                    if( pjoint->_info._vlowerlimit.at(iaxis) < -PI || pjoint->_info._vupperlimit.at(iaxis) > PI) {
                        pjoint->SetWrapOffset(0.5f * (pjoint->_info._vlowerlimit.at(iaxis) + pjoint->_info._vupperlimit.at(iaxis)),iaxis);
                    }
                    else {
                        pjoint->SetWrapOffset(0,iaxis);
                    }
                }
            }
        }
    }
    if( bChanged ) {
        _PostprocessChangedParameters(Prop_JointLimits);
    }
}

void KinBody::SetDOFVelocityLimits(const std::vector<dReal>& v)
{
    std::vector<dReal>::const_iterator itv = v.begin();
    FOREACHC(it, _vDOFOrderedJoints) {
        std::copy(itv,itv+(*it)->GetDOF(), (*it)->_info._vmaxvel.begin());
        itv += (*it)->GetDOF();
    }
    _PostprocessChangedParameters(Prop_JointAccelerationVelocityTorqueLimits);
}

void KinBody::SetDOFAccelerationLimits(const std::vector<dReal>& v)
{
    std::vector<dReal>::const_iterator itv = v.begin();
    FOREACHC(it, _vDOFOrderedJoints) {
        std::copy(itv,itv+(*it)->GetDOF(), (*it)->_info._vmaxaccel.begin());
        itv += (*it)->GetDOF();
    }
    _PostprocessChangedParameters(Prop_JointAccelerationVelocityTorqueLimits);
}

void KinBody::SetDOFJerkLimits(const std::vector<dReal>& v)
{
    std::vector<dReal>::const_iterator itv = v.begin();
    FOREACHC(it, _vDOFOrderedJoints) {
        std::copy(itv,itv+(*it)->GetDOF(), (*it)->_info._vmaxjerk.begin());
        itv += (*it)->GetDOF();
    }
    _PostprocessChangedParameters(Prop_JointAccelerationVelocityTorqueLimits);
}

void KinBody::SetDOFHardVelocityLimits(const std::vector<dReal>& v)
{
    std::vector<dReal>::const_iterator itv = v.begin();
    FOREACHC(it, _vDOFOrderedJoints) {
        std::copy(itv,itv+(*it)->GetDOF(), (*it)->_info._vhardmaxvel.begin());
        itv += (*it)->GetDOF();
    }
    _PostprocessChangedParameters(Prop_JointAccelerationVelocityTorqueLimits);
}

void KinBody::SetDOFHardAccelerationLimits(const std::vector<dReal>& v)
{
    std::vector<dReal>::const_iterator itv = v.begin();
    FOREACHC(it, _vDOFOrderedJoints) {
        std::copy(itv,itv+(*it)->GetDOF(), (*it)->_info._vhardmaxaccel.begin());
        itv += (*it)->GetDOF();
    }
    _PostprocessChangedParameters(Prop_JointAccelerationVelocityTorqueLimits);
}

void KinBody::SetDOFHardJerkLimits(const std::vector<dReal>& v)
{
    std::vector<dReal>::const_iterator itv = v.begin();
    FOREACHC(it, _vDOFOrderedJoints) {
        std::copy(itv,itv+(*it)->GetDOF(), (*it)->_info._vhardmaxjerk.begin());
        itv += (*it)->GetDOF();
    }
    _PostprocessChangedParameters(Prop_JointAccelerationVelocityTorqueLimits);
}

void KinBody::SetDOFTorqueLimits(const std::vector<dReal>& v)
{
    std::vector<dReal>::const_iterator itv = v.begin();
    FOREACHC(it, _vDOFOrderedJoints) {
        std::copy(itv,itv+(*it)->GetDOF(), (*it)->_info._vmaxtorque.begin());
        itv += (*it)->GetDOF();
    }
    _PostprocessChangedParameters(Prop_JointAccelerationVelocityTorqueLimits);
}

void KinBody::SimulationStep(dReal fElapsedTime)
{
    _UpdateGrabbedBodies();
}

void KinBody::SubtractDOFValues(std::vector<dReal>& q1, const std::vector<dReal>& q2, const std::vector<int>& dofindices) const
{
    OPENRAVE_ASSERT_OP(q1.size(), ==, q2.size() );
    if (_bAreAllJoints1DOFAndNonCircular) {
        for(size_t i = 0; i < q1.size(); ++i) {
            q1[i] -= q2[i];
        }
        return;
    }

    if( dofindices.size() == 0 ) {
        OPENRAVE_ASSERT_OP((int)q1.size(), ==, GetDOF() );
        FOREACHC(itjoint,_vecjoints) {
            int dof = (*itjoint)->GetDOFIndex();
            for(int i = 0; i < (*itjoint)->GetDOF(); ++i) {
                if( (*itjoint)->IsCircular(i) ) {
                    q1[dof+i] = utils::NormalizeCircularAngle(q1[dof+i]-q2[dof+i],(*itjoint)->_vcircularlowerlimit.at(i), (*itjoint)->_vcircularupperlimit.at(i));
                }
                else {
                    q1[dof+i] -= q2[dof+i];
                }
            }
        }
    }
    else {
        OPENRAVE_ASSERT_OP(q1.size(), ==, dofindices.size() );
        for(size_t i = 0; i < dofindices.size(); ++i) {
            JointPtr pjoint = GetJointFromDOFIndex(dofindices[i]);
            if( pjoint->IsCircular(dofindices[i]-pjoint->GetDOFIndex()) ) {
                int iaxis = dofindices[i]-pjoint->GetDOFIndex();
                q1[i] = utils::NormalizeCircularAngle(q1[i]-q2[i], pjoint->_vcircularlowerlimit.at(iaxis), pjoint->_vcircularupperlimit.at(iaxis));
            }
            else {
                q1[i] -= q2[i];
            }
        }
    }
}

// like apply transform except everything is relative to the first frame
void KinBody::SetTransform(const Transform& trans)
{
    if( _veclinks.size() == 0 ) {
        return;
    }
    Transform tbaseinv = _veclinks.front()->GetTransform().inverse();
    Transform tapply = trans * tbaseinv;
    FOREACH(itlink, _veclinks) {
        (*itlink)->SetTransform(tapply * (*itlink)->GetTransform());
    }
    _UpdateGrabbedBodies();
    _PostprocessChangedParameters(Prop_LinkTransforms);
}

Transform KinBody::GetTransform() const
{
    return _veclinks.size() > 0 ? _veclinks.front()->GetTransform() : Transform();
}

bool KinBody::SetVelocity(const Vector& linearvel, const Vector& angularvel)
{
    if( _veclinks.size() > 0 ) {
        std::vector<std::pair<Vector,Vector> > velocities(_veclinks.size());
        velocities.at(0).first = linearvel;
        velocities.at(0).second = angularvel;
        Vector vlinktrans = _veclinks.at(0)->GetTransform().trans;
        for(size_t i = 1; i < _veclinks.size(); ++i) {
            velocities[i].first = linearvel + angularvel.cross(_veclinks[i]->GetTransform().trans-vlinktrans);
            velocities[i].second = angularvel;
        }

        bool bSuccess = GetEnv()->GetPhysicsEngine()->SetLinkVelocities(shared_kinbody(),velocities);
        _UpdateGrabbedBodies();
        return bSuccess;
    }
    return false;
}

void KinBody::SetDOFVelocities(const std::vector<dReal>& vDOFVelocities, const Vector& linearvel, const Vector& angularvel, uint32_t checklimits)
{
    CHECK_INTERNAL_COMPUTATION;
    OPENRAVE_ASSERT_OP_FORMAT((int)vDOFVelocities.size(), >=, GetDOF(), "env=%d, not enough values %d!=%d", GetEnv()->GetId()%vDOFVelocities.size()%GetDOF(),ORE_InvalidArguments);

    const int nlinks = _veclinks.size();
    const int nActiveJoints = _vecjoints.size();
    const int nPassiveJoints = _vPassiveJoints.size();

    std::vector<std::pair<Vector, Vector> > vLinkVelocities(nlinks); // v for linear velocity, w for angular velocity
    vLinkVelocities.at(0).first = linearvel; // base link
    vLinkVelocities.at(0).second = angularvel;

    // have to compute the vLinkVelocities ahead of time since they are dependent on the link transformations
    std::vector< std::vector<dReal> > vPassiveJointVelocities(nPassiveJoints);
    for(size_t i = 0; i < vPassiveJointVelocities.size(); ++i) {
        const JointPtr& pjoint = _vPassiveJoints[i];
        if( !pjoint->IsMimic() ) {
            pjoint->GetVelocities(vPassiveJointVelocities[i]);
        }
        else {
            vPassiveJointVelocities[i].resize(pjoint->GetDOF(), 0);
        }
    }

    std::vector<uint8_t> vlinkscomputed(nlinks, 0);
    vlinkscomputed[0] = 1;
    boost::array<dReal, 3> dummyvalues; // dummy values for a joint
    std::vector<dReal> vlower, vupper, vDependedJointValues, veval;
    const bool bCheckJointLimits = checklimits != CLA_Nothing;
    if( bCheckJointLimits ) {
        this->GetDOFVelocityLimits(vlower, vupper);
    }

    for(size_t ijoint = 0; ijoint < _vTopologicallySortedJointsAll.size(); ++ijoint) {
        const JointPtr& pjoint = _vTopologicallySortedJointsAll[ijoint];
        const int jointindex = _vTopologicallySortedJointIndicesAll[ijoint]; // active joint has jointindex < nActiveJoints; mimic joint has jointindex >= nActiveJoints
        const int dofindex = pjoint->GetDOFIndex(); // active joint has dofindex >= 0; mimic joint has dofindex == -1
        const bool bIsMimic = pjoint->IsMimic(-1); // true if whichever axis is mimic
        if( bIsMimic ) {
            for(int iaxis = 0; iaxis < pjoint->GetDOF(); ++iaxis) {
                if( pjoint->IsMimic(iaxis) ) {
                    const std::vector<Mimic::DOFFormat>& vdofformat = pjoint->_vmimic[iaxis]->_vdofformat;
                    const int ndofformat = vdofformat.size();
                    vDependedJointValues.resize(ndofformat, 0);
                    for(int idofformat = 0; idofformat < ndofformat; ++idofformat) {
                        const Mimic::DOFFormat& dofformat = vdofformat[idofformat];
                        const int jointindexlocal = dofformat.jointindex;
                        const JointPtr& pjointlocal = (jointindexlocal < nActiveJoints) ? _vecjoints[jointindexlocal] : _vPassiveJoints.at(jointindexlocal - nActiveJoints);
                        vDependedJointValues[idofformat] = pjointlocal->GetValue(dofformat.axis);
                    }
                    dummyvalues[iaxis] = 0;
                    int err = pjoint->_Eval(iaxis, 1, vDependedJointValues, veval);
                    if( err ) {
                        RAVELOG_WARN_FORMAT("env=%d, failed to evaluate joint %s, fparser error %d; treat its joint velocity as 0",
                            GetEnv()->GetId() % pjoint->GetName() % err
                        );
                    }
                    else {
                        // veval.size() == pjoint->_vmimic.at(axis)->_velfns.size(); c.f KinBody::Joint::_Eval with timederiv=1
                        for(int idofformat = 0; idofformat < ndofformat; ++idofformat) {
                            const Mimic::DOFFormat& dofformat = vdofformat[idofformat];
                            const dReal partialvelocity = (dofformat.dofindex >= 0) ? vDOFVelocities.at(dofformat.dofindex)
                                : vPassiveJointVelocities.at(dofformat.jointindex - nActiveJoints).at(dofformat.axis);
                            dummyvalues[iaxis] += veval.at(idofformat) * partialvelocity;
                        }
                    }
                    vPassiveJointVelocities.at(jointindex - nActiveJoints).at(iaxis) = dummyvalues[iaxis];
                }
                else if( dofindex >= 0 ) {
                    RAVELOG_WARN_FORMAT("Joint \"%s\" is mimic, but has a non-mimic axis %d. Is this possible, or the robot model is wrong? jointindex=%d, dofindex=%d, iaxis=%d",
                        pjoint->GetName() % iaxis % jointindex % dofindex % iaxis
                    );
                    dummyvalues[iaxis] = vDOFVelocities.at(dofindex + iaxis); // is this correct? what is a joint has a mimic and non-mimic axis?
                }
                else {
                    dummyvalues[iaxis] = vPassiveJointVelocities.at(jointindex - nActiveJoints).at(iaxis); // preserve passive joint values
                }
            }
        }

        // do the test after mimic computation!
        const LinkPtr& pchildlink = pjoint->GetHierarchyChildLink();
        const int childindex = pchildlink->GetIndex();
        if( vlinkscomputed[childindex] ) {
            continue;
        }

        dReal const* pvalues = (dofindex >= 0) ? /* active */ &vDOFVelocities.at(dofindex) : 
            bIsMimic ? /* mimic */dummyvalues.data() : /* static */vPassiveJointVelocities.at(jointindex - nActiveJoints).data();

        if( bCheckJointLimits && dofindex >= 0 ) {
            // clamping active joint values
            for(int iaxis = 0; iaxis < pjoint->GetDOF(); ++iaxis) {
                const int dofaxisindex = dofindex + iaxis;
                if( pvalues[iaxis] < vlower.at(dofaxisindex) - g_fEpsilonJointLimit ) {
                    if( checklimits == CLA_CheckLimits ) {
                        RAVELOG_WARN(str(boost::format("env=%d, dof %d velocity is not in limits %.15e<%.15e")%GetEnv()->GetId()%(dofaxisindex)%pvalues[iaxis]%vlower.at(dofaxisindex)));
                    }
                    else if( checklimits == CLA_CheckLimitsThrow ) {
                        throw OPENRAVE_EXCEPTION_FORMAT(_("env=%d, dof %d velocity is not in limits %.15e<%.15e"), GetEnv()->GetId()%(dofaxisindex)%pvalues[iaxis]%vlower.at(dofaxisindex), ORE_InvalidArguments);
                    }
                    dummyvalues[iaxis] = vlower[dofaxisindex];
                }
                else if( pvalues[iaxis] > vupper.at(dofaxisindex)+g_fEpsilonJointLimit ) {
                    if( checklimits == CLA_CheckLimits ) {
                        RAVELOG_WARN(str(boost::format("env=%d, dof %d velocity is not in limits %.15e>%.15e")%GetEnv()->GetId()%(dofaxisindex)%pvalues[iaxis]%vupper.at(dofaxisindex)));
                    }
                    else if( checklimits == CLA_CheckLimitsThrow ) {
                        throw OPENRAVE_EXCEPTION_FORMAT(_("env=%d, dof %d velocity is not in limits %.15e>%.15e"), GetEnv()->GetId()%(dofaxisindex)%pvalues[iaxis]%vupper.at(dofaxisindex), ORE_InvalidArguments);
                    }
                    dummyvalues[iaxis] = vupper[dofaxisindex];
                }
                else {
                    dummyvalues[iaxis] = pvalues[iaxis];
                }
            }
            pvalues = dummyvalues.data();
        }

        // compute for global coordinate system
        const LinkPtr& pparentlink = pjoint->GetHierarchyParentLink();
        const int parentindex = (!pparentlink) ? 0 : pparentlink->GetIndex();
        const Transform tparent = (!!pparentlink) ? pparentlink->GetTransform() : _veclinks.at(0)->GetTransform();
        const std::pair<Vector, Vector>& parentvelocities = vLinkVelocities.at(parentindex);
        const Vector& vparent = parentvelocities.first;
        const Vector& wparent = parentvelocities.second;
        const Transform tchild = pchildlink->GetTransform();
        const Vector xyzdelta = tchild.trans - tparent.trans;
        const Transform tdelta = tparent * pjoint->GetInternalHierarchyLeftTransform();
        const JointType jointtype = pjoint->GetType();
//        if( jointtype & JointSpecialBit ) {
//            switch(jointtype) {
//            case JointHinge2: {
//                Transform tfirst;
//                tfirst.rot = quatFromAxisAngle(pjoint->GetInternalHierarchyAxis(0), pjoint->GetValue(0));
//                w = pvalues[0]*pjoint->GetInternalHierarchyAxis(0) + tfirst.rotate(pvalues[1]*pjoint->GetInternalHierarchyAxis(1));
//                break;
//            }
//            case JointSpherical:
//                w.x = pvalues[0]; w.y = pvalues[1]; w.z = pvalues[2];
//                break;
//            default:
//                RAVELOG_WARN(str(boost::format("env=%d, forward kinematic type %d not supported")%GetEnv()->GetId()%jointtype));
//                break;
//            }
//        }
//        else {
        if( jointtype == JointRevolute ) {
            const Vector wjoint = tdelta.rotate(pvalues[0] * pjoint->GetInternalHierarchyAxis(0));
            std::pair<Vector, Vector>& childvelocities = vLinkVelocities.at(childindex);
            // v_child = v_parent + w_parent x (p_child - p_parent) + w_joint x (p_child - p_joint)
            // w_child = w_parent + w_joint
            childvelocities.first = vparent + wparent.cross(xyzdelta) + wjoint.cross(tchild.trans - tdelta.trans);
            childvelocities.second = wparent + wjoint;
        }
        else if( jointtype == JointPrismatic ) {
            const Vector vjoint = tdelta.rotate(pvalues[0] * pjoint->GetInternalHierarchyAxis(0));
            std::pair<Vector, Vector>& childvelocities = vLinkVelocities.at(childindex);
            // v_child = v_parent + w_parent x (p_child - p_parent) + v_joint
            // w_child = w_parent
            childvelocities.first = vparent + wparent.cross(xyzdelta) + vjoint;
            childvelocities.second = wparent;
        }
        else if( jointtype == JointTrajectory ) {
            Transform tlocalvelocity, tlocal;
            JointInfo& jointinfo = pjoint->_info;
            if( pjoint->IsMimic(0) ) {
                // vDependedJointValues should already be init from previous _Eval call
                int err = pjoint->_Eval(0, 0, vDependedJointValues, veval);
                if( err != 0 ) {
                    RAVELOG_WARN(str(boost::format("env=%d, error with evaluation of joint %s")%GetEnv()->GetId()%pjoint->GetName()));
                }
                dReal fvalue = veval[0];
                if( pjoint->IsCircular(0) ) {
                    fvalue = utils::NormalizeCircularAngle(fvalue, pjoint->_vcircularlowerlimit.at(0), pjoint->_vcircularupperlimit.at(0));
                }
                jointinfo._trajfollow->Sample(vDependedJointValues, fvalue);
            }
            else {
                // calling GetValue() could be extremely slow
                jointinfo._trajfollow->Sample(vDependedJointValues, pjoint->GetValue(0));
            }
            const ConfigurationSpecification& conf = jointinfo._trajfollow->GetConfigurationSpecification();
            conf.ExtractTransform(tlocal, vDependedJointValues.begin(), KinBodyConstPtr(),0);
            conf.ExtractTransform(tlocalvelocity, vDependedJointValues.begin(), KinBodyConstPtr(),1);
            Vector gw = tdelta.rotate(quatMultiply(tlocalvelocity.rot, quatInverse(tlocal.rot))*2*pvalues[0]); // qvel = [0,axisangle] * qrot * 0.5 * vel
            gw = Vector(gw.y,gw.z,gw.w);
            Vector gv = tdelta.rotate(tlocalvelocity.trans*pvalues[0]);
            vLinkVelocities.at(childindex) = {vparent + wparent.cross(xyzdelta) + gw.cross(tchild.trans-tdelta.trans) + gv, wparent + gw};
        }
        else if( jointtype == JointSpherical ) {
            Vector gw = tdelta.rotate(Vector(pvalues[0],pvalues[1],pvalues[2]));
            vLinkVelocities.at(childindex) = {vparent + wparent.cross(xyzdelta) + gw.cross(tchild.trans-tdelta.trans), wparent + gw};
        }
        else {
            throw OPENRAVE_EXCEPTION_FORMAT(_("env=%d, joint 0x%x not supported for querying velocities"), GetEnv()->GetId() % jointtype, ORE_Assert);
//                //todo
//                Transform tjoint;
//                for(int iaxis = 0; iaxis < pjoint->GetDOF(); ++iaxis) {
//                    Transform tdelta;
//                    if( pjoint->IsRevolute(iaxis) ) {
//                        w += tjoint.rotate(pvalues[iaxis]*pjoint->GetInternalHierarchyAxis(iaxis));
//                        tdelta.rot = quatFromAxisAngle(pjoint->GetInternalHierarchyAxis(iaxis), pvalues[iaxis]);
//                    }
//                    else {
//                        tdelta.trans = pjoint->GetInternalHierarchyAxis(iaxis) * pvalues[iaxis];
//                        v += tjoint.rotate(pvalues[iaxis]*pjoint->GetInternalHierarchyAxis(iaxis)) + w.cross(tdelta.trans);
//                    }
//                    tjoint = tjoint * tdelta;
//                }
        }
//        }


        vlinkscomputed[childindex] = 1;
    }

    this->SetLinkVelocities(vLinkVelocities);
}

void KinBody::SetDOFVelocities(const std::vector<dReal>& vDOFVelocities, uint32_t checklimits, const std::vector<int>& dofindices)
{
    Vector linearvel,angularvel;
    _veclinks.at(0)->GetVelocity(linearvel,angularvel);
    if( dofindices.size() == 0 ) {
        return SetDOFVelocities(vDOFVelocities,linearvel,angularvel,checklimits);
    }

    // check if all dofindices are supplied
    if( (int)dofindices.size() == GetDOF() ) {
        bool bordereddof = true;
        for(size_t i = 0; i < dofindices.size(); ++i) {
            if( dofindices[i] != (int)i ) {
                bordereddof = false;
                break;
            }
        }
        if( bordereddof ) {
            return SetDOFVelocities(vDOFVelocities,linearvel,angularvel,checklimits);
        }
    }
    OPENRAVE_ASSERT_OP_FORMAT(vDOFVelocities.size(),==,dofindices.size(),"env=%d, index sizes do not match %d!=%d", GetEnv()->GetId()%vDOFVelocities.size()%dofindices.size(), ORE_InvalidArguments);
    // have to recreate the correct vector
    std::vector<dReal> vfulldof(GetDOF());
    std::vector<int>::const_iterator it;
    for(size_t i = 0; i < dofindices.size(); ++i) {
        it = find(dofindices.begin(), dofindices.end(), i);
        if( it != dofindices.end() ) {
            vfulldof[i] = vDOFVelocities.at(static_cast<size_t>(it-dofindices.begin()));
        }
        else {
            JointPtr pjoint = GetJointFromDOFIndex(i);
            if( !!pjoint ) {
                vfulldof[i] = _vecjoints.at(_vDOFIndices.at(i))->GetVelocity(i-_vDOFIndices.at(i));
            }
        }
    }
    return SetDOFVelocities(vfulldof,linearvel,angularvel,checklimits);
}

void KinBody::GetLinkVelocities(std::vector<std::pair<Vector,Vector> >& velocities) const
{
    GetEnv()->GetPhysicsEngine()->GetLinkVelocities(shared_kinbody_const(),velocities);
}

void KinBody::GetLinkTransformations(vector<Transform>& vtrans) const
{
    if( RaveGetDebugLevel() & Level_VerifyPlans ) {
        RAVELOG_VERBOSE("GetLinkTransformations should be called with doflastsetvalues\n");
    }
    vtrans.resize(_veclinks.size());
    vector<Transform>::iterator it;
    vector<LinkPtr>::const_iterator itlink;
    for(it = vtrans.begin(), itlink = _veclinks.begin(); it != vtrans.end(); ++it, ++itlink) {
        *it = (*itlink)->GetTransform();
    }
}

void KinBody::GetLinkTransformations(std::vector<Transform>& transforms, std::vector<dReal>& doflastsetvalues) const
{
    transforms.resize(_veclinks.size());
    vector<Transform>::iterator it;
    vector<LinkPtr>::const_iterator itlink;
    for(it = transforms.begin(), itlink = _veclinks.begin(); it != transforms.end(); ++it, ++itlink) {
        *it = (*itlink)->GetTransform();
    }

    doflastsetvalues.resize(0);
    if( (int)doflastsetvalues.capacity() < GetDOF() ) {
        doflastsetvalues.reserve(GetDOF());
    }
    FOREACHC(it, _vDOFOrderedJoints) {
        int toadd = (*it)->GetDOFIndex()-(int)doflastsetvalues.size();
        if( toadd > 0 ) {
            doflastsetvalues.insert(doflastsetvalues.end(),toadd,0);
        }
        else if( toadd < 0 ) {
            throw OPENRAVE_EXCEPTION_FORMAT(_("dof indices mismatch joint %s, toadd=%d"), (*it)->GetName()%toadd, ORE_InvalidState);
        }
        for(int i = 0; i < (*it)->GetDOF(); ++i) {
            doflastsetvalues.push_back((*it)->_doflastsetvalues[i]);
        }
    }
}

void KinBody::GetLinkEnableStates(std::vector<uint8_t>& enablestates) const
{
    enablestates.resize(_veclinks.size());
    for(size_t ilink = 0; ilink < _veclinks.size(); ++ilink) {
        enablestates[ilink] = _veclinks[ilink]->IsEnabled();
    }
}

uint64_t KinBody::GetLinkEnableStatesMask() const
{
    if( _veclinks.size() > 64 ) {
        RAVELOG_WARN_FORMAT("%s has too many links and will only return enable mask for first 64", _name);
    }
    uint64_t linkstate = 0;
    for(size_t ilink = 0; ilink < _veclinks.size(); ++ilink) {
        linkstate |= ((uint64_t)_veclinks[ilink]->_info._bIsEnabled<<ilink);
    }
    return linkstate;
}

KinBody::JointPtr KinBody::GetJointFromDOFIndex(int dofindex) const
{
    return _vecjoints.at(_vDOFIndices.at(dofindex));
}

AABB KinBody::ComputeAABB(bool bEnabledOnlyLinks) const
{
    Vector vmin, vmax;
    bool binitialized=false;
    AABB ab;
    FOREACHC(itlink,_veclinks) {
        if( bEnabledOnlyLinks && !(*itlink)->IsEnabled() ) {
            continue;
        }
        ab = (*itlink)->ComputeAABB();
        if((ab.extents.x == 0)&&(ab.extents.y == 0)&&(ab.extents.z == 0)) {
            continue;
        }
        Vector vnmin = ab.pos - ab.extents;
        Vector vnmax = ab.pos + ab.extents;
        if( !binitialized ) {
            vmin = vnmin;
            vmax = vnmax;
            binitialized = true;
        }
        else {
            if( vmin.x > vnmin.x ) {
                vmin.x = vnmin.x;
            }
            if( vmin.y > vnmin.y ) {
                vmin.y = vnmin.y;
            }
            if( vmin.z > vnmin.z ) {
                vmin.z = vnmin.z;
            }
            if( vmax.x < vnmax.x ) {
                vmax.x = vnmax.x;
            }
            if( vmax.y < vnmax.y ) {
                vmax.y = vnmax.y;
            }
            if( vmax.z < vnmax.z ) {
                vmax.z = vnmax.z;
            }
        }
    }
    if( !binitialized ) {
        ab.pos = GetTransform().trans;
        ab.extents = Vector(0,0,0);
    }
    else {
        ab.pos = (dReal)0.5 * (vmin + vmax);
        ab.extents = vmax - ab.pos;
    }
    return ab;
}

AABB KinBody::ComputeAABBFromTransform(const Transform& tBody, bool bEnabledOnlyLinks) const
{
    Vector vmin, vmax;
    bool binitialized=false;
    AABB ablocal;
    Transform tConvertToNewFrame = tBody*GetTransform().inverse();
    FOREACHC(itlink,_veclinks) {
        if( bEnabledOnlyLinks && !(*itlink)->IsEnabled() ) {
            continue;
        }
        ablocal = (*itlink)->ComputeLocalAABB();
        if( ablocal.extents.x == 0 && ablocal.extents.y == 0 && ablocal.extents.z == 0 ) {
            continue;
        }

        Transform tlink = tConvertToNewFrame*(*itlink)->GetTransform();
        TransformMatrix mlink(tlink);
        Vector projectedExtents(RaveFabs(mlink.m[0]*ablocal.extents[0]) + RaveFabs(mlink.m[1]*ablocal.extents[1]) + RaveFabs(mlink.m[2]*ablocal.extents[2]),
                                RaveFabs(mlink.m[4]*ablocal.extents[0]) + RaveFabs(mlink.m[5]*ablocal.extents[1]) + RaveFabs(mlink.m[6]*ablocal.extents[2]),
                                RaveFabs(mlink.m[8]*ablocal.extents[0]) + RaveFabs(mlink.m[9]*ablocal.extents[1]) + RaveFabs(mlink.m[10]*ablocal.extents[2]));
        Vector vWorldPos = tlink * ablocal.pos;

        Vector vnmin = vWorldPos - projectedExtents;
        Vector vnmax = vWorldPos + projectedExtents;
        if( !binitialized ) {
            vmin = vnmin;
            vmax = vnmax;
            binitialized = true;
        }
        else {
            if( vmin.x > vnmin.x ) {
                vmin.x = vnmin.x;
            }
            if( vmin.y > vnmin.y ) {
                vmin.y = vnmin.y;
            }
            if( vmin.z > vnmin.z ) {
                vmin.z = vnmin.z;
            }
            if( vmax.x < vnmax.x ) {
                vmax.x = vnmax.x;
            }
            if( vmax.y < vnmax.y ) {
                vmax.y = vnmax.y;
            }
            if( vmax.z < vnmax.z ) {
                vmax.z = vnmax.z;
            }
        }
    }

    AABB ab;
    if( !binitialized ) {
        ab.pos = GetTransform().trans;
        ab.extents = Vector(0,0,0);
    }
    else {
        ab.pos = (dReal)0.5 * (vmin + vmax);
        ab.extents = vmax - ab.pos;
    }
    return ab;
}

AABB KinBody::ComputeLocalAABB(bool bEnabledOnlyLinks) const
{
    return ComputeAABBFromTransform(Transform(), bEnabledOnlyLinks);
}

Vector KinBody::GetCenterOfMass() const
{
    // find center of mass and set the outer transform to it
    Vector center;
    dReal fTotalMass = 0;

    FOREACHC(itlink, _veclinks) {
        center += ((*itlink)->GetTransform() * (*itlink)->GetCOMOffset() * (*itlink)->GetMass());
        fTotalMass += (*itlink)->GetMass();
    }

    if( fTotalMass > 0 ) {
        center /= fTotalMass;
    }
    return center;
}

void KinBody::SetLinkTransformations(const std::vector<Transform>& vbodies)
{
    if( RaveGetDebugLevel() & Level_VerifyPlans ) {
        RAVELOG_WARN("SetLinkTransformations should be called with doflastsetvalues, re-setting all values\n");
    }
    else {
        RAVELOG_DEBUG("SetLinkTransformations should be called with doflastsetvalues, re-setting all values\n");
    }
    OPENRAVE_ASSERT_OP_FORMAT(vbodies.size(), >=, _veclinks.size(), "env=%d, not enough links %d<%d", GetEnv()->GetId()%vbodies.size()%_veclinks.size(),ORE_InvalidArguments);
    vector<Transform>::const_iterator it;
    vector<LinkPtr>::iterator itlink;
    for(it = vbodies.begin(), itlink = _veclinks.begin(); it != vbodies.end(); ++it, ++itlink) {
        (*itlink)->SetTransform(*it);
    }
    FOREACH(itjoint,_vecjoints) {
        for(int i = 0; i < (*itjoint)->GetDOF(); ++i) {
            (*itjoint)->_doflastsetvalues[i] = (*itjoint)->GetValue(i);
        }
    }
    _UpdateGrabbedBodies();
    _PostprocessChangedParameters(Prop_LinkTransforms);
}

void KinBody::SetLinkTransformations(const std::vector<Transform>& transforms, const std::vector<dReal>& doflastsetvalues)
{
    OPENRAVE_ASSERT_OP_FORMAT(transforms.size(), >=, _veclinks.size(), "env=%d, not enough links %d<%d", GetEnv()->GetId()%transforms.size()%_veclinks.size(),ORE_InvalidArguments);
    vector<Transform>::const_iterator it;
    vector<LinkPtr>::iterator itlink;
    for(it = transforms.begin(), itlink = _veclinks.begin(); it != transforms.end(); ++it, ++itlink) {
        (*itlink)->SetTransform(*it);
    }
    FOREACH(itjoint,_vecjoints) {
        for(int i = 0; i < (*itjoint)->GetDOF(); ++i) {
            (*itjoint)->_doflastsetvalues[i] = doflastsetvalues.at((*itjoint)->GetDOFIndex()+i);
        }
    }
    _UpdateGrabbedBodies();
    _PostprocessChangedParameters(Prop_LinkTransforms);
}

void KinBody::SetLinkVelocities(const std::vector<std::pair<Vector,Vector> >& velocities)
{
    GetEnv()->GetPhysicsEngine()->SetLinkVelocities(shared_kinbody(),velocities);
    _UpdateGrabbedBodies();
}

void KinBody::SetLinkEnableStates(const std::vector<uint8_t>& enablestates)
{
    OPENRAVE_ASSERT_OP(enablestates.size(),==,_veclinks.size());
    bool bchanged = false;
    for(size_t ilink = 0; ilink < enablestates.size(); ++ilink) {
        bool bEnable = enablestates[ilink]!=0;
        if( _veclinks[ilink]->_info._bIsEnabled != bEnable ) {
            _veclinks[ilink]->_info._bIsEnabled = bEnable;
            _nNonAdjacentLinkCache &= ~AO_Enabled;
            bchanged = true;
        }
    }
    if( bchanged ) {
        _PostprocessChangedParameters(Prop_LinkEnable);
    }
}

void KinBody::SetDOFValues(const std::vector<dReal>& vJointValues, const Transform& transBase, uint32_t checklimits)
{
    if( _veclinks.size() == 0 ) {
        return;
    }
    Transform tbase = transBase*_veclinks.at(0)->GetTransform().inverse();
    _veclinks.at(0)->SetTransform(transBase);

    // apply the relative transformation to all links!! (needed for passive joints)
    for(size_t i = 1; i < _veclinks.size(); ++i) {
        _veclinks[i]->SetTransform(tbase*_veclinks[i]->GetTransform());
    }
    SetDOFValues(vJointValues,checklimits);
}

void KinBody::SetDOFValues(const std::vector<dReal>& vJointValues, uint32_t checklimits, const std::vector<int>& dofindices)
{
    CHECK_INTERNAL_COMPUTATION;
    if( vJointValues.size() == 0 || _veclinks.size() == 0) {
        return;
    }
    int expecteddof = dofindices.size() > 0 ? (int)dofindices.size() : GetDOF();
    OPENRAVE_ASSERT_OP_FORMAT((int)vJointValues.size(),>=,expecteddof, "env=%d, not enough values %d<%d", GetEnv()->GetId()%vJointValues.size()%GetDOF(),ORE_InvalidArguments);

    const dReal* pJointValues = &vJointValues[0];
    if( checklimits != CLA_Nothing || dofindices.size() > 0 ) {
        _vTempJoints.resize(GetDOF());
        if( dofindices.size() > 0 ) {
            // user only set a certain number of indices, so have to fill the temporary array with the full set of values first
            // and then overwrite with the user set values
            GetDOFValues(_vTempJoints);
            for(size_t i = 0; i < dofindices.size(); ++i) {
                _vTempJoints.at(dofindices[i]) = pJointValues[i];
            }
            pJointValues = &_vTempJoints[0];
        }
        dReal* ptempjoints = &_vTempJoints[0];

        // check the limits
        vector<dReal> upperlim, lowerlim;
        FOREACHC(it, _vecjoints) {
            const dReal* p = pJointValues+(*it)->GetDOFIndex();
            if( checklimits == CLA_Nothing ) {
                // limits should not be checked, so just copy
                for(int i = 0; i < (*it)->GetDOF(); ++i) {
                    *ptempjoints++ = p[i];
                }
                continue;
            }
            OPENRAVE_ASSERT_OP( (*it)->GetDOF(), <=, 3 );
            (*it)->GetLimits(lowerlim, upperlim);
            if( (*it)->GetType() == JointSpherical ) {
                dReal fcurang = fmod(RaveSqrt(p[0]*p[0]+p[1]*p[1]+p[2]*p[2]),2*PI);
                if( fcurang < lowerlim[0] ) {
                    if( fcurang < 1e-10 ) {
                        *ptempjoints++ = lowerlim[0]; *ptempjoints++ = 0; *ptempjoints++ = 0;
                    }
                    else {
                        dReal fmult = lowerlim[0]/fcurang;
                        *ptempjoints++ = p[0]*fmult; *ptempjoints++ = p[1]*fmult; *ptempjoints++ = p[2]*fmult;
                    }
                }
                else if( fcurang > upperlim[0] ) {
                    if( fcurang < 1e-10 ) {
                        *ptempjoints++ = upperlim[0]; *ptempjoints++ = 0; *ptempjoints++ = 0;
                    }
                    else {
                        dReal fmult = upperlim[0]/fcurang;
                        *ptempjoints++ = p[0]*fmult; *ptempjoints++ = p[1]*fmult; *ptempjoints++ = p[2]*fmult;
                    }
                }
                else {
                    *ptempjoints++ = p[0]; *ptempjoints++ = p[1]; *ptempjoints++ = p[2];
                }
            }
            else {
                for(int i = 0; i < (*it)->GetDOF(); ++i) {
                    if( (*it)->IsCircular(i) ) {
                        // don't normalize since user is expecting the values he sets are exactly returned via GetDOFValues
                        *ptempjoints++ = p[i]; //utils::NormalizeCircularAngle(p[i],(*it)->_vcircularlowerlimit[i],(*it)->_vcircularupperlimit[i]);
                    }
                    else {
                        if( p[i] < lowerlim[i] ) {
                            if( p[i] < lowerlim[i]-g_fEpsilonEvalJointLimit ) {
                                if( checklimits == CLA_CheckLimits ) {
                                    RAVELOG_WARN(str(boost::format("env=%d, dof %d value %e is smaller than the lower limit %e")%GetEnv()->GetId()%((*it)->GetDOFIndex()+i)%p[i]%lowerlim[i]));
                                }
                                else if( checklimits == CLA_CheckLimitsThrow ) {
                                    throw OPENRAVE_EXCEPTION_FORMAT(_("env=%d, dof %d value %e is smaller than the lower limit %e"), GetEnv()->GetId()%((*it)->GetDOFIndex()+i)%p[i]%lowerlim[i], ORE_InvalidArguments);
                                }
                            }
                            *ptempjoints++ = lowerlim[i];
                        }
                        else if( p[i] > upperlim[i] ) {
                            if( p[i] > upperlim[i]+g_fEpsilonEvalJointLimit ) {
                                if( checklimits == CLA_CheckLimits ) {
                                    RAVELOG_WARN(str(boost::format("env=%d, dof %d value %e is greater than the upper limit %e")%GetEnv()->GetId()%((*it)->GetDOFIndex()+i)%p[i]%upperlim[i]));
                                }
                                else if( checklimits == CLA_CheckLimitsThrow ) {
                                    throw OPENRAVE_EXCEPTION_FORMAT(_("env=%d, dof %d value %e is greater than the upper limit %e"), GetEnv()->GetId()%((*it)->GetDOFIndex()+i)%p[i]%upperlim[i], ORE_InvalidArguments);
                                }
                            }
                            *ptempjoints++ = upperlim[i];
                        }
                        else {
                            *ptempjoints++ = p[i];
                        }
                    }
                }
            }
        }
        pJointValues = &_vTempJoints[0];
    }
    else {
        _vTempJoints = vJointValues;
    }

<<<<<<< HEAD
    const std::string& sKinematicsGeometry = this->GetKinematicsGeometryHash();
    if(_mHash2ForwardKinematicsStruct.count(sKinematicsGeometry)) {
        ForwardKinematicsStruct& fkstruct = _mHash2ForwardKinematicsStruct.at(sKinematicsGeometry);
=======
    if(!!_pCurrentForwardKinematicsStruct) {
        ForwardKinematicsStruct& fkstruct = *_pCurrentForwardKinematicsStruct;
>>>>>>> 17fdb820
        if(fkstruct.bInitialized) {
            fkstruct.pSetLinkTransformsFn(_vTempJoints);
            fkstruct.pGetDOFLastSetValuesFn(_vTempJoints);
            return;
        }
    }

    // have to compute the angles ahead of time since they are dependent on the link
    const int nActiveJoints = _vecjoints.size();
    const int nPassiveJoints = _vPassiveJoints.size();
    std::vector< boost::array<dReal, 3> > vPassiveJointValues(nPassiveJoints);
    for(int i = 0; i < nPassiveJoints; ++i) {
        const KinBody::JointPtr& pjoint = _vPassiveJoints[i];
        const KinBody::Joint& joint = *pjoint;
        if(joint.IsStatic()) {
            continue;
        }
        const boost::array<dReal, 3>& vlowerlimit = joint._info._vlowerlimit;
        const boost::array<dReal, 3>& vupperlimit = joint._info._vupperlimit;
        boost::array<dReal, 3>& jvals = vPassiveJointValues[i];
        if( !joint.IsMimic() ) {
            joint.GetValues(jvals);
            // check if out of limits!
            for(size_t j = 0; j < 3; ++j) {
                if( !joint.IsCircular(j) ) {
                    if( jvals[j] < vlowerlimit.at(j) ) {
                        if( jvals[j] < vlowerlimit.at(j) - 5e-4f ) {
                            RAVELOG_WARN_FORMAT("env=%d, dummy joint out of lower limit! %e < %e", GetEnv()->GetId() % vlowerlimit.at(j) % jvals[j]);
                        }
                        jvals[j] = vlowerlimit.at(j);
                    }
                    else if( jvals[j] > vupperlimit.at(j) ) {
                        if( jvals[j] > vupperlimit.at(j) + 5e-4f ) {
                            RAVELOG_WARN_FORMAT("env=%d, dummy joint out of upper limit! %e > %e", GetEnv()->GetId() % vupperlimit.at(j) % jvals[j]);
                        }
                        jvals[j] = vupperlimit.at(j);
                    }
                }
            }
        }
    }

    std::vector<uint8_t> vlinkscomputed(_veclinks.size(),0);
    vlinkscomputed[0] = 1;
    boost::array<dReal,3> dummyvalues; // dummy values for a joint
    std::vector<dReal> vtempvalues, veval;

    for(size_t ijoint = 0; ijoint < _vTopologicallySortedJointsAll.size(); ++ijoint) {
        const JointPtr& pjoint = _vTopologicallySortedJointsAll[ijoint];
        KinBody::Joint& joint = *pjoint;
        const LinkPtr& parentlink = joint._attachedbodies[0];
        const LinkPtr& childlink = joint._attachedbodies[1];

        if( joint.IsStatic() ) {
            // if joint.IsStatic(), then joint._info._tRightNoOffset and tjoint are assigned identities
            const Transform t = (!!parentlink ? parentlink->GetTransform() : _veclinks.at(0)->GetTransform()) * joint.GetInternalHierarchyLeftTransform();
            childlink->SetTransform(t);
            vlinkscomputed[childlink->GetIndex()] = 1;
            continue;
        }

        const int jointindex = _vTopologicallySortedJointIndicesAll[ijoint];
        const int dofindex = joint.GetDOFIndex(); // active joint has dofindex>=0; passive has dofindex=-1 but jointindex>=0
        const int jointdof = joint.GetDOF();
        const KinBody::JointType jointtype = joint.GetType();
        const dReal* pvalues = dofindex >= 0 ? pJointValues + dofindex : NULL;
        const boost::array<dReal, 3>& vlowerlimit = joint._info._vlowerlimit;
        const boost::array<dReal, 3>& vupperlimit = joint._info._vupperlimit;

        if( joint.IsMimic() ) {
            for(int i = 0; i < jointdof; ++i) {
                if( joint.IsMimic(i) ) {
                    vtempvalues.clear();
                    const std::vector<Mimic::DOFFormat>& vdofformat = joint._vmimic[i]->_vdofformat;
                    for(const Mimic::DOFFormat& dofformat : vdofformat) {
                        vtempvalues.push_back(dofformat.dofindex >= 0 ? pJointValues[dofformat.dofindex]
                                              : vPassiveJointValues.at(dofformat.jointindex-nActiveJoints).at(dofformat.axis));
                    }
                    const int err = joint._Eval(i, 0, vtempvalues, veval);
                    if( err ) {
                        RAVELOG_WARN(str(boost::format("env=%d, failed to evaluate joint %s, fparser error %d")%GetEnv()->GetId()%joint.GetName()%err));
                    }
                    else {
                        const std::vector<dReal> vevalcopy = veval;
                        for(std::vector<dReal>::iterator iteval = veval.begin(); iteval != veval.end(); ) {
                            if( jointtype == JointSpherical || joint.IsCircular(i) ) {
                            }
                            else if( *iteval < vlowerlimit[i] ) {
                                if(*iteval >= vlowerlimit[i]-g_fEpsilonJointLimit ) {
                                    *iteval = vlowerlimit[i];
                                }
                                else {
                                    iteval = veval.erase(iteval); // invalid value so remove from candidates
                                    continue;
                                }
                            }
                            else if( *iteval > vupperlimit[i] ) {
                                if(*iteval <= vupperlimit[i]+g_fEpsilonJointLimit ) {
                                    *iteval = vupperlimit[i];
                                }
                                else {
                                    iteval = veval.erase(iteval); // invalid value so remove from candidates
                                    continue;
                                }
                            }
                            ++iteval;
                        }

                        if( veval.empty() ) {
                            for(dReal eval : vevalcopy) {
                                if( checklimits == CLA_Nothing || jointtype == JointSpherical || joint.IsCircular(i) ) {
                                    veval.push_back(eval);
                                }
                                else if( eval < vlowerlimit[i]-g_fEpsilonEvalJointLimit ) {
                                    veval.push_back(vlowerlimit[i]);
                                    if( checklimits == CLA_CheckLimits ) {
                                        RAVELOG_WARN(str(boost::format("env=%d, joint %s: lower limit (%e) is not followed: %e")%GetEnv()->GetId()%joint.GetName()%vlowerlimit[i]%eval));
                                    }
                                    else if( checklimits == CLA_CheckLimitsThrow ) {
                                        throw OPENRAVE_EXCEPTION_FORMAT(_("env=%d, joint %s: lower limit (%e) is not followed: %e"), GetEnv()->GetId()%joint.GetName()%joint._info._vlowerlimit[i]%eval, ORE_InvalidArguments);
                                    }
                                }
                                else if( eval > vupperlimit[i]+g_fEpsilonEvalJointLimit ) {
                                    veval.push_back(vupperlimit[i]);
                                    if( checklimits == CLA_CheckLimits ) {
                                        RAVELOG_WARN(str(boost::format("env=%d, joint %s: upper limit (%e) is not followed: %e")%GetEnv()->GetId()%joint.GetName()%vupperlimit[i]%eval));
                                    }
                                    else if( checklimits == CLA_CheckLimitsThrow ) {
                                        throw OPENRAVE_EXCEPTION_FORMAT(_("env=%d, joint %s: upper limit (%e) is not followed: %e"), GetEnv()->GetId()%joint.GetName()%vupperlimit[i]%eval, ORE_InvalidArguments);
                                    }
                                }
                                else {
                                    veval.push_back(eval);
                                }
                            }
                            OPENRAVE_ASSERT_FORMAT(!veval.empty(), "env=%d, no valid values for joint %s", GetEnv()->GetId()%joint.GetName(),ORE_Assert);
                        }
                        if( veval.size() > 1 ) {
                            stringstream ss; ss << std::setprecision(std::numeric_limits<dReal>::digits10+1);
                            ss << "env=" << GetEnv()->GetId() << ", multiplie values for joint " << joint.GetName() << ": ";
                            for(dReal eval : veval) {
                                ss << eval << " ";
                            }
                            RAVELOG_WARN(ss.str());
                        }
                        dummyvalues[i] = veval.at(0);
                    }

                    // if joint is passive, update the stored joint values! This is necessary because joint value might be referenced in the future.
                    if( dofindex < 0 ) {
                        vPassiveJointValues.at(jointindex-nActiveJoints).at(i) = dummyvalues[i];
                    }
                }
                else if( dofindex >= 0 ) {
                    dummyvalues[i] = pvalues[dofindex+i]; // is this correct? what is a joint has a mimic and non-mimic axis?
                }
                else {
                    // preserve passive joint values
                    dummyvalues[i] = vPassiveJointValues.at(jointindex-nActiveJoints).at(i);
                }
            }
            pvalues = &dummyvalues[0];
        }
        // do the test after mimic computation!
        if( vlinkscomputed[childlink->GetIndex()] ) {
            continue;
        }
        if( !pvalues ) {
            // has to be a passive joint
            pvalues = vPassiveJointValues.at(jointindex-nActiveJoints).data();
        }

        Transform tjoint;
        if( jointtype & JointSpecialBit ) {
            RAVELOG_DEBUG_FORMAT("Joint %s's jointtype = %d has special bit", GetName() % jointtype);
            switch(jointtype) {
            case JointHinge2: {
                Transform tfirst;
                tfirst.rot = quatFromAxisAngle(joint.GetInternalHierarchyAxis(0), pvalues[0]);
                Transform tsecond;
                tsecond.rot = quatFromAxisAngle(tfirst.rotate(joint.GetInternalHierarchyAxis(1)), pvalues[1]);
                tjoint = tsecond * tfirst;
                joint._doflastsetvalues[0] = pvalues[0];
                joint._doflastsetvalues[1] = pvalues[1];
                break;
            }
            case JointSpherical: {
                dReal fang = pvalues[0]*pvalues[0]+pvalues[1]*pvalues[1]+pvalues[2]*pvalues[2];
                if( fang > 0 ) {
                    fang = RaveSqrt(fang);
                    dReal fiang = 1/fang;
                    tjoint.rot = quatFromAxisAngle(Vector(pvalues[0]*fiang,pvalues[1]*fiang,pvalues[2]*fiang),fang);
                }
                break;
            }
            case JointTrajectory: {
                vector<dReal> vdata;
                tjoint = Transform();
                dReal fvalue = pvalues[0];
                if( joint.IsCircular(0) ) {
                    // need to normalize the value
                    fvalue = utils::NormalizeCircularAngle(fvalue,joint._vcircularlowerlimit.at(0), joint._vcircularupperlimit.at(0));
                }
                joint._info._trajfollow->Sample(vdata,fvalue);
                if( !joint._info._trajfollow->GetConfigurationSpecification().ExtractTransform(tjoint,vdata.begin(),KinBodyConstPtr()) ) {
                    RAVELOG_WARN(str(boost::format("env=%d, trajectory sampling for joint %s failed")%GetEnv()->GetId()%joint.GetName()));
                }
                joint._doflastsetvalues[0] = 0;
                break;
            }
            default:
                RAVELOG_WARN(str(boost::format("env=%d, forward kinematic type 0x%x not supported")%GetEnv()->GetId()%jointtype));
                break;
            }
        }
        else {
            if( jointtype == JointRevolute ) {
                tjoint.rot = quatFromAxisAngle(joint.GetInternalHierarchyAxis(0), pvalues[0]);
                joint._doflastsetvalues[0] = pvalues[0];
            }
            else if( jointtype == JointPrismatic ) {
                tjoint.trans = joint.GetInternalHierarchyAxis(0) * pvalues[0];
            }
            else {
                for(int iaxis = 0; iaxis < jointdof; ++iaxis) {
                    Transform tdelta;
                    if( joint.IsRevolute(iaxis) ) {
                        tdelta.rot = quatFromAxisAngle(joint.GetInternalHierarchyAxis(iaxis), pvalues[iaxis]);
                        joint._doflastsetvalues[iaxis] = pvalues[iaxis];
                    }
                    else {
                        tdelta.trans = joint.GetInternalHierarchyAxis(iaxis) * pvalues[iaxis];
                    }
                    tjoint = tjoint * tdelta;
                }
            }
        }

        const Transform t = (!!parentlink ? parentlink->GetTransform() : _veclinks.at(0)->GetTransform()) * (joint.GetInternalHierarchyLeftTransform() * tjoint * joint.GetInternalHierarchyRightTransform());
        childlink->SetTransform(t);
        vlinkscomputed[childlink->GetIndex()] = 1;
    }

    this->ProcessAfterSetDOFValues();
}

void KinBody::ProcessAfterSetDOFValues() {
    _UpdateGrabbedBodies();
    _PostprocessChangedParameters(Prop_LinkTransforms);
}

bool KinBody::IsDOFRevolute(int dofindex) const
{
    int jointindex = _vDOFIndices.at(dofindex);
    return _vecjoints.at(jointindex)->IsRevolute(dofindex-_vecjoints.at(jointindex)->GetDOFIndex());
}

bool KinBody::IsDOFPrismatic(int dofindex) const
{
    int jointindex = _vDOFIndices.at(dofindex);
    return _vecjoints.at(jointindex)->IsPrismatic(dofindex-_vecjoints.at(jointindex)->GetDOFIndex());
}

KinBody::LinkPtr KinBody::GetLink(const std::string& linkname) const
{
    for(std::vector<LinkPtr>::const_iterator it = _veclinks.begin(); it != _veclinks.end(); ++it) {
        if ( (*it)->GetName() == linkname ) {
            return *it;
        }
    }
    return LinkPtr();
}

const std::vector<KinBody::JointPtr>& KinBody::GetDependencyOrderedJoints() const
{
    CHECK_INTERNAL_COMPUTATION;
    return _vTopologicallySortedJoints;
}

const std::vector<KinBody::JointPtr>& KinBody::GetDependencyOrderedJointsAll() const
{
    CHECK_INTERNAL_COMPUTATION;
    return _vTopologicallySortedJointsAll;
}

const std::vector< std::vector< std::pair<KinBody::LinkPtr, KinBody::JointPtr> > >& KinBody::GetClosedLoops() const
{
    CHECK_INTERNAL_COMPUTATION;
    return _vClosedLoops;
}

bool KinBody::GetChain(int linkindex1, int linkindex2, std::vector<JointPtr>& vjoints) const
{
    CHECK_INTERNAL_COMPUTATION0;
    OPENRAVE_ASSERT_FORMAT(linkindex1>=0 && linkindex1<(int)_veclinks.size(), "body %s linkindex1 %d invalid (num links %d)", GetName()%linkindex1%_veclinks.size(), ORE_InvalidArguments);
    OPENRAVE_ASSERT_FORMAT(linkindex2>=0 && linkindex2<(int)_veclinks.size(), "body %s linkindex2 %d invalid (num links %d)", GetName()%linkindex2%_veclinks.size(), ORE_InvalidArguments);
    vjoints.resize(0);
    if( linkindex1 == linkindex2 ) {
        return true;
    }
    int offset = linkindex2*_veclinks.size();
    int curlink = linkindex1;
    while(_vAllPairsShortestPaths[offset+curlink].first>=0) {
        int jointindex = _vAllPairsShortestPaths[offset+curlink].second;
        vjoints.push_back(jointindex < (int)_vecjoints.size() ? _vecjoints.at(jointindex) : _vPassiveJoints.at(jointindex-_vecjoints.size()));
        int prevlink = curlink;
        curlink = _vAllPairsShortestPaths[offset+curlink].first;
        OPENRAVE_ASSERT_OP(prevlink,!=,curlink); // avoid loops
    }
    return vjoints.size()>0; // otherwise disconnected
}

bool KinBody::GetChain(int linkindex1, int linkindex2, std::vector<LinkPtr>& vlinks) const
{
    CHECK_INTERNAL_COMPUTATION0;
    OPENRAVE_ASSERT_FORMAT(linkindex1>=0 && linkindex1<(int)_veclinks.size(), "body %s linkindex1 %d invalid (num links %d)", GetName()%linkindex1%_veclinks.size(), ORE_InvalidArguments);
    OPENRAVE_ASSERT_FORMAT(linkindex2>=0 && linkindex2<(int)_veclinks.size(), "body %s linkindex2 %d invalid (num links %d)", GetName()%linkindex2%_veclinks.size(), ORE_InvalidArguments);
    vlinks.resize(0);
    int offset = linkindex2*_veclinks.size();
    int curlink = linkindex1;
    if( _vAllPairsShortestPaths[offset+curlink].first < 0 ) {
        return false;
    }
    vlinks.push_back(_veclinks.at(linkindex1));
    if( linkindex1 == linkindex2 ) {
        return true;
    }
    while(_vAllPairsShortestPaths[offset+curlink].first != linkindex2) {
        curlink = _vAllPairsShortestPaths[offset+curlink].first;
        if( curlink < 0 ) {
            vlinks.resize(0);
            return false;
        }
        vlinks.push_back(_veclinks.at(curlink));
    }
    vlinks.push_back(_veclinks.at(linkindex2));
    return true; // otherwise disconnected
}

bool KinBody::IsDOFInChain(int linkindex1, int linkindex2, int dofindex) const
{
    CHECK_INTERNAL_COMPUTATION0;
    int jointindex = _vDOFIndices.at(dofindex);
    return (DoesAffect(jointindex,linkindex1)==0) != (DoesAffect(jointindex,linkindex2)==0);
}

int KinBody::GetJointIndex(const std::string& jointname) const
{
    int index = 0;
    FOREACHC(it,_vecjoints) {
        if ((*it)->GetName() == jointname ) {
            return index;
        }
        ++index;
    }
    return -1;
}

int KinBody::GetGeneralizedJointIndex(const std::string& jointname) const
{
    int index = 0;
    for(const JointPtr& pjoint : _vecjoints) {
        if (pjoint->GetName() == jointname ) {
            return index;
        }
        ++index;
    }
    for(const JointPtr& pjoint : _vPassiveJoints) {
        if (pjoint->GetName() == jointname ) {
            return index;
        }
        ++index;
    }
    return -1;
}

KinBody::JointPtr KinBody::GetJoint(const std::string& jointname) const
{
    FOREACHC(it,_vecjoints) {
        if ((*it)->GetName() == jointname ) {
            return *it;
        }
    }
    FOREACHC(it,_vPassiveJoints) {
        if ((*it)->GetName() == jointname ) {
            return *it;
        }
    }
    return JointPtr();
}

void KinBody::ComputeMimicJointFirstOrderPartialDerivatives(
    std::map< std::pair<Mimic::DOFFormat, int>, dReal >& mPartialderivativepairValue
) const {
    mPartialderivativepairValue.clear();
    std::vector<std::pair<int, dReal> > vDofindexDerivativePairs;
    for(const JointPtr& pjoint : _vPassiveJoints) {
        const int ndof = pjoint->GetDOF();
        for(int iaxis = 0; iaxis < ndof; ++iaxis) {
            if( pjoint->IsMimic(iaxis) ) {
                pjoint->_ComputePartialVelocities(iaxis, vDofindexDerivativePairs, mPartialderivativepairValue);
            }
        }
    }
}

void KinBody::ComputeMimicJointSecondOrderPartialDerivatives(
    std::map< std::pair<Mimic::DOFFormat, std::array<int, 2> >, dReal >& mSecondorderpartialderivativepairValue,
    std::map< std::pair<Mimic::DOFFormat, int>, dReal >& mPartialderivativepairValue,
    const bool bRecomputeFirstOrderPartial
) const {
    mSecondorderpartialderivativepairValue.clear();
    if(bRecomputeFirstOrderPartial) {
        this->ComputeMimicJointFirstOrderPartialDerivatives(mPartialderivativepairValue);
    }

    const std::vector<std::array<int, 2>> vIndexPairs = CollectSecondOrderPartialDerivativesActiveIndexPairs(mPartialderivativepairValue);
    std::vector<std::pair<std::array<int, 2>, dReal> > vDofindex2ndDerivativePairs;
    for(const JointPtr& pjoint : _vPassiveJoints) {
        const int ndof = pjoint->GetDOF();
        for(int idof = 0; idof < ndof; ++idof) {
            if( pjoint->IsMimic(idof) ) {
                pjoint->_ComputePartialAccelerations(idof, mPartialderivativepairValue, vIndexPairs, vDofindex2ndDerivativePairs, mSecondorderpartialderivativepairValue);
            }
        }
    }
}

void KinBody::ComputeJacobianTranslation(const int linkindex,
                                         const Vector& position,
                                         std::vector<dReal>& vjacobian,
                                         const std::vector<int>& dofindices) const
{
    CHECK_INTERNAL_COMPUTATION;
    const int nlinks = _veclinks.size();
    const int nActiveJoints = _vecjoints.size();
    OPENRAVE_ASSERT_FORMAT(linkindex >= 0 && linkindex < nlinks, "body %s bad link index %d (num links %d)",
        this->GetName() % linkindex % nlinks, ORE_InvalidArguments
    );
    const size_t dofstride = dofindices.empty() ? this->GetDOF() : dofindices.size();
    vjacobian.resize(3 * dofstride);
    if( dofstride == 0 ) {
        return;
    }
    std::fill(vjacobian.begin(), vjacobian.end(), 0.0);

    std::vector<std::pair<int, dReal> > vDofindexDerivativePairs; ///< vector of (dof index, partial derivative) pairs
    std::map< std::pair<Mimic::DOFFormat, int>, dReal > mPartialderivativepairValue; ///< map a joint pair (z, x) to the partial derivative ∂z/∂x

    Vector vColumn; ///< cache for a column of the linear velocity Jacobian
    const int offset = linkindex * nlinks;
    for(int curlink = 0;
        _vAllPairsShortestPaths[offset + curlink].first >= 0;     // parent link is still available
        curlink = _vAllPairsShortestPaths[offset + curlink].first // get index of parent link
    ) {
        const int jointindex = _vAllPairsShortestPaths[offset + curlink].second; ///< generalized joint index, which counts in [_vecjoints, _vPassiveJoints]
        if( jointindex < nActiveJoints ) {
            // active joint
            const JointPtr& pjoint = _vecjoints.at(jointindex);
            const int dofindex = pjoint->GetDOFIndex();
            const int ndof = pjoint->GetDOF();
            const int8_t affect = this->DoesAffect(pjoint->GetJointIndex(), linkindex);
            for(int idof = 0; idof < ndof; ++idof) {
                if( !affect ) {
                    continue; ///< not affect
                }

                const bool bPrismatic = pjoint->IsPrismatic(idof);
                const bool bRevolute = pjoint->IsRevolute(idof);
                if( !bPrismatic && !bRevolute ) {
                    RAVELOG_WARN("ComputeJacobianTranslation only supports revolute and prismatic joints, but not this joint type %d", pjoint->GetType());
                    continue;
                }

                // formula for active joint's linear velocity Jacobian
                if(bPrismatic) {
                    vColumn = pjoint->GetAxis(idof);
                }
                else {
                    vColumn =  pjoint->GetAxis(idof).cross(position - pjoint->GetAnchor());
                }

                int index = -1;
                if( !dofindices.empty() ) {
                    const std::vector<int>::const_iterator itindex = std::find(dofindices.begin(), dofindices.end(), dofindex + idof);
                    if( itindex == dofindices.end() ) {
                        continue;
                    }
                    index = itindex - dofindices.begin();
                }
                else {
                    index = dofindex + idof;
                }
                vjacobian[index                ] += vColumn.x;
                vjacobian[index + dofstride    ] += vColumn.y;
                vjacobian[index + dofstride * 2] += vColumn.z;
            }
        }
        else {
            // add in the contributions from the passive joint
            const JointPtr& pjoint = _vPassiveJoints.at(jointindex - nActiveJoints);
            const int ndof = pjoint->GetDOF();
            for(int iaxis = 0; iaxis < ndof; ++iaxis) {
                if( pjoint->IsMimic(iaxis) ) {
                    const bool bPrismatic = pjoint->IsPrismatic(iaxis);
                    const bool bRevolute = pjoint->IsRevolute(iaxis);
                    if( !bPrismatic && !bRevolute ) {
                        RAVELOG_WARN("ComputeJacobianTranslation only supports revolute and prismatic joints, but not this joint type %d", pjoint->GetType());
                        continue;
                    }

                    // if this joint were active, then this is its column in the linear velocity Jacobian
                    if(bPrismatic) {
                        vColumn = pjoint->GetAxis(iaxis);
                    }
                    else {
                        vColumn =  pjoint->GetAxis(iaxis).cross(position - pjoint->GetAnchor());
                    }

                    // compute the partial derivatives of this mimic joint w.r.t all joints on which it directly/undirectly depends, by chain rule
                    // vDofindexDerivativePairs is a vector of (dof index, partial derivative) pairs
                    pjoint->_ComputePartialVelocities(iaxis, vDofindexDerivativePairs, mPartialderivativepairValue);

                    for(const std::pair<int, dReal>& dofindexDerivativePair : vDofindexDerivativePairs) {
                        int index = -1;
                        const int dofindex = dofindexDerivativePair.first;
                        if( !dofindices.empty() ) {
                            const std::vector<int>::const_iterator itindex = std::find(dofindices.begin(), dofindices.end(), dofindex);
                            if( itindex == dofindices.end() ) {
                                continue;
                            }
                            index = itindex - dofindices.begin(); ///< index of an active joint
                        }
                        else {
                            index = dofindex;
                        }
                        OPENRAVE_ASSERT_OP_FORMAT(index, >=, 0, "index should be >= 0; now %d", index, ORE_InvalidArguments);
                        const dReal partialderiv = dofindexDerivativePair.second;
                        vjacobian[index                ] += vColumn.x * partialderiv;
                        vjacobian[index + dofstride    ] += vColumn.y * partialderiv;
                        vjacobian[index + dofstride * 2] += vColumn.z * partialderiv;
                    }
                }
            }
        }
    }
}

void KinBody::CalculateJacobian(const int linkindex,
                                const Vector& position,
                                std::vector<dReal>& jacobian) const {
    this->ComputeJacobianTranslation(linkindex, position, jacobian);
}

void KinBody::CalculateJacobian(const int linkindex,
                                const Vector& position,
                                boost::multi_array<dReal, 2>& mjacobian) const
{
    const size_t ndof = this->GetDOF();
    mjacobian.resize(boost::extents[3][ndof]);
    if( ndof == 0 ) {
        return;
    }
    std::vector<dReal> vjacobian;
    ComputeJacobianTranslation(linkindex, position, vjacobian);
    OPENRAVE_ASSERT_OP(vjacobian.size(), ==, 3*ndof);
    std::vector<dReal>::const_iterator itsrc = vjacobian.begin();
    FOREACH(itdst, mjacobian) {
        std::copy(itsrc, itsrc + ndof, itdst->begin());
        itsrc += ndof;
    }
}

void KinBody::CalculateRotationJacobian(const int linkindex,
                                        const Vector& quat,
                                        std::vector<dReal>& vjacobian) const
{
    CHECK_INTERNAL_COMPUTATION;
    const int nlinks = _veclinks.size();
    const int nActiveJoints = _vecjoints.size();
    OPENRAVE_ASSERT_FORMAT(linkindex >= 0 && linkindex < nlinks, "body %s bad link index %d (num links %d)",
                           this->GetName() % linkindex % nlinks, ORE_InvalidArguments
                           );
    const int dofstride = GetDOF();
    vjacobian.resize(4 * dofstride);
    if( dofstride == 0 ) {
        return;
    }
    std::fill(vjacobian.begin(), vjacobian.end(), 0.0);

    std::vector<std::pair<int, dReal> > vDofindexDerivativePairs; ///< vector of (dof index, partial derivative) pairs
    std::map< std::pair<Mimic::DOFFormat, int>, dReal > mPartialderivativepairValue; ///< map a joint pair (z, x) to the partial derivative ∂z/∂x

    Vector vColumn; ///< cache for a column of the quaternion velocity Jacobian
    const int offset = linkindex * nlinks;

    for(int curlink = 0;
        _vAllPairsShortestPaths[offset+curlink].first >= 0;     // parent link is still available
        curlink = _vAllPairsShortestPaths[offset+curlink].first // get index of parent link
        ) {
        const int jointindex = _vAllPairsShortestPaths[offset+curlink].second;
        if( jointindex < nActiveJoints ) {
            // active joint
            const JointPtr& pjoint = _vecjoints.at(jointindex);
            const int dofindex = pjoint->GetDOFIndex();
            const int ndof = pjoint->GetDOF();
            const int8_t affect = DoesAffect(pjoint->GetJointIndex(), linkindex);
            for(int iaxis = 0; iaxis < ndof; ++iaxis) {
                if( !affect ) {
                    RAVELOG_WARN(str(boost::format("link %s should be affected by joint %s")% _veclinks.at(linkindex)->GetName() % pjoint->GetName()));
                    continue;
                }
                if( pjoint->IsPrismatic(iaxis) ) {
                    continue;
                }
                else if (!pjoint->IsRevolute(iaxis)) {
                    RAVELOG_WARN("CalculateRotationJacobian only supports revolute and prismatic joints, but not this joint type %d", pjoint->GetType());
                    continue;
                }
                vColumn = pjoint->GetAxis(iaxis); ///< joint axis of a revolute joint
                const size_t index = dofindex + iaxis;
                vjacobian[index                ] += 0.5 * (-quat.y * vColumn.x - quat.z * vColumn.y - quat.w * vColumn.z);
                vjacobian[index + dofstride    ] += 0.5 * ( quat.x * vColumn.x - quat.z * vColumn.z + quat.w * vColumn.y);
                vjacobian[index + dofstride * 2] += 0.5 * ( quat.x * vColumn.y + quat.y * vColumn.z - quat.w * vColumn.x);
                vjacobian[index + dofstride * 3] += 0.5 * ( quat.x * vColumn.z - quat.y * vColumn.y + quat.z * vColumn.x);
            }
        }
        else {
            // add in the contributions from the passive joint
            const JointPtr& pjoint = _vPassiveJoints.at(jointindex - nActiveJoints);
            const int ndof = pjoint->GetDOF();
            for(int iaxis = 0; iaxis < ndof; ++iaxis) {
                if( pjoint->IsMimic(iaxis) ) {
                    if( pjoint->IsPrismatic(iaxis) ) {
                        continue;
                    }
                    else if (!pjoint->IsRevolute(iaxis)) {
                        RAVELOG_WARN("CalculateRotationJacobian only supports revolute and prismatic joints, but not this joint type %d", pjoint->GetType());
                        continue;
                    }

                    // if this revolute joint were active, then this is its column in the quaternion velocity Jacobian
                    vColumn = pjoint->GetAxis(iaxis);

                    // compute the partial derivatives of this mimic joint w.r.t all joints on which it directly/undirectly depends, by chain rule
                    // vDofindexDerivativePairs is a vector of (dof index, partial derivative) pairs
                    pjoint->_ComputePartialVelocities(iaxis, vDofindexDerivativePairs, mPartialderivativepairValue);

                    for(const std::pair<int, dReal>& dofindexDerivativePair : vDofindexDerivativePairs) {
                        const int dofindex = dofindexDerivativePair.first;
                        if(dofindex + iaxis >= dofstride) {
                            RAVELOG_WARN_FORMAT("dofindex + iaxis = %d + %d >= %d = dofstride",
                                                dofindex % iaxis % dofstride
                                                );
                            continue;
                        }
                        OPENRAVE_ASSERT_OP_FORMAT(dofindex, >=, 0, "dofindex should be >= 0; now %d", dofindex, ORE_InvalidArguments);
                        const size_t index = dofindex + iaxis;
                        const dReal partialderiv = dofindexDerivativePair.second;
                        vjacobian[index                ] += 0.5 * partialderiv * (-quat.y * vColumn.x - quat.z * vColumn.y - quat.w * vColumn.z);
                        vjacobian[index + dofstride    ] += 0.5 * partialderiv * ( quat.x * vColumn.x - quat.z * vColumn.z + quat.w * vColumn.y);
                        vjacobian[index + dofstride * 2] += 0.5 * partialderiv * ( quat.x * vColumn.y + quat.y * vColumn.z - quat.w * vColumn.x);
                        vjacobian[index + dofstride * 3] += 0.5 * partialderiv * ( quat.x * vColumn.z - quat.y * vColumn.y + quat.z * vColumn.x);
                    }
                }
            }
        }
    }
}

void KinBody::CalculateRotationJacobian(const int linkindex,
                                        const Vector& quat,
                                        boost::multi_array<dReal, 2>& mjacobian) const
{
    const size_t ndof = this->GetDOF();
    mjacobian.resize(boost::extents[4][ndof]);
    if( ndof == 0 ) {
        return;
    }
    std::vector<dReal> vjacobian;
    CalculateRotationJacobian(linkindex, quat, vjacobian);
    OPENRAVE_ASSERT_OP(vjacobian.size(), ==, 4 * ndof);
    std::vector<dReal>::const_iterator itsrc = vjacobian.begin();
    FOREACH(itdst, mjacobian) {
        std::copy(itsrc, itsrc+ndof, itdst->begin());
        itsrc += ndof;
    }
}

void KinBody::ComputeJacobianAxisAngle(const int linkindex,
                                       std::vector<dReal>& vjacobian,
                                       const std::vector<int>& dofindices) const
{
    CHECK_INTERNAL_COMPUTATION;
    const int nlinks = _veclinks.size();
    const int nActiveJoints = _vecjoints.size();
    OPENRAVE_ASSERT_FORMAT(linkindex >= 0 && linkindex < nlinks, "body %s bad link index %d (num links %d)",
                           this->GetName() % linkindex % nlinks, ORE_InvalidArguments
                           );
    const size_t dofstride = dofindices.empty() ? this->GetDOF() : dofindices.size();
    vjacobian.resize(3 * dofstride);
    if( dofstride == 0 ) {
        return;
    }
    std::fill(vjacobian.begin(), vjacobian.end(), 0.0);

    std::vector<std::pair<int, dReal> > vDofindexDerivativePairs; ///< vector of (dof index, partial derivative) pairs
    std::map< std::pair<Mimic::DOFFormat, int>, dReal > mPartialderivativepairValue; ///< map a joint pair (z, x) to the partial derivative ∂z/∂x

    Vector vColumn; ///< cache for a column of the angular velocity Jacobian
    const int offset = linkindex * nlinks;

    for(int curlink = 0;
        _vAllPairsShortestPaths[offset + curlink].first >= 0;     // parent link is still available
        curlink = _vAllPairsShortestPaths[offset + curlink].first // get index of parent link
        ) {
        const int jointindex = _vAllPairsShortestPaths[offset + curlink].second;
        if( jointindex < nActiveJoints ) {
            // active joint
            const JointPtr& pjoint = _vecjoints.at(jointindex);
            const int dofindex = pjoint->GetDOFIndex();
            const int ndof = pjoint->GetDOF();
            const int8_t affect = this->DoesAffect(pjoint->GetJointIndex(), linkindex);

            for(int dof = 0; dof < ndof; ++dof) {
                if( affect != 0 ) {
                    if( pjoint->IsPrismatic(dof) ) {
                        continue;
                    }
                    else if( !pjoint->IsRevolute(dof) ) {
                        RAVELOG_WARN("ComputeJacobianAxisAngle only supports revolute and prismatic joints, but not this joint type %d", pjoint->GetType());
                        continue;
                    }

                    // axis of an (active) revolute joint is its corresponding column in the angular velocity Jacobian
                    vColumn = pjoint->GetAxis(dof);
                    int index = -1;
                    if( !dofindices.empty() ) {
                        const std::vector<int>::const_iterator itindex = std::find(dofindices.begin(),dofindices.end(),dofindex+dof);
                        if( itindex == dofindices.end() ) {
                            continue;
                        }
                        index = itindex - dofindices.begin();
                    }
                    else {
                        index = dofindex + dof;
                    }
                    vjacobian[index                ] += vColumn.x;
                    vjacobian[index + dofstride    ] += vColumn.y;
                    vjacobian[index + dofstride * 2] += vColumn.z;
                }
            }
        }
        else {
            // add in the contributions from the passive joint
            const JointPtr& pjoint = _vPassiveJoints.at(jointindex - nActiveJoints);
            const int ndof = pjoint->GetDOF();
            for(int iaxis = 0; iaxis < ndof; ++iaxis) {
                if( pjoint->IsMimic(iaxis) ) {
                    if(pjoint->IsPrismatic(iaxis)) {
                        continue; // prismatic joint does not affect orientation of manip
                    }
                    else if( !pjoint->IsRevolute(iaxis) ) {
                        RAVELOG_WARN("ComputeJacobianAxisAngle only supports revolute and prismatic joints, but not this joint type %d", pjoint->GetType());
                        continue;
                    }

                    // if this revolute joint were active, then this is its column in the angular velocity Jacobian
                    vColumn = pjoint->GetAxis(iaxis);

                    // compute the partial derivatives of this mimic joint w.r.t all joints on which it directly/undirectly depends, by chain rule
                    // vDofindexDerivativePairs is a vector of (dof index, partial derivative) pairs
                    pjoint->_ComputePartialVelocities(iaxis, vDofindexDerivativePairs, mPartialderivativepairValue);

                    for(const std::pair<int, dReal>& dofindexDerivativePair : vDofindexDerivativePairs) {
                        int index = -1;
                        const int dofindex = dofindexDerivativePair.first;
                        if( !dofindices.empty() ) {
                            const std::vector<int>::const_iterator itindex = std::find(dofindices.begin(), dofindices.end(), dofindex);
                            if( itindex == dofindices.end() ) {
                                continue;
                            }
                            index = itindex - dofindices.begin(); ///< index of an active joint
                        }
                        else {
                            index = dofindex;
                        }
                        OPENRAVE_ASSERT_OP_FORMAT(index, >=, 0, "index should be >= 0; now %d", index, ORE_InvalidArguments);
                        const dReal partialderiv = dofindexDerivativePair.second;
                        vjacobian[index                ] += vColumn.x * partialderiv;
                        vjacobian[index + dofstride    ] += vColumn.y * partialderiv;
                        vjacobian[index + dofstride * 2] += vColumn.z * partialderiv;
                    }
                }
            }
        }
    }
}

void KinBody::CalculateAngularVelocityJacobian(const int linkindex, std::vector<dReal>& jacobian) const {
    this->ComputeJacobianAxisAngle(linkindex, jacobian);
}

void KinBody::CalculateAngularVelocityJacobian(const int linkindex,
                                               boost::multi_array<dReal, 2>& mjacobian) const
{
    const size_t ndof = this->GetDOF();
    mjacobian.resize(boost::extents[3][ndof]);
    if( ndof == 0 ) {
        return;
    }
    std::vector<dReal> vjacobian;
    ComputeJacobianAxisAngle(linkindex, vjacobian);
    OPENRAVE_ASSERT_OP(vjacobian.size(), ==, 3 * ndof);
    std::vector<dReal>::const_iterator itsrc = vjacobian.begin();
    FOREACH(itdst, mjacobian) {
        std::copy(itsrc, itsrc + ndof, itdst->begin());
        itsrc += ndof;
    }
}

void KinBody::ComputeHessianTranslation(int linkindex, const Vector& position, std::vector<dReal>& hessian, const std::vector<int>& dofindices) const
{
    CHECK_INTERNAL_COMPUTATION;
    OPENRAVE_ASSERT_FORMAT(linkindex >= 0 && linkindex < (int)_veclinks.size(), "body %s bad link index %d (num links %d)", GetName()%linkindex%_veclinks.size(),ORE_InvalidArguments);
    size_t dofstride=0;
    if( dofindices.size() > 0 ) {
        dofstride = dofindices.size();
    }
    else {
        dofstride = GetDOF();
    }
    hessian.resize(dofstride*3*dofstride);
    if( dofstride == 0 ) {
        return;
    }
    std::fill(hessian.begin(),hessian.end(),0);

    int offset = linkindex*_veclinks.size();
    int curlink = 0;
    std::vector<Vector> vaxes, vjacobian; vaxes.reserve(dofstride); vjacobian.reserve(dofstride);
    std::vector<int> vpartialindices;
    std::map< std::pair<Mimic::DOFFormat, int>, dReal > mapcachedpartials;
    std::vector<int> vinsertedindices; vinsertedindices.reserve(dofstride);
    typedef std::pair< std::vector<Vector>, std::vector<std::pair<int,dReal> > > PartialInfo;
    std::map<size_t, PartialInfo > mappartialsinserted; // if vinsertedindices has -1, that index will be here
    while(_vAllPairsShortestPaths[offset+curlink].first>=0) {
        int jointindex = _vAllPairsShortestPaths[offset+curlink].second;
        if( jointindex < (int)_vecjoints.size() ) {
            // active joint
            JointPtr pjoint = _vecjoints.at(jointindex);
            int dofindex = pjoint->GetDOFIndex();
            int8_t affect = DoesAffect(pjoint->GetJointIndex(), linkindex);
            for(int dof = 0; dof < pjoint->GetDOF(); ++dof) {
                if( affect == 0 ) {
                    RAVELOG_WARN(str(boost::format("link %s should be affected by joint %s")%_veclinks.at(linkindex)->GetName()%pjoint->GetName()));
                }
                else {
                    size_t index = dofindex+dof;
                    if( dofindices.size() > 0 ) {
                        std::vector<int>::const_iterator itindex = find(dofindices.begin(),dofindices.end(),dofindex+dof);
                        if( itindex != dofindices.end() ) {
                            index = itindex-dofindices.begin();
                        }
                        else {
                            continue;
                        }
                    }

                    if( pjoint->IsRevolute(dof) ) {
                        vaxes.push_back(pjoint->GetAxis(dof));
                        vjacobian.push_back(pjoint->GetAxis(dof).cross(position-pjoint->GetAnchor()));
                    }
                    else if( pjoint->IsPrismatic(dof) ) {
                        vaxes.push_back(Vector());
                        vjacobian.push_back(pjoint->GetAxis(dof));
                    }
                    else {
                        vaxes.push_back(Vector());
                        vjacobian.push_back(Vector());
                        RAVELOG_WARN("ComputeHessianTranslation joint %d not supported\n", pjoint->GetType());
                    }
                    vinsertedindices.push_back(index);
                }
            }
        }
        else {
            // add in the contributions from the passive joint
            JointPtr pjoint = _vPassiveJoints.at(jointindex-_vecjoints.size());
            for(int iaxis = 0; iaxis < pjoint->GetDOF(); ++iaxis) {
                if( pjoint->IsMimic(iaxis) ) {
                    bool bhas = dofindices.size() == 0;
                    if( !bhas ) {
                        FOREACHC(itmimicdof, pjoint->_vmimic[iaxis]->_vmimicdofs) {
                            if( find(dofindices.begin(),dofindices.end(),itmimicdof->dofindex) != dofindices.end() ) {
                                bhas = true;
                                break;
                            }
                        }
                    }
                    if( bhas ) {
                        Vector vaxis;
                        if( pjoint->IsRevolute(iaxis) ) {
                            vaxes.push_back(pjoint->GetAxis(iaxis));
                            vjacobian.push_back(pjoint->GetAxis(iaxis).cross(position-pjoint->GetAnchor()));
                        }
                        else if( pjoint->IsPrismatic(iaxis) ) {
                            vjacobian.push_back(pjoint->GetAxis(iaxis));
                            vaxes.push_back(Vector());
                        }
                        else {
                            vaxes.push_back(Vector());
                            vjacobian.push_back(Vector());
                            RAVELOG_WARN("ComputeHessianTranslation joint %d not supported\n", pjoint->GetType());
                        }
                        PartialInfo& partialinfo = mappartialsinserted[vinsertedindices.size()];
                        partialinfo.first.resize(vinsertedindices.size());
                        pjoint->_ComputePartialVelocities(iaxis, partialinfo.second, mapcachedpartials);
                        vinsertedindices.push_back(-1);
                    }
                }
            }
        }
        curlink = _vAllPairsShortestPaths[offset+curlink].first;
    }

    for(size_t i = 0; i < vaxes.size(); ++i) {
        if( vinsertedindices[i] < 0 ) {
            PartialInfo& partialinfo = mappartialsinserted[i];
            FOREACH(itpartial,partialinfo.second) {
                int index = itpartial->first;
                if( dofindices.size() > 0 ) {
                    std::vector<int>::const_iterator itindex = find(dofindices.begin(),dofindices.end(),itpartial->first);
                    if( itindex == dofindices.end() ) {
                        continue;
                    }
                    index = itindex-dofindices.begin();
                }

                for(size_t j = 0; j < i; ++j) {
                    Vector v = partialinfo.first.at(j)*itpartial->second;
                    if( vinsertedindices[j] < 0 ) {
                        //RAVELOG_WARN("hessian unhandled condition with mimic\n");
                        PartialInfo& partialinfo2 = mappartialsinserted[j];
                        FOREACH(itpartial2,partialinfo2.second) {
                            int index2 = itpartial2->first;
                            if( dofindices.size() > 0 ) {
                                std::vector<int>::const_iterator itindex = find(dofindices.begin(),dofindices.end(),itpartial->first);
                                if( itindex == dofindices.end() ) {
                                    continue;
                                }
                                index2 = itindex-dofindices.begin();
                            }

                            Vector v2 = v*itpartial2->second;
                            size_t indexoffset = 3*dofstride*index2+index;
                            hessian[indexoffset+0] += v2.x;
                            hessian[indexoffset+dofstride] += v2.y;
                            hessian[indexoffset+2*dofstride] += v2.z;
                            if( j != i ) {
                                // symmetric
                                indexoffset = 3*dofstride*index+index2;
                                hessian[indexoffset+0] += v2.x;
                                hessian[indexoffset+dofstride] += v2.y;
                                hessian[indexoffset+2*dofstride] += v2.z;
                            }
                        }
                    }
                    else {
                        size_t indexoffset = 3*dofstride*index+vinsertedindices[j];
                        hessian[indexoffset+0] += v.x;
                        hessian[indexoffset+dofstride] += v.y;
                        hessian[indexoffset+2*dofstride] += v.z;
                        if( j != i ) {
                            // symmetric
                            indexoffset = 3*dofstride*vinsertedindices[j]+index;
                            hessian[indexoffset+0] += v.x;
                            hessian[indexoffset+dofstride] += v.y;
                            hessian[indexoffset+2*dofstride] += v.z;
                        }
                    }
                }

                for(size_t j = i; j < vaxes.size(); ++j) {
                    Vector v = vaxes[i].cross(vjacobian[j]);
                    if( j == i ) {
                        dReal f = itpartial->second*itpartial->second;
                        size_t indexoffset = 3*dofstride*index+index;
                        hessian[indexoffset+0] += v.x*f;
                        hessian[indexoffset+dofstride] += v.y*f;
                        hessian[indexoffset+2*dofstride] += v.z*f;
                        continue;
                    }

                    if( vinsertedindices[j] < 0 ) {
                        // only add the first time, do not multiply by itpartial->second yet?
                        if( itpartial == partialinfo.second.begin() ) {
                            mappartialsinserted[j].first.at(i) += v; // will get to it later
                        }
                    }
                    else {
                        v *= itpartial->second;
                        size_t indexoffset = 3*dofstride*index+vinsertedindices[j];
                        hessian[indexoffset+0] += v.x;
                        hessian[indexoffset+dofstride] += v.y;
                        hessian[indexoffset+2*dofstride] += v.z;
                        if( j != i ) {
                            // symmetric
                            indexoffset = 3*dofstride*vinsertedindices[j]+index;
                            hessian[indexoffset+0] += v.x;
                            hessian[indexoffset+dofstride] += v.y;
                            hessian[indexoffset+2*dofstride] += v.z;
                        }
                    }
                }
            }
        }
        else {
            size_t ioffset = 3*dofstride*vinsertedindices[i];
            for(size_t j = i; j < vaxes.size(); ++j) {
                Vector v = vaxes[i].cross(vjacobian[j]);
                if( vinsertedindices[j] < 0 ) {
                    mappartialsinserted[j].first.at(i) = v; // we'll get to it later
                }
                else {
                    size_t indexoffset = ioffset+vinsertedindices[j];
                    hessian[indexoffset+0] += v.x;
                    hessian[indexoffset+dofstride] += v.y;
                    hessian[indexoffset+2*dofstride] += v.z;
                    if( j != i ) {
                        // symmetric
                        indexoffset = 3*dofstride*vinsertedindices[j]+vinsertedindices[i];
                        hessian[indexoffset+0] += v.x;
                        hessian[indexoffset+dofstride] += v.y;
                        hessian[indexoffset+2*dofstride] += v.z;
                    }
                }
            }
        }
    }
}

void KinBody::ComputeHessianAxisAngle(int linkindex, std::vector<dReal>& hessian, const std::vector<int>& dofindices) const
{
    CHECK_INTERNAL_COMPUTATION;
    OPENRAVE_ASSERT_FORMAT(linkindex >= 0 && linkindex < (int)_veclinks.size(), "body %s bad link index %d (num links %d)", GetName()%linkindex%_veclinks.size(),ORE_InvalidArguments);
    size_t dofstride=0;
    if( dofindices.size() > 0 ) {
        dofstride = dofindices.size();
    }
    else {
        dofstride = GetDOF();
    }
    hessian.resize(dofstride*3*dofstride);
    if( dofstride == 0 ) {
        return;
    }
    std::fill(hessian.begin(),hessian.end(),0);

    int offset = linkindex*_veclinks.size();
    int curlink = 0;
    std::vector<Vector> vaxes; vaxes.reserve(dofstride);
    std::vector<int> vpartialindices;
    std::map< std::pair<Mimic::DOFFormat, int>, dReal > mapcachedpartials;
    std::vector<int> vinsertedindices; vinsertedindices.reserve(dofstride);
    typedef std::pair< std::vector<Vector>, std::vector<std::pair<int,dReal> > > PartialInfo;
    std::map<size_t, PartialInfo > mappartialsinserted; // if vinsertedindices has -1, that index will be here
    while(_vAllPairsShortestPaths[offset+curlink].first>=0) {
        int jointindex = _vAllPairsShortestPaths[offset+curlink].second;
        if( jointindex < (int)_vecjoints.size() ) {
            // active joint
            JointPtr pjoint = _vecjoints.at(jointindex);
            int dofindex = pjoint->GetDOFIndex();
            int8_t affect = DoesAffect(pjoint->GetJointIndex(), linkindex);
            for(int dof = 0; dof < pjoint->GetDOF(); ++dof) {
                if( affect == 0 ) {
                    RAVELOG_WARN(str(boost::format("link %s should be affected by joint %s")%_veclinks.at(linkindex)->GetName()%pjoint->GetName()));
                }
                else {
                    size_t index = dofindex+dof;
                    if( dofindices.size() > 0 ) {
                        std::vector<int>::const_iterator itindex = find(dofindices.begin(),dofindices.end(),dofindex+dof);
                        if( itindex != dofindices.end() ) {
                            index = itindex-dofindices.begin();
                        }
                        else {
                            continue;
                        }
                    }

                    if( pjoint->IsRevolute(dof) ) {
                        vaxes.push_back(pjoint->GetAxis(dof));
                    }
                    else if( pjoint->IsPrismatic(dof) ) {
                        vaxes.push_back(Vector());
                    }
                    else {
                        vaxes.push_back(Vector());
                        RAVELOG_WARN("ComputeHessianTranslation joint %d not supported\n", pjoint->GetType());
                    }
                    vinsertedindices.push_back(index);
                }
            }
        }
        else {
            // add in the contributions from the passive joint
            JointPtr pjoint = _vPassiveJoints.at(jointindex-_vecjoints.size());
            for(int iaxis = 0; iaxis < pjoint->GetDOF(); ++iaxis) {
                if( pjoint->IsMimic(iaxis) ) {
                    bool bhas = dofindices.size() == 0;
                    if( !bhas ) {
                        FOREACHC(itmimicdof, pjoint->_vmimic[iaxis]->_vmimicdofs) {
                            if( find(dofindices.begin(),dofindices.end(),itmimicdof->dofindex) != dofindices.end() ) {
                                bhas = true;
                                break;
                            }
                        }
                    }
                    if( bhas ) {
                        Vector vaxis;
                        if( pjoint->IsRevolute(iaxis) ) {
                            vaxes.push_back(pjoint->GetAxis(iaxis));
                        }
                        else if( pjoint->IsPrismatic(iaxis) ) {
                            vaxes.push_back(Vector());
                        }
                        else {
                            vaxes.push_back(Vector());
                            RAVELOG_WARN("ComputeHessianTranslation joint %d not supported\n", pjoint->GetType());
                        }
                        PartialInfo& partialinfo = mappartialsinserted[vinsertedindices.size()];
                        partialinfo.first.resize(vinsertedindices.size());
                        pjoint->_ComputePartialVelocities(iaxis, partialinfo.second, mapcachedpartials);
                        vinsertedindices.push_back(-1);
                    }
                }
            }
        }
        curlink = _vAllPairsShortestPaths[offset+curlink].first;
    }

    for(size_t i = 0; i < vaxes.size(); ++i) {
        if( vinsertedindices[i] < 0 ) {
            PartialInfo& partialinfo = mappartialsinserted[i];
            FOREACH(itpartial,partialinfo.second) {
                int index = itpartial->first;
                if( dofindices.size() > 0 ) {
                    std::vector<int>::const_iterator itindex = find(dofindices.begin(),dofindices.end(),itpartial->first);
                    if( itindex == dofindices.end() ) {
                        continue;
                    }
                    index = itindex-dofindices.begin();
                }

                for(size_t j = 0; j < i; ++j) {
                    Vector v = partialinfo.first.at(j)*itpartial->second;
                    if( vinsertedindices[j] < 0 ) {
                        //RAVELOG_WARN("hessian unhandled condition with mimic\n");
                        PartialInfo& partialinfo2 = mappartialsinserted[j];
                        FOREACH(itpartial2,partialinfo2.second) {
                            int index2 = itpartial2->first;
                            if( dofindices.size() > 0 ) {
                                std::vector<int>::const_iterator itindex = find(dofindices.begin(),dofindices.end(),itpartial->first);
                                if( itindex == dofindices.end() ) {
                                    continue;
                                }
                                index2 = itindex-dofindices.begin();
                            }

                            Vector v2 = v*itpartial2->second;
                            size_t indexoffset = 3*dofstride*index2+index;
                            hessian[indexoffset+0] += v2.x;
                            hessian[indexoffset+dofstride] += v2.y;
                            hessian[indexoffset+2*dofstride] += v2.z;
                            if( j != i ) {
                                // symmetric
                                indexoffset = 3*dofstride*index+index2;
                                hessian[indexoffset+0] += v2.x;
                                hessian[indexoffset+dofstride] += v2.y;
                                hessian[indexoffset+2*dofstride] += v2.z;
                            }
                        }
                    }
                    else {
                        size_t indexoffset = 3*dofstride*index+vinsertedindices[j];
                        hessian[indexoffset+0] += v.x;
                        hessian[indexoffset+dofstride] += v.y;
                        hessian[indexoffset+2*dofstride] += v.z;
                        if( j != i ) {
                            // symmetric
                            indexoffset = 3*dofstride*vinsertedindices[j]+index;
                            hessian[indexoffset+0] += v.x;
                            hessian[indexoffset+dofstride] += v.y;
                            hessian[indexoffset+2*dofstride] += v.z;
                        }
                    }
                }

                for(size_t j = i+1; j < vaxes.size(); ++j) {
                    Vector v = vaxes[i].cross(vaxes[j]);
                    if( j == i ) {
                        dReal f = itpartial->second*itpartial->second;
                        size_t indexoffset = 3*dofstride*index+index;
                        hessian[indexoffset+0] += v.x*f;
                        hessian[indexoffset+dofstride] += v.y*f;
                        hessian[indexoffset+2*dofstride] += v.z*f;
                        continue;
                    }

                    if( vinsertedindices[j] < 0 ) {
                        // only add the first time, do not multiply by itpartial->second yet?
                        if( itpartial == partialinfo.second.begin() ) {
                            mappartialsinserted[j].first.at(i) += v; // will get to it later
                        }
                    }
                    else {
                        v *= itpartial->second;
                        size_t indexoffset = 3*dofstride*index+vinsertedindices[j];
                        hessian[indexoffset+0] += v.x;
                        hessian[indexoffset+dofstride] += v.y;
                        hessian[indexoffset+2*dofstride] += v.z;
                        // symmetric
                        indexoffset = 3*dofstride*vinsertedindices[j]+index;
                        hessian[indexoffset+0] += v.x;
                        hessian[indexoffset+dofstride] += v.y;
                        hessian[indexoffset+2*dofstride] += v.z;
                    }
                }
            }
        }
        else {
            size_t ioffset = 3*dofstride*vinsertedindices[i];
            for(size_t j = i+1; j < vaxes.size(); ++j) {
                Vector v = vaxes[i].cross(vaxes[j]);
                if( vinsertedindices[j] < 0 ) {
                    mappartialsinserted[j].first.at(i) = v; // we'll get to it later
                }
                else {
                    size_t indexoffset = ioffset+vinsertedindices[j];
                    hessian[indexoffset+0] += v.x;
                    hessian[indexoffset+dofstride] += v.y;
                    hessian[indexoffset+2*dofstride] += v.z;
                    // symmetric
                    indexoffset = 3*dofstride*vinsertedindices[j]+vinsertedindices[i];
                    hessian[indexoffset+0] += v.x;
                    hessian[indexoffset+dofstride] += v.y;
                    hessian[indexoffset+2*dofstride] += v.z;
                }
            }
        }
    }
}

void KinBody::ComputeInverseDynamics(std::vector<dReal>& vDOFForceTorques, const std::vector<dReal>& vDOFAccelerations, const KinBody::ForceTorqueMap& mapExternalForceTorque) const
{
    CHECK_INTERNAL_COMPUTATION;
    vDOFForceTorques.resize(this->GetDOF());
    if( _vecjoints.empty() ) {
        return;
    }

    const Vector vgravity = GetEnv()->GetPhysicsEngine()->GetGravity();
    std::vector<dReal> vDOFVelocities;
    std::vector<std::pair<Vector, Vector> > vLinkVelocities; // linear, angular velocities
    std::vector<std::pair<Vector, Vector> > vLinkAccelerations; // linear, angular accelerations
    const bool bUseBaseLinkVelocity = true;

    /* ========================================== (1) ===============================================
     - Load link velocities from physics engine; compute DOF velocities based on link velocities
    ============================================================================================== */
    _ComputeDOFLinkVelocities(vDOFVelocities, vLinkVelocities, bUseBaseLinkVelocity);
    // check if all velocities are 0, if yes, then can simplify some computations since only have contributions from dofacell and external forces
    const bool bHasVelocities = vDOFVelocities.end() != std::find_if(vDOFVelocities.begin(), vDOFVelocities.end(),
        [](dReal dofvelocity) {
            return RaveFabs(dofvelocity) > g_fEpsilonLinear;
        }
    );
    if( !bHasVelocities ) {
        vDOFVelocities.clear();
    }
    // TGN: should we do something similar to vDOFAccelerations?
    const bool bHasAccelerations = !vDOFAccelerations.empty();

    AccelerationMap externalaccelerations; // std::map<int, std::pair<Vector, Vector>>
    externalaccelerations[0] = {-vgravity, Vector()}; // link 0 --> ({0, 0, g}, {0, 0, 0})
    AccelerationMapPtr pexternalaccelerations(&externalaccelerations, utils::null_deleter());

    /* ========================================== (2) ===============================================
     - From active DOF accelerations, compute link accelerations and passive joint accelerations.
     - Collect all mimic first-, second-order partial derivatives 
    ============================================================================================== */
    std::vector<std::vector<dReal> > vPassiveJointVelocities;
    std::vector<std::vector<dReal> > vPassiveJointAccelerations;
    std::map< std::pair<Mimic::DOFFormat, int>, dReal > mPartialderivativepairValue;
    std::map< std::pair<Mimic::DOFFormat, std::array<int, 2> >, dReal > mSecondorderpartialderivativepairValue;
    _ComputeLinkAccelerations(/* input */ vDOFVelocities, vDOFAccelerations, vLinkVelocities,
        /* output */vPassiveJointVelocities, vPassiveJointAccelerations, mPartialderivativepairValue, mSecondorderpartialderivativepairValue,
        vLinkAccelerations, pexternalaccelerations
    );

    // all values are in the global coordinate system
    /*

    Given the velocity/acceleration of the object at point A, to change the object from A to B, we differentiate

    p_B = p_A + R_A^W * (B^A - A^A)
    
    to get
    
    v_B = v_A + w_A x (R_A^W * (B^A - A^A)) = v_A + w_A x (B - A)
    
    and differentiate one more time to get
    
    a_B = a_A + alpha_A x (R_A^W * (B^A - A^A)) + w_A x (w_A x (R_A^W * (B^A - A^A)))
        = a_A + alpha_A x (B - A) + w_A x (w_A x (B - A))

    */

    /* ========================================== (3) ===============================================
     - Compute for each link its linear acceleration and resultant torque at its center of mass (CoM) 
    ============================================================================================== */
    // forward recursion
    const int nlinks = _veclinks.size();
    std::vector<Vector> vLinkCoMLinearAccelerations(nlinks);
    std::vector<Vector> vLinkCoMResultantTorques(nlinks);
    for(size_t i = 0; i < vLinkVelocities.size(); ++i) {
        // collect
        const LinkPtr& plink = _veclinks.at(i);
        const Vector CoM = plink->GetGlobalCOM() - plink->GetTransform().trans; // B-A
        const Vector& angularvel = vLinkVelocities.at(i).second; // w
        const Vector& linearaccel = vLinkAccelerations.at(i).first; // a
        const Vector& angularaccel = vLinkAccelerations.at(i).second; // alpha
        const TransformMatrix inertiatensor = plink->GetGlobalInertia(); // I
        vLinkCoMLinearAccelerations[i] = linearaccel + angularaccel.cross(CoM) + angularvel.cross(angularvel.cross(CoM)); // a + alpha x (B - A) + w x (w x (B - A))
        // compute torque: https://en.wikipedia.org/wiki/Moment_of_inertia#Resultant_torque
        vLinkCoMResultantTorques[i] = inertiatensor.rotate(angularaccel) + angularvel.cross(inertiatensor.rotate(angularvel)); // tau = I * alpha + v x (I * v)
    }

    // backward recursion
    std::vector< std::pair<Vector, Vector> > vLinkForceTorques(nlinks);
    for(const std::pair<const int, std::pair<Vector, Vector> >& pLinkindexForceTorque: mapExternalForceTorque) {
        vLinkForceTorques.at(pLinkindexForceTorque.first) = pLinkindexForceTorque.second;
    }
    std::fill(vDOFForceTorques.begin(), vDOFForceTorques.end(), 0);
    const int iaxis = 0; // can only handle axis 0
    const std::vector<JointPtr>& vPassiveJoints = this->GetPassiveJoints();
    const int nPassiveJoints = vPassiveJoints.size();
    std::vector<dReal> vPassiveJointsForceTorques(nPassiveJoints, 0);

    /* ========================================== (4) =======================================================
     - Compute for each link the force and torque exterted by its child link
     - Compute the torque of each motor (i.e. each active joint DOF), considering mimic joints' contributions
    ====================================================================================================== */
    // extract results from the previously computed mPartialderivativepairValue,
    std::vector<std::pair<int, dReal> > vDofindexDerivativePairs;
    // go backwards
    for(std::vector<JointPtr>::const_reverse_iterator crit = _vTopologicallySortedJointsAll.rbegin();
        crit != _vTopologicallySortedJointsAll.rend();
        ++crit
    ) {
        /* ================================ (4a) ============================================
         - Compute for each (parent) link the force and torque its children links exert to it
        ================================================================================== */
        const JointPtr& pjoint = *crit;
        const KinBody::JointType jointtype = pjoint->GetType();
        if( jointtype != JointHinge && jointtype != JointSlider ) {
            throw OPENRAVE_EXCEPTION_FORMAT(_("joint 0x%x not supported"), jointtype, ORE_Assert);
        }

        const LinkPtr& pparentlink = pjoint->GetHierarchyParentLink();
        const LinkPtr& pchildlink = pjoint->GetHierarchyChildLink();
        const int childindex = pchildlink->GetIndex();
        //         F_CoM =      m_child * a_child + F_child
        //      F_parent =      F_parent_external + F_CoM
        // Torque_parent = Torque_parent_external + Torque_child + ResultantTorque_child + (CoM_child - CoM_parent) x F_CoM
        const Vector vChildForce = pchildlink->GetMass() * vLinkCoMLinearAccelerations[childindex] + vLinkForceTorques.at(childindex).first;
        const Vector vChildTorque = vLinkForceTorques.at(childindex).second + vLinkCoMResultantTorques.at(childindex);

        const Vector vChildCoM = pchildlink->GetGlobalCOM();
        if( !!pparentlink ) {
            const Vector vParentCoMToChildCoM = vChildCoM - pparentlink->GetGlobalCOM();
            const int parentindex = pparentlink->GetIndex();
            vLinkForceTorques.at(parentindex).first += vChildForce;
            vLinkForceTorques.at(parentindex).second += vChildTorque + vParentCoMToChildCoM.cross(vChildForce);
        }

        /* ==================================== (4b) ==========================================
         - Compute for each active/mimic joint the force and torque its child link exerts to it
        ==================================================================================== */
        const int jointdofindex = pjoint->GetDOFIndex();
        const bool bIsActive = jointdofindex >= 0;
        const bool bIsMimic0 = pjoint->IsMimic(iaxis);
        if(!bIsActive && !bIsMimic0) {
            // joint should be static
            OPENRAVE_ASSERT_FORMAT(pjoint->IsStatic(), "joint %s is expected to be static", pjoint->GetName(), ORE_Assert);
            continue;
        }
        int iPassiveJoint = -1;        
        if(bIsMimic0) {
            std::vector<JointPtr>::const_iterator itjoint = std::find(vPassiveJoints.cbegin(), vPassiveJoints.cend(), pjoint);
            OPENRAVE_ASSERT_FORMAT(itjoint != vPassiveJoints.cend(),
                "Joint \"%s\" is not in vPassiveJoints", pjoint->GetName(), ORE_InvalidArguments
            );
            iPassiveJoint = std::distance(vPassiveJoints.begin(), itjoint);
        }

        const Vector vJointAnchorToChildCoM = vChildCoM - pjoint->GetAnchor();
        dReal fDofAxisForceTorque = pjoint->GetAxis(iaxis).dot3(
            (jointtype == JointHinge)
            // child link applies a torque on revolute joint
            ? (vChildTorque + vJointAnchorToChildCoM.cross(vChildForce))
            // child link applies a force on prismatic joint
            : vChildForce
        );

        std::stringstream ss;
        ss << std::setprecision(std::numeric_limits<dReal>::digits10+1);
        if(IS_DEBUGLEVEL(Level_Verbose))
        {
            rapidjson::Document doc;
            doc.SetObject();
            auto& alloc = doc.GetAllocator();
            orjson::SetJsonValueByKey(doc, "jointtype", (jointtype == JointHinge) ? "R" : "P", alloc);
            orjson::SetJsonValueByKey(doc, "jointaxis", pjoint->GetAxis(iaxis), alloc);
            orjson::SetJsonValueByKey(doc, "parentlink", ((pparentlink) ? pparentlink->GetName() : "None"), alloc);
            orjson::SetJsonValueByKey(doc, "childlink", pchildlink->GetName(), alloc);
            orjson::SetJsonValueByKey(doc, "vChildTorque", vChildTorque, alloc);
            orjson::SetJsonValueByKey(doc, "vJointAnchorToChildCoM", vJointAnchorToChildCoM, alloc);
            orjson::SetJsonValueByKey(doc, "vChildForce", vChildForce, alloc);
            orjson::SetJsonValueByKey(doc, "fDofAxisForceTorque", fDofAxisForceTorque, alloc);
            ss << orjson::DumpJson(doc);
        }

        const ElectricMotorActuatorInfoPtr& pActuatorInfo = pjoint->_info._infoElectricMotor;
        if( !!pActuatorInfo ) {
            // torque due to friction (friction unknown to us; get them from experiments)
            if(bHasVelocities) {
                const dReal dofvelocity = bIsActive ? vDOFVelocities.at(jointdofindex) : vPassiveJointVelocities.at(iPassiveJoint).at(iaxis);
                if( dofvelocity > g_fEpsilonLinear ) {
                    fDofAxisForceTorque += pActuatorInfo->coloumb_friction;
                }
                else if( dofvelocity < -g_fEpsilonLinear ) {
                    fDofAxisForceTorque -= pActuatorInfo->coloumb_friction;
                }
                fDofAxisForceTorque += dofvelocity * pActuatorInfo->viscous_friction;
            }

            // torque due to accelerating motor rotor (and gear) (from robot manufacturer)
            if (bHasAccelerations) {
                if(pActuatorInfo->rotor_inertia > 0.0) {
                    // converting inertia on motor side to load side requires multiplying by gear ratio squared because inertia unit is mass * distance^2
                    const dReal fInertiaOnLoadSide = pActuatorInfo->rotor_inertia * pActuatorInfo->gear_ratio * pActuatorInfo->gear_ratio;
                    fDofAxisForceTorque += fInertiaOnLoadSide * (bIsActive ? vDOFAccelerations.at(jointdofindex) : vPassiveJointAccelerations.at(iPassiveJoint).at(iaxis));
                }
            }
        }

        if(bIsActive) {
            if(IS_DEBUGLEVEL(Level_Verbose)) {
                RAVELOG_DEBUG_FORMAT("Joint %s of index %d adds by %.4e units of torque/force\n\n%s\n\n", pjoint->GetName() % jointdofindex % fDofAxisForceTorque % ss.str());
            }
            vDOFForceTorques.at(jointdofindex) += fDofAxisForceTorque;
        }
        else { // mimic
            vPassiveJointsForceTorques.at(iPassiveJoint) = fDofAxisForceTorque;
            // extract first-order partial derivatives results from the cached mPartialderivativepairValue
            pjoint->_ComputePartialVelocities(iaxis, vDofindexDerivativePairs, mPartialderivativepairValue);
            for(const std::pair<int, dReal>& dofindexDerivativePair : vDofindexDerivativePairs) {
                if(IS_DEBUGLEVEL(Level_Verbose)) {
                    RAVELOG_DEBUG_FORMAT("Mimic joint %s contributes to active DOF index %d by %.4e units of torque/force: %.4e weighted by partial derivative %.4e\n%s\n\n",
                        pjoint->GetName() % dofindexDerivativePair.first % (dofindexDerivativePair.second*fDofAxisForceTorque) % fDofAxisForceTorque % dofindexDerivativePair.second % ss.str()
                    );
                }
                vDOFForceTorques.at(dofindexDerivativePair.first) += dofindexDerivativePair.second * fDofAxisForceTorque;
            }
        }
    } // std::vector<JointPtr>::const_reverse_iterator crit

    if(IS_DEBUGLEVEL(Level_Verbose))
    {
        rapidjson::Document doc;
        doc.SetArray();
        auto& alloc = doc.GetAllocator();
        for(int ilink = 0; ilink < nlinks; ++ilink) {
            const LinkPtr& plink = _veclinks.at(ilink);
            rapidjson::Document d;
            d.SetObject();
            orjson::SetJsonValueByKey(d, "linkname", plink->GetName(), alloc);
            orjson::SetJsonValueByKey(d, "force", vLinkForceTorques[ilink].first, alloc);
            orjson::SetJsonValueByKey(d, "torque", vLinkForceTorques[ilink].second, alloc);
            doc.PushBack(d, alloc);
        }
        {
            rapidjson::Document d;
            d.SetObject();
            orjson::SetJsonValueByKey(d, "vDOFForceTorques", vDOFForceTorques, alloc);
            orjson::SetJsonValueByKey(d, "vPassiveJointsForceTorques", vPassiveJointsForceTorques, alloc);
            doc.PushBack(d, alloc);
        }
        RAVELOG_DEBUG_FORMAT("\n%s\n", orjson::DumpJson(doc));
    }
}

void KinBody::ComputeInverseDynamics(boost::array< std::vector<dReal>, 3>& vDOFForceTorqueComponents, const std::vector<dReal>& vDOFAccelerations, const KinBody::ForceTorqueMap& mapExternalForceTorque) const
{
    CHECK_INTERNAL_COMPUTATION;
    for(std::vector<dReal>& vDOFForceTorques : vDOFForceTorqueComponents) {
        vDOFForceTorques.resize(this->GetDOF());
    }
    const size_t nlinks = _veclinks.size();
    if( nlinks == 0 ) {
        return;
    }

    const Vector vgravity = GetEnv()->GetPhysicsEngine()->GetGravity();
    std::vector<dReal> vDOFVelocities;
    boost::array< std::vector<std::pair<Vector, Vector> >, 3> vLinkVelocities; // [0] = all zeros, [1] = dof velocities only, [2] = only velocities due to base link
    boost::array< std::vector<std::pair<Vector, Vector> >, 3> vLinkAccelerations; // [0] = dofaccel only, [1] = dofvel only, [2] - gravity + external only (dofaccel=0, dofvel=0)
    boost::array<int, 3> linkaccelsimilar = {{-1,-1,-1}}; // used for tracking which vLinkAccelerations indices are similar to each other (to avoid computation)

    vLinkVelocities[0].resize(nlinks);
    _ComputeDOFLinkVelocities(vDOFVelocities, vLinkVelocities[1], false);
    // check if all velocities are 0, if yes, then can simplify some computations since only have contributions from dofacell and external forces
    const bool bHasVelocities = vDOFVelocities.end() != std::find_if(vDOFVelocities.begin(), vDOFVelocities.end(),
        [](dReal dofvelocity) {
            return RaveFabs(dofvelocity) > g_fEpsilonLinear;
        }
    );
    if( !bHasVelocities ) {
        vDOFVelocities.clear();
    }
    const bool bHasAccelerations = !vDOFAccelerations.empty();

    AccelerationMap externalaccelerations; // std::map<int, std::pair<Vector, Vector>>
    externalaccelerations[0] = {-vgravity, Vector()};
    AccelerationMapPtr pexternalaccelerations(&externalaccelerations, utils::null_deleter());

    // all valuess are in the global coordinate system
    // try to compute as little as possible by checking what is non-zero
    Vector vbaselinear, vbaseangular;
    _veclinks.at(0)->GetVelocity(vbaselinear, vbaseangular);
    const static dReal fEpsilonLinear2 = g_fEpsilonLinear * g_fEpsilonLinear;
    const bool bHasGravity = vgravity.lengthsqr3() > fEpsilonLinear2;
    const bool bHasBaseLinkAccel = vbaseangular.lengthsqr3() > fEpsilonLinear2;

    std::vector<std::vector<dReal> > vPassiveJointVelocities;
    std::vector<std::vector<dReal> > vPassiveJointAccelerations;
    std::map< std::pair<Mimic::DOFFormat, int>, dReal > mPartialderivativepairValue;
    std::map< std::pair<Mimic::DOFFormat, std::array<int, 2> >, dReal > mSecondorderpartialderivativepairValue;
    if( bHasBaseLinkAccel || bHasGravity ) {
        if( bHasBaseLinkAccel ) {
            // remove the base link velocity frame
            // v_B = v_A + angularvel x (B-A)
            vLinkVelocities[2].resize(nlinks);
            Vector vbasepos = _veclinks.at(0)->GetTransform().trans;
            for(size_t i = 1; i < nlinks; ++i) {
                Vector voffset = _veclinks.at(i)->GetTransform().trans - vbasepos;
                vLinkVelocities[2][i].first = vbaselinear + vbaseangular.cross(voffset);
                vLinkVelocities[2][i].second = vbaseangular;
            }
        }
        else {
            vLinkVelocities[2] = vLinkVelocities[0];
        }
        _ComputeLinkAccelerations({}, {}, vLinkVelocities[2], vPassiveJointVelocities, vPassiveJointAccelerations, mPartialderivativepairValue, mSecondorderpartialderivativepairValue, vLinkAccelerations[2], pexternalaccelerations);
        if( bHasVelocities ) {
            _ComputeLinkAccelerations(vDOFVelocities, {}, vLinkVelocities[1], vPassiveJointVelocities, vPassiveJointAccelerations, mPartialderivativepairValue, mSecondorderpartialderivativepairValue, vLinkAccelerations[1]);
            if( bHasAccelerations ) {
                _ComputeLinkAccelerations({}, vDOFAccelerations, vLinkVelocities[0], vPassiveJointVelocities, vPassiveJointAccelerations, mPartialderivativepairValue, mSecondorderpartialderivativepairValue, vLinkAccelerations[0]);
            }
            else {
                linkaccelsimilar[0] = 1;
            }
        }
        else {
            if( bHasAccelerations ) {
                _ComputeLinkAccelerations({}, vDOFAccelerations, vLinkVelocities[0], vPassiveJointVelocities, vPassiveJointAccelerations, mPartialderivativepairValue, mSecondorderpartialderivativepairValue, vLinkAccelerations[0]);
            }
        }
    }
    else {
        // no external forces
        vLinkVelocities[2] = vLinkVelocities[0];
        if( bHasVelocities ) {
            _ComputeLinkAccelerations(vDOFVelocities, {}, vLinkVelocities[1], vPassiveJointVelocities, vPassiveJointAccelerations, mPartialderivativepairValue, mSecondorderpartialderivativepairValue, vLinkAccelerations[1]);
            if( bHasAccelerations ) {
                _ComputeLinkAccelerations({}, vDOFAccelerations, vLinkVelocities[0], vPassiveJointVelocities, vPassiveJointAccelerations, mPartialderivativepairValue, mSecondorderpartialderivativepairValue, vLinkAccelerations[0]);
            }
            else {
                linkaccelsimilar[0] = 1;
            }
        }
        else {
            if( bHasAccelerations ) {
                _ComputeLinkAccelerations({}, vDOFAccelerations, vLinkVelocities[0], vPassiveJointVelocities, vPassiveJointAccelerations, mPartialderivativepairValue, mSecondorderpartialderivativepairValue, vLinkAccelerations[0]);
            }
        }
    }

    boost::array< std::vector<Vector>, 3> vLinkCoMLinearAccelerations;
    boost::array< std::vector<Vector>, 3> vLinkCoMResultantTorques;
    boost::array< std::vector< std::pair<Vector, Vector> >, 3> vLinkForceTorques;
    for(size_t j = 0; j < 3; ++j) {
        if( !vLinkAccelerations[j].empty() ) {
            vLinkCoMLinearAccelerations[j].resize(nlinks);
            vLinkCoMResultantTorques[j].resize(nlinks);
            vLinkForceTorques[j].resize(nlinks);
        }
    }

    for(size_t i = 0; i < nlinks; ++i) {
        const Vector vglobalcomfromlink = _veclinks.at(i)->GetGlobalCOM() - _veclinks.at(i)->GetTransform().trans;
        const TransformMatrix tm = _veclinks.at(i)->GetGlobalInertia();
        for(size_t j = 0; j < 3; ++j) {
            if( !vLinkAccelerations[j].empty() ) {
                Vector vangularaccel = vLinkAccelerations[j].at(i).second;
                Vector vangularvelocity = vLinkVelocities[j].at(i).second;
                vLinkCoMLinearAccelerations[j][i] = vLinkAccelerations[j].at(i).first + vangularaccel.cross(vglobalcomfromlink) + vangularvelocity.cross(vangularvelocity.cross(vglobalcomfromlink));
                vLinkCoMResultantTorques[j][i] = tm.rotate(vangularaccel) + vangularvelocity.cross(tm.rotate(vangularvelocity));
            }
        }
    }

    for(std::vector<dReal>& vDOFForceTorques : vDOFForceTorqueComponents) {
        std::fill(vDOFForceTorques.begin(), vDOFForceTorques.end(), 0);
    }

    // backward recursion
    vLinkForceTorques[2].resize(nlinks);
    for(const std::pair<const int, std::pair<Vector, Vector> >& pLinkindexForceTorque: mapExternalForceTorque) {
        vLinkForceTorques[2].at(pLinkindexForceTorque.first) = pLinkindexForceTorque.second;
    }

    const int iaxis = 0; // can only handle axis 0
    const std::vector<JointPtr>& vPassiveJoints = this->GetPassiveJoints();
    const int nPassiveJoints = vPassiveJoints.size();
    std::vector<dReal> vPassiveJointsForceTorques(nPassiveJoints, 0);
    std::vector<std::pair<int, dReal> > vDofindexDerivativePairs;
    // go backwards
    for(std::vector<JointPtr>::const_reverse_iterator crit = _vTopologicallySortedJointsAll.rbegin();
        crit != _vTopologicallySortedJointsAll.rend();
        ++crit
    ) {
        const JointPtr& pjoint = *crit;
        const KinBody::JointType jointtype = pjoint->GetType();
        if( jointtype != JointHinge && jointtype != JointSlider ) {
            throw OPENRAVE_EXCEPTION_FORMAT(_("joint 0x%x not supported"), jointtype, ORE_Assert);
        }

        const LinkPtr& pparentlink = pjoint->GetHierarchyParentLink();
        const LinkPtr& pchildlink = pjoint->GetHierarchyChildLink();
        const int childindex = pchildlink->GetIndex();

        Vector vParentCoMToChildCoM;
        const Vector vChildCoM = pchildlink->GetGlobalCOM();
        int parentindex = -1;
        if( !!pparentlink ) {
            vParentCoMToChildCoM = vChildCoM - pparentlink->GetGlobalCOM();
            parentindex = pparentlink->GetIndex();
        }

        const int jointdofindex = pjoint->GetDOFIndex();
        const bool bIsActive = jointdofindex >= 0;
        const bool bIsMimic0 = pjoint->IsMimic(iaxis);
        if(!bIsActive && !bIsMimic0) {
            // joint should be static
            OPENRAVE_ASSERT_FORMAT(pjoint->IsStatic(), "joint %s is expected to be static", pjoint->GetName(), ORE_Assert);
            continue;
        }
        int iPassiveJoint = -1;        
        if(bIsMimic0) {
            std::vector<JointPtr>::const_iterator itjoint = std::find(vPassiveJoints.cbegin(), vPassiveJoints.cend(), pjoint);
            OPENRAVE_ASSERT_FORMAT(itjoint != vPassiveJoints.cend(),
                "Joint \"%s\" is not in vPassiveJoints", pjoint->GetName(), ORE_InvalidArguments
            );
            iPassiveJoint = std::distance(vPassiveJoints.begin(), itjoint);
        }

        const Vector vJointAnchorToChildCoM = vChildCoM - pjoint->GetAnchor();
        
        for(size_t j = 0; j < 3; ++j) {
            if( vLinkForceTorques[j].empty() ) {
                continue;
            }
            Vector vChildForce = vLinkForceTorques[j].at(childindex).first;
            Vector vChildTorque = vLinkForceTorques[j].at(childindex).second;
            if( !vLinkCoMLinearAccelerations[j].empty() ) {
                vChildForce += vLinkCoMLinearAccelerations[j][childindex] * pchildlink->GetMass();
                vChildTorque += vLinkCoMResultantTorques[j].at(childindex);
            }

            if( parentindex >= 0 ) {
                vLinkForceTorques[j].at(parentindex).first += vChildForce;
                vLinkForceTorques[j].at(parentindex).second += vChildTorque + vParentCoMToChildCoM.cross(vChildForce);
            }

            const dReal fDofAxisForceTorque = pjoint->GetAxis(iaxis).dot3(
                (jointtype == JointHinge)
                // child link applies a torque on revolute joint
                ? (vChildTorque + vJointAnchorToChildCoM.cross(vChildForce))
                // child link applies a force on prismatic joint
                : vChildForce
            );

            if( bIsActive ) {
                vDOFForceTorqueComponents[j].at(jointdofindex) += fDofAxisForceTorque;
            }
            else { // mimic
                pjoint->_ComputePartialVelocities(iaxis, vDofindexDerivativePairs, mPartialderivativepairValue);
                for(const std::pair<int, dReal>& dofindexDerivativePair : vDofindexDerivativePairs) {
                    vDOFForceTorqueComponents[j].at(dofindexDerivativePair.first) += dofindexDerivativePair.second * fDofAxisForceTorque;
                }
            }
        } // for(size_t j = 0; j < 3; ++j)
    }  // std::vector<JointPtr>::const_reverse_iterator crit
}

void KinBody::GetLinkAccelerations(const std::vector<dReal>&vDOFAccelerations, std::vector<std::pair<Vector,Vector> >&vLinkAccelerations, AccelerationMapConstPtr externalaccelerations) const
{
    CHECK_INTERNAL_COMPUTATION;
    if( _veclinks.size() == 0 ) {
        vLinkAccelerations.resize(0);
    }
    else {
        std::vector<dReal> vDOFVelocities;
        std::vector<pair<Vector, Vector> > vLinkVelocities;
        std::vector<std::vector<dReal> > vPassiveJointVelocities;
        std::vector<std::vector<dReal> > vPassiveJointAccelerations;
        std::map< std::pair<Mimic::DOFFormat, int>, dReal > mPartialderivativepairValue;
        std::map< std::pair<Mimic::DOFFormat, std::array<int, 2> >, dReal > mSecondorderpartialderivativepairValue;
        _ComputeDOFLinkVelocities(vDOFVelocities,vLinkVelocities);
        _ComputeLinkAccelerations(vDOFVelocities, vDOFAccelerations, vLinkVelocities, vPassiveJointVelocities, vPassiveJointAccelerations, mPartialderivativepairValue, mSecondorderpartialderivativepairValue,vLinkAccelerations, externalaccelerations);
    }
}

void KinBody::_ComputeDOFLinkVelocities(std::vector<dReal>& vDOFVelocities, std::vector<std::pair<Vector,Vector> >& vLinkVelocities, bool usebaselinkvelocity) const
{
    /* (1) Get link velocities from physics engine */
    GetEnv()->GetPhysicsEngine()->GetLinkVelocities(shared_kinbody_const(), vLinkVelocities);
    const int nlinks = _veclinks.size();
    const int bodydof = this->GetDOF();
    if( nlinks <= 1 ) {
        vDOFVelocities.resize(bodydof);
        if( !usebaselinkvelocity && nlinks == 1 ) {
            vLinkVelocities[0].first = Vector();
            vLinkVelocities[0].second = Vector();
        }
        return;
    }
    if( !usebaselinkvelocity ) {
        const Vector& vbasepos = _veclinks.at(0)->GetTransform().trans;
        // v_B = v_A + angularvel x (B-A)
        for(size_t i = 1; i < vLinkVelocities.size(); ++i) {
            const Vector voffset = _veclinks.at(i)->GetTransform().trans - vbasepos;
            vLinkVelocities[i].first -= vLinkVelocities[0].first + vLinkVelocities[0].second.cross(voffset);
            vLinkVelocities[i].second -= vLinkVelocities[0].second;
        }
        vLinkVelocities[0].first = Vector();
        vLinkVelocities[0].second = Vector();
    }

    /* (2) Compute DOF velocities from link velocities */
    vDOFVelocities.clear();
    if( (int)vDOFVelocities.capacity() < bodydof ) {
        vDOFVelocities.reserve(bodydof);
    }
    for(const JointPtr& pjoint : _vDOFOrderedJoints) {
        const LinkPtr& pparentlink = pjoint->GetHierarchyParentLink();
        const int parentindex = (!pparentlink) ? 0 : pparentlink->GetIndex();
        const int childindex = pjoint->GetHierarchyChildLink()->GetIndex();
        pjoint->_GetVelocities(/*out*/ vDOFVelocities, /*in*/true, vLinkVelocities.at(parentindex), vLinkVelocities.at(childindex));
    }
}

void KinBody::ComputePassiveJointVelocitiesAccelerations(
    const std::vector<dReal>& vDOFVelocities,
    const std::vector<dReal>& vDOFAccelerations,
    std::vector< std::vector<dReal> >& vPassiveJointVelocities,
    std::vector< std::vector<dReal> >& vPassiveJointAccelerations,
    std::map< std::pair<Mimic::DOFFormat, int>, dReal >& mPartialderivativepairValue,
    std::map< std::pair<Mimic::DOFFormat, std::array<int, 2> >, dReal > mSecondorderpartialderivativepairValue
) const {
    const bool bHasVelocities = !vDOFVelocities.empty();
    const bool bHasAccelerations = !vDOFAccelerations.empty();
    if(!bHasVelocities && !bHasAccelerations) {
        return;
    }
    
    const int nActiveJoints = _vecjoints.size();
    const int nPassiveJoints = _vPassiveJoints.size();
    vPassiveJointVelocities.resize(nPassiveJoints);
    vPassiveJointAccelerations.resize(nPassiveJoints);
    for(int i = 0; i < nPassiveJoints; ++i) {
        const JointPtr& pjoint = _vPassiveJoints[i];
        const int jointdof = pjoint->GetDOF();
        if( bHasAccelerations ) {
            vPassiveJointAccelerations[i].resize(jointdof, 0);
        }
        if( bHasVelocities ) {
            if( pjoint->IsMimic() ) {
                vPassiveJointVelocities[i].resize(jointdof, 0); // mimic joints
            }
            else {
                pjoint->GetVelocities(vPassiveJointVelocities[i]); // static joints
            }
        }
    }
    this->ComputeMimicJointFirstOrderPartialDerivatives(mPartialderivativepairValue); ///< map a joint pair (z, x) to the partial derivative ∂z/∂x

    if(bHasVelocities) {
        // compute all dof velocities in topological order, collect results from mPartialderivativepairValue
        for(const std::pair<const std::pair<Mimic::DOFFormat, int>, dReal>& keyvalue : mPartialderivativepairValue) {
            const Mimic::DOFFormat& thisdofformat = keyvalue.first.first;
            const int jointindex = thisdofformat.jointindex; // index of z
            const int dependedDofIndex = keyvalue.first.second; // index of x
            const dReal totalPartialDerivative = keyvalue.second; // ∂z/dx where x=x(t) is time-dependent
            vPassiveJointVelocities.at(jointindex - nActiveJoints).at(thisdofformat.axis) += vDOFVelocities.at(dependedDofIndex) * totalPartialDerivative; // dz/dt = \sum_{z depends on x} ∂z/∂x * dx/dt
        }
    }
    const bool bRecomputeFirstOrderPartial = false; // already computed above
    this->ComputeMimicJointSecondOrderPartialDerivatives(mSecondorderpartialderivativepairValue, mPartialderivativepairValue, bRecomputeFirstOrderPartial); ///< map a joint pair (z, (xl, xk)) to the partial derivative ∂^2 z/∂xk ∂xl

    // compute all dof accelerations in topological order; collect results from mSecondorderpartialderivativepairValue
    std::set<std::pair<Mimic::DOFFormat, int>> sPartialPairs;
    for(const std::pair<const std::pair<Mimic::DOFFormat, std::array<int, 2>>, dReal>& keyvalue : mSecondorderpartialderivativepairValue) {
        const Mimic::DOFFormat& thisdofformat = keyvalue.first.first;
        const int jointindex = thisdofformat.jointindex; // index of z
        const std::array<int, 2>& indexpair = keyvalue.first.second;
        const int kactive = indexpair[0]; // index of xk
        const int lactive = indexpair[1]; // index of xl
        const dReal d2zdxkdxl = keyvalue.second; // ∂^2 z/∂xk ∂xl
        dReal& d2zdt2 = vPassiveJointAccelerations.at(jointindex - nActiveJoints).at(thisdofformat.axis);

        if(bHasVelocities) {
            const dReal dxkdt = vDOFVelocities.at(kactive); // dxk/dt
            const dReal dxldt = vDOFVelocities.at(lactive); // dxl/dt
            d2zdt2 += d2zdxkdxl * dxkdt * dxldt; // d^2 z/dt^2 += (∂^2 z/∂xk ∂xl) * (dxk/dt) * (dxl/dt)
        }

        const std::pair<Mimic::DOFFormat, int> key = {thisdofformat, kactive}; // ∂z/∂xk
        if(!sPartialPairs.count(key)) {
            sPartialPairs.insert(key);
            const dReal dzdx = mPartialderivativepairValue.at(key);
            if(bHasAccelerations) {
                const dReal d2xdt2 = vDOFAccelerations.at(kactive);
                d2zdt2 += dzdx * d2xdt2; // d^2 z/dt^2 += (∂z/∂xk) * (d^2 xk/dt^2)
            }
        }
        /*
            d^2 z                               [  ∂^2 z     ( dxk )   ( dxl ) ]                          [ ∂z      d^2 xk ]
            -----  = \sum_{z depends on xk, xl} [ -------- x (-----) x (-----) ] + \sum_{z depends on xk} [----- x ------- ]
            d t^2                               [ ∂xk ∂xl    ( dt  )   ( dt  ) ]                          [ ∂xk     d t^2  ]

            where dx/dt comes from vDOFVelocities    if bHasVelocities, while
            d^2 x/ dt^2 comes from vDOFAccelerations if bHasAccelerations.
        */
    }
}

void KinBody::_ComputeLinkAccelerations(
    const std::vector<dReal>& vDOFVelocities,
    const std::vector<dReal>& vDOFAccelerations,
    const std::vector< std::pair<Vector, Vector> >& vLinkVelocities,
    std::vector<std::vector<dReal> >& vPassiveJointVelocities,
    std::vector<std::vector<dReal> >& vPassiveJointAccelerations,
    std::map< std::pair<Mimic::DOFFormat, int>, dReal >& mPartialderivativepairValue,
    std::map< std::pair<Mimic::DOFFormat, std::array<int, 2> >, dReal >& mSecondorderpartialderivativepairValue,
    std::vector<std::pair<Vector, Vector> >& vLinkAccelerations,
    AccelerationMapConstPtr pexternalaccelerations
) const {
    const int nlinks = _veclinks.size();
    vLinkAccelerations.resize(nlinks);
    if( nlinks == 0 ) {
        return;
    }

    /* ========== (1) Check whether input is valid ========== */
    const int nActiveJoints = _vecjoints.size();
    const bool bHasVelocities = !vDOFVelocities.empty();
    const bool bHasAccelerations = !vDOFAccelerations.empty();

    if(bHasVelocities) {
        OPENRAVE_ASSERT_OP_FORMAT((int)vDOFVelocities.size(), ==, nActiveJoints,
            "vDOFVelocities should have the same number as that of the active joints %d", nActiveJoints, ORE_InvalidArguments
        );
    }
    if(bHasAccelerations) {
        OPENRAVE_ASSERT_OP_FORMAT((int)vDOFAccelerations.size(), ==, nActiveJoints,
            "vDOFAccelerations should have the same number as that of the active joints %d", nActiveJoints, ORE_InvalidArguments
        );
    }

    /* ========== (2) Compute passive joints accelerations ========== */
    this->ComputePassiveJointVelocitiesAccelerations(
        /* input */vDOFVelocities, vDOFAccelerations,
        /* output */vPassiveJointVelocities, vPassiveJointAccelerations, mPartialderivativepairValue, mSecondorderpartialderivativepairValue
    );

    /* ========== (3) Compute link accelerations ========== */
    // Set link accelerations as if they were the base link
    for(int ilink = 0; ilink < nlinks; ++ilink) {
        const std::pair<Vector, Vector>& linkvels = vLinkVelocities.at(ilink);
        std::pair<Vector, Vector>& linkaccels = vLinkAccelerations.at(ilink);
        linkaccels.first += linkvels.second.cross(linkvels.first);
        linkaccels.second = Vector();
    }

    if( !!pexternalaccelerations ) {
        for(const std::pair<const int, std::pair<Vector, Vector> >& keyvalue : *pexternalaccelerations) {
            const int linkindex = keyvalue.first;
            const std::pair<Vector, Vector>& paccels = keyvalue.second;
            vLinkAccelerations.at(linkindex).first += paccels.first;
            vLinkAccelerations.at(linkindex).second += paccels.second;
        }
    }

    Transform tJoint; // joint frame's transform
    Vector vJointAxis; // joint axis in world frame
    std::vector<uint8_t> vlinkscomputed(nlinks, 0);
    vlinkscomputed[0] = 1;

    /* ========== (4) Compute link accelerations through topological order ========== */
    for(size_t ijoint = 0; ijoint < _vTopologicallySortedJointsAll.size(); ++ijoint) {
        const JointPtr& pjoint = _vTopologicallySortedJointsAll[ijoint];
        // do the test after mimic computation!?
        const LinkPtr& pchildlink = pjoint->GetHierarchyChildLink();
        const int childindex = pchildlink->GetIndex();
        if( vlinkscomputed[childindex] ) {
            continue;
        }

        const int jointindex = _vTopologicallySortedJointIndicesAll[ijoint]; ///< for all joints, >= 0
        const int dofindex = pjoint->GetDOFIndex(); ///< -1 for passive joints; >=0 for active CallOnDestruction

        dReal const*const pdofvelocities = !bHasVelocities ? NULL : 
            (dofindex >= 0) ? &vDOFVelocities.at(dofindex) : vPassiveJointVelocities.at(jointindex - nActiveJoints).data();
        dReal const*const  pdofaccelerations = !bHasAccelerations ? NULL :
            (dofindex >= 0) ? &vDOFAccelerations.at(dofindex) : vPassiveJointAccelerations.at(jointindex - nActiveJoints).data();;

        // child
        // const Vector& vChildLinearVelocity = vLinkVelocities.at(childindex).first;
        // const Vector& vChildAngularVelocity = vLinkVelocities.at(childindex).second;
        Vector& vChildLinearAcceleration = vLinkAccelerations.at(childindex).first;
        Vector& vChildAngularAcceleration = vLinkAccelerations.at(childindex).second;

        // parent
        const LinkPtr& pparentlink = pjoint->GetHierarchyParentLink();
        const int parentindex = (!pparentlink) ? 0 : pparentlink->GetIndex();
        // const Vector& vParentLinearVelocity = vLinkVelocities.at(parentindex).first;
        const Vector& vParentAngularVelocity = vLinkVelocities.at(parentindex).second;
        const Vector& vParentLinearAcceleration = vLinkAccelerations.at(parentindex).first;
        const Vector& vParentAngularAcceleration = vLinkAccelerations.at(parentindex).second;

        // parent --> joint --> child
        const Transform& tChild = pchildlink->GetTransform();
        const Vector vParentToChild = tChild.trans - pparentlink->GetTransform().trans;
        if( bHasVelocities || bHasAccelerations ) {
            tJoint = pparentlink->GetTransform() * pjoint->GetInternalHierarchyLeftTransform();
            vJointAxis = tJoint.rotate(pjoint->GetInternalHierarchyAxis(0));
        }

        const JointType jointtype = pjoint->GetType();
        if(jointtype != JointRevolute && jointtype != JointPrismatic) {
            throw OPENRAVE_EXCEPTION_FORMAT(_("joint type 0x%x not supported for getting link acceleration"), jointtype, ORE_Assert);
        }
        if( jointtype == JointRevolute ) {
            /*
            
            Differentiating
                v_child =    v_parent
                          +  w_parent x (p_child - p_parent)
                          +  w_joint x (p_child - p_joint)
            
            yields

                a_child =    a_parent
                          +  alpha_parent x (p_child - p_parent) + w_parent x (w_parent x (p_child - p_parent))
                          +  w_joint  x (w_joint  x (p_child - p_joint)) + (...)
                          +  alpha_joint  x (p_child - p_joint)

            Differentiating

                w_child = w_parent     + w_joint

            yields

            alpha_child = alpha_parent + alpha_joint

            */

            // accelerations attributing to parent's velocity, acceleration
            vChildLinearAcceleration  = vParentLinearAcceleration + vParentAngularAcceleration.cross(vParentToChild) + vParentAngularVelocity.cross(vParentAngularVelocity.cross(vParentToChild));
            vChildAngularAcceleration = vParentAngularAcceleration;

            // accelerations attributing to joint velocity, acceleration
            if( bHasVelocities ) {
                const Vector vJointAngularVelocity = vJointAxis * (*pdofvelocities);
                //     a_child += w_joint x (w_joint x (p_child - p_joint)) + 2 * w_parent x (w_joint x (p_child - p_joint))
                // alpha_child += w_parent x w_joint
                const Vector vJointToChild = tChild.trans - tJoint.trans;
                vChildLinearAcceleration += vJointAngularVelocity.cross(vJointAngularVelocity.cross(vJointToChild)) + 2.0 * vParentAngularVelocity.cross(vJointAngularVelocity.cross(vJointToChild));
                vChildAngularAcceleration += vParentAngularVelocity.cross(vJointAngularVelocity);
            }
            if( bHasAccelerations ) {
                //     a_child += alpha_joint x (p_child - p_joint)
                // alpha_child += alpha_joint
                const Vector alphajoint = vJointAxis * (*pdofaccelerations);
                vChildLinearAcceleration += alphajoint.cross(tChild.trans - tJoint.trans);
                vChildAngularAcceleration += alphajoint;
            }
        }
        else {
            /*
            
            Differentiating
                v_child =    v_parent
                          +  w_parent x (p_child - p_parent)
                          +  v_joint
            
            yields

                a_child =    a_parent
                          +  alpha_parent x (p_child - p_parent) + w_parent x (w_parent x (p_child - p_parent))
                          +  (...)
                          +  a_joint

            Differentiating

                w_child = w_parent

            yields

            alpha_child = alpha_parent

            */

            // a_child = a_parent + alpha_parent x (p_child - p_parent) + w_parent x (w_parent x (p_child - p_parent))
            vChildLinearAcceleration = vParentLinearAcceleration + vParentAngularAcceleration.cross(vParentToChild) + vParentAngularVelocity.cross(vParentAngularVelocity.cross(vParentToChild));
            if( bHasVelocities ) {
                const Vector vJointLinearVelocity = vJointAxis * (*pdofvelocities);
                // a_child += 2 * (w_parent x v_joint)
                vChildLinearAcceleration += 2.0 * vParentAngularVelocity.cross(vJointLinearVelocity);
            }
            if( bHasAccelerations ) {
                // a_child += a_joint
                vChildLinearAcceleration += vJointAxis * (*pdofaccelerations);
            }
            // alpha_child = alpha_parent
            vChildAngularAcceleration = vParentAngularAcceleration;
        }
        vlinkscomputed[childindex] = 1;
    }
}

void KinBody::SetSelfCollisionChecker(CollisionCheckerBasePtr collisionchecker)
{
    if( _selfcollisionchecker != collisionchecker ) {
        _selfcollisionchecker = collisionchecker;
        // reset the internal cache
        _ResetInternalCollisionCache();
        if( !!_selfcollisionchecker && _selfcollisionchecker != GetEnv()->GetCollisionChecker() ) {
            // collision checking will not be automatically updated with environment calls, so need to do this manually
            _selfcollisionchecker->InitKinBody(shared_kinbody());
        }
    }
}

CollisionCheckerBasePtr KinBody::GetSelfCollisionChecker() const
{
    return _selfcollisionchecker;
}


void KinBody::_ComputeInternalInformation()
{
    uint64_t starttime = utils::GetMicroTime();
    _nHierarchyComputed = 1;

    int lindex=0;
    FOREACH(itlink,_veclinks) {
        (*itlink)->_index = lindex; // always reset, necessary since index cannot be initialized by custom links
        (*itlink)->_vParentLinks.clear();
        if((_veclinks.size() > 1)&&((*itlink)->GetName().size() == 0)) {
            RAVELOG_WARN(str(boost::format("%s link index %d has no name")%GetName()%lindex));
        }
        lindex++;
    }

    {
        // move any enabled passive joints to the regular joints list
        vector<JointPtr>::iterator itjoint = _vPassiveJoints.begin();
        while(itjoint != _vPassiveJoints.end()) {
            bool bmimic = false;
            for(int idof = 0; idof < (*itjoint)->GetDOF(); ++idof) {
                if( !!(*itjoint)->_vmimic[idof] ) {
                    bmimic = true;
                }
            }
            if( !bmimic && (*itjoint)->_info._bIsActive ) {
                _vecjoints.push_back(*itjoint);
                itjoint = _vPassiveJoints.erase(itjoint);
            }
            else {
                ++itjoint;
            }
        }
        // move any mimic joints to the passive joints
        itjoint = _vecjoints.begin();
        while(itjoint != _vecjoints.end()) {
            bool bmimic = false;
            for(int idof = 0; idof < (*itjoint)->GetDOF(); ++idof) {
                if( !!(*itjoint)->_vmimic[idof] ) {
                    bmimic = true;
                    break;
                }
            }
            if( bmimic || !(*itjoint)->_info._bIsActive ) {
                _vPassiveJoints.push_back(*itjoint);
                itjoint = _vecjoints.erase(itjoint);
            }
            else {
                ++itjoint;
            }
        }
        int jointindex=0;
        int dofindex=0;
        FOREACH(itjoint,_vecjoints) {
            (*itjoint)->jointindex = jointindex++;
            (*itjoint)->dofindex = dofindex;
            (*itjoint)->_info._bIsActive = true;
            dofindex += (*itjoint)->GetDOF();
        }
        FOREACH(itjoint,_vPassiveJoints) {
            (*itjoint)->jointindex = -1;
            (*itjoint)->dofindex = -1;
            (*itjoint)->_info._bIsActive = false;
        }
    }

    vector<size_t> vorder(_vecjoints.size());
    vector<int> vJointIndices(_vecjoints.size());
    _vDOFIndices.resize(GetDOF());
    for(size_t i = 0; i < _vecjoints.size(); ++i) {
        vJointIndices[i] = _vecjoints[i]->dofindex;
        for(int idof = 0; idof < _vecjoints[i]->GetDOF(); ++idof) {
            _vDOFIndices.at(vJointIndices[i]+idof) = i;
        }
        vorder[i] = i;
    }
    sort(vorder.begin(), vorder.end(), utils::index_cmp<vector<int>&>(vJointIndices));
    _vDOFOrderedJoints.resize(0);
    FOREACH(it,vorder) {
        _vDOFOrderedJoints.push_back(_vecjoints.at(*it));
    }

    try {
        // initialize all the mimic equations
        for(int bPassiveJoints = 0; bPassiveJoints < 2; ++bPassiveJoints) { // simulate false/true
            const std::vector<JointPtr>& vjoints = bPassiveJoints ? _vPassiveJoints : _vecjoints;
            for(const JointPtr& pjoint : vjoints) {
                const int ndof = pjoint->GetDOF();
                const boost::array<MimicPtr, 3>& vmimic = pjoint->_vmimic;
                for(int idof = 0; idof < ndof; ++idof) {
                    const MimicPtr& pmimic = vmimic[idof];
                    if( !!pmimic ) {
                        const std::string poseq = pmimic->_equations[0];
                        const std::string veleq = pmimic->_equations[1];
                        const std::string acceleq = pmimic->_equations[2]; // have to copy since memory can become invalidated
                        pjoint->SetMimicEquations(idof, poseq, veleq, acceleq);
                    }
                }
            }
        }

        // fill Mimic::_vmimicdofs, check that there are no circular dependencies between the mimic joints
        const int nActiveJoints = _vecjoints.size();
        std::map<Mimic::DOFFormat, MimicPtr> mapmimic; ///< collects if thisdofformat.jointaxis depends on a mimic joint
        for(int bPassiveJoints = 0; bPassiveJoints < 2; ++bPassiveJoints) { // simulate false/true
            const std::vector<JointPtr>& vjoints = bPassiveJoints ? _vPassiveJoints : _vecjoints;
            const int njoints = vjoints.size();
            for(int ijoint = 0; ijoint < njoints; ++ijoint) {
                const JointPtr& pjoint = vjoints[ijoint];

                Mimic::DOFFormat thisdofformat; ///< construct for pjoint
                if( bPassiveJoints ) {
                    thisdofformat.dofindex   = -1; ///< mimic dofindex = -1, ...
                    thisdofformat.jointindex = ijoint + nActiveJoints; ///< but has a generalized joint index
                }
                else {
                    thisdofformat.dofindex   = pjoint->GetDOFIndex();  ///< >= 0
                    thisdofformat.jointindex = pjoint->GetJointIndex(); ///< in [0, nActiveJoints)
                }

                const int ndof = pjoint->GetDOF();
                const boost::array<MimicPtr, 3>& vmimic = pjoint->_vmimic;
                for(int idof = 0; idof < ndof; ++idof) {
                    const MimicPtr& pmimic = vmimic[idof]; // enumerate
                    thisdofformat.axis = idof;
                    if( !!pmimic ) {
                        // only add if pjoint depends on mimic joints
                        // TGN: Can an active joint depend on mimic joints??? If not, why need vjoints = _vecjoints?
                        for(const Mimic::DOFFormat& dofformat : pmimic->_vdofformat) {
                            const JointPtr pjointDepended = dofformat.GetJoint(*this);
                            if( pjointDepended->IsMimic(dofformat.axis) ) {
                                mapmimic[thisdofformat] = pmimic; ///< pjoint depends on pjointDepended
                                RAVELOG_VERBOSE_FORMAT("mimic joint %s depends on mimic joint %s", pjoint->GetName() % pjointDepended->GetName());
                                break;
                            }
                        }
                    }
                }
            }
        }

        bool bchanged = true;
        while(bchanged) {
            bchanged = false;
            for(const std::pair<const Mimic::DOFFormat, MimicPtr>& keyvalue : mapmimic) {
                const Mimic::DOFFormat& thisdofformat = keyvalue.first;
                const MimicPtr& pmimic = keyvalue.second;
                std::vector<Mimic::DOFHierarchy>& vmimicdofs = pmimic->_vmimicdofs; ///< to collect information of active joints on which pmimic depends
                const std::vector<Mimic::DOFFormat>& vdofformat = pmimic->_vdofformat; ///<  collected information of all joints on which pmimic depends

                const JointPtr pjoint = thisdofformat.GetJoint(*this); ///< pjoint depends on all [dofformat.GetJoint(*this) for dofformat in vdofformat]
                const int ndofformat = vdofformat.size();
                for(int idofformat = 0; idofformat < ndofformat; ++idofformat) {
                    const Mimic::DOFFormat& dofformat = vdofformat[idofformat];
                    const JointPtr pjointDepended = dofformat.GetJoint(*this);
                    if( !mapmimic.count(dofformat) ) {
                        continue; // this means pjointDepended depends on active joints only
                    }

                    const MimicPtr& pmimicDepended = mapmimic.at(dofformat); // dofformat.jointindex depends on pmimicDepended
                    const std::vector<Mimic::DOFHierarchy>&   vmimicdofsDepended = pmimicDepended->_vmimicdofs;
                    const std::vector<Mimic::DOFFormat>& vmimicdofformatDepended = pmimicDepended->_vdofformat;

                    for(const Mimic::DOFHierarchy& mimicdofDepended : vmimicdofsDepended) {
                        if( vmimicdofformatDepended[mimicdofDepended.dofformatindex] == thisdofformat ) {
                            throw OPENRAVE_EXCEPTION_FORMAT(_("joint %s depends on a mimic joint %s that also depends on %s; circular dependency!!!"),
                                                            pjoint->GetName() % pjointDepended->GetName() % pjoint->GetName(), ORE_Failed);
                        }

                        // TGN: Since Mimic::_vmimicdofs only contains active joints (c.f. KinBody::Joint::SetMimicEquations),
                        // when computing partial derivatives by chain rule, we shall use Mimic::_vdofformat
                        Mimic::DOFHierarchy h;
                        h.dofformatindex = idofformat; ///< index in vdofformat
                        h.dofindex = mimicdofDepended.dofindex; // >= 0, dofindex of active joint
                        if( find(vmimicdofs.begin(), vmimicdofs.end(), h) == vmimicdofs.end() ) {
                            vmimicdofs.push_back(h);
                            bchanged = true;
                        }
                    }
                }
            }
        }
    }
    catch(const std::exception& ex) {
        RAVELOG_ERROR(str(boost::format("failed to set mimic equations on kinematics body %s: %s\n")%GetName()%ex.what()));
        for(int bPassiveJoints = 0; bPassiveJoints < 2; ++bPassiveJoints) { // simulate false/true
            const std::vector<JointPtr>& vjoints = bPassiveJoints ? _vPassiveJoints : _vecjoints;
            for(const JointPtr& pjoint : vjoints) {
                const int ndof = pjoint->GetDOF();
                for(int idof = 0; idof < ndof; ++idof) {
                    pjoint->_vmimic[idof].reset();
                }
            }
        }
    }

    _vTopologicallySortedJoints.resize(0);
    _vTopologicallySortedJointsAll.resize(0);
    _vTopologicallySortedJointIndicesAll.resize(0);
    _vJointsAffectingLinks.resize(_vecjoints.size()*_veclinks.size());

    // compute the all-pairs shortest paths
    {
        _vAllPairsShortestPaths.resize(_veclinks.size()*_veclinks.size());
        FOREACH(it,_vAllPairsShortestPaths) {
            it->first = -1;
            it->second = -1;
        }
        vector<uint32_t> vcosts(_veclinks.size()*_veclinks.size(),0x3fffffff); // initialize to 2^30-1 since we'll be adding
        for(size_t i = 0; i < _veclinks.size(); ++i) {
            vcosts[i*_veclinks.size()+i] = 0;
        }
        FOREACHC(itjoint,_vecjoints) {
            if( !!(*itjoint)->GetFirstAttached() && !!(*itjoint)->GetSecondAttached() ) {
                int index = (*itjoint)->GetFirstAttached()->GetIndex()*_veclinks.size()+(*itjoint)->GetSecondAttached()->GetIndex();
                _vAllPairsShortestPaths[index] = std::pair<int16_t,int16_t>((*itjoint)->GetFirstAttached()->GetIndex(),(*itjoint)->GetJointIndex());
                vcosts[index] = 1;
                index = (*itjoint)->GetSecondAttached()->GetIndex()*_veclinks.size()+(*itjoint)->GetFirstAttached()->GetIndex();
                _vAllPairsShortestPaths[index] = std::pair<int16_t,int16_t>((*itjoint)->GetSecondAttached()->GetIndex(),(*itjoint)->GetJointIndex());
                vcosts[index] = 1;
            }
        }
        int jointindex = (int)_vecjoints.size();
        FOREACHC(itjoint,_vPassiveJoints) {
            if( !!(*itjoint)->GetFirstAttached() && !!(*itjoint)->GetSecondAttached() ) {
                int index = (*itjoint)->GetFirstAttached()->GetIndex()*_veclinks.size()+(*itjoint)->GetSecondAttached()->GetIndex();
                _vAllPairsShortestPaths[index] = std::pair<int16_t,int16_t>((*itjoint)->GetFirstAttached()->GetIndex(),jointindex);
                vcosts[index] = 1;
                index = (*itjoint)->GetSecondAttached()->GetIndex()*_veclinks.size()+(*itjoint)->GetFirstAttached()->GetIndex();
                _vAllPairsShortestPaths[index] = std::pair<int16_t,int16_t>((*itjoint)->GetSecondAttached()->GetIndex(),jointindex);
                vcosts[index] = 1;
            }
            ++jointindex;
        }
        for(size_t k = 0; k < _veclinks.size(); ++k) {
            for(size_t i = 0; i < _veclinks.size(); ++i) {
                if( i == k ) {
                    continue;
                }
                for(size_t j = 0; j < _veclinks.size(); ++j) {
                    if((j == i)||(j == k)) {
                        continue;
                    }
                    uint32_t kcost = vcosts[k*_veclinks.size()+i] + vcosts[j*_veclinks.size()+k];
                    if( vcosts[j*_veclinks.size()+i] > kcost ) {
                        vcosts[j*_veclinks.size()+i] = kcost;
                        _vAllPairsShortestPaths[j*_veclinks.size()+i] = _vAllPairsShortestPaths[k*_veclinks.size()+i];
                    }
                }
            }
        }
    }

    // Use the APAC algorithm to initialize the kinematics hierarchy: _vTopologicallySortedJoints, _vJointsAffectingLinks, Link::_vParentLinks.
    // SIMOES, Ricardo. APAC: An exact algorithm for retrieving cycles and paths in all kinds of graphs. Tékhne, Dec. 2009, no.12, p.39-55. ISSN 1654-9911.
    if((_veclinks.size() > 0)&&(_vecjoints.size() > 0)) {
        std::vector< std::vector<int> > vlinkadjacency(_veclinks.size());
        // joints with only one attachment are attached to a static link, which is attached to link 0
        FOREACHC(itjoint,_vecjoints) {
            vlinkadjacency.at((*itjoint)->GetFirstAttached()->GetIndex()).push_back((*itjoint)->GetSecondAttached()->GetIndex());
            vlinkadjacency.at((*itjoint)->GetSecondAttached()->GetIndex()).push_back((*itjoint)->GetFirstAttached()->GetIndex());
        }
        FOREACHC(itjoint,_vPassiveJoints) {
            vlinkadjacency.at((*itjoint)->GetFirstAttached()->GetIndex()).push_back((*itjoint)->GetSecondAttached()->GetIndex());
            vlinkadjacency.at((*itjoint)->GetSecondAttached()->GetIndex()).push_back((*itjoint)->GetFirstAttached()->GetIndex());
        }
        FOREACH(it,vlinkadjacency) {
            sort(it->begin(), it->end());
        }

        // all unique paths starting at the root link or static links
        std::vector< std::list< std::list<int> > > vuniquepaths(_veclinks.size());
        std::list< std::list<int> > closedloops;
        int s = 0;
        std::list< std::list<int> > S;
        FOREACH(itv,vlinkadjacency[s]) {
            std::list<int> P;
            P.push_back(s);
            P.push_back(*itv);
            S.push_back(P);
            vuniquepaths[*itv].push_back(P);
        }
        while(!S.empty()) {
            std::list<int>& P = S.front();
            int u = P.back();
            FOREACH(itv,vlinkadjacency[u]) {
                std::list<int>::iterator itfound = find(P.begin(),P.end(),*itv);
                if( itfound == P.end() ) {
                    S.push_back(P);
                    S.back().push_back(*itv);
                    vuniquepaths[*itv].push_back(S.back());
                }
                else {
                    // found a cycle
                    std::list<int> cycle;
                    while(itfound != P.end()) {
                        cycle.push_back(*itfound);
                        ++itfound;
                    }
                    if( cycle.size() > 2 ) {
                        // sort the cycle so that it starts with the lowest link index and the direction is the next lowest index
                        // this way the cycle becomes unique and can be compared for duplicates
                        itfound = cycle.begin();
                        std::list<int>::iterator itmin = itfound++;
                        while(itfound != cycle.end()) {
                            if( *itmin > *itfound ) {
                                itmin = itfound;
                            }
                            itfound++;
                        }
                        if( itmin != cycle.begin() ) {
                            cycle.splice(cycle.end(),cycle,cycle.begin(),itmin);
                        }
                        if( *++cycle.begin() > cycle.back() ) {
                            // reverse the cycle
                            cycle.reverse();
                            cycle.push_front(cycle.back());
                            cycle.pop_back();
                        }
                        if( find(closedloops.begin(),closedloops.end(),cycle) == closedloops.end() ) {
                            closedloops.push_back(cycle);
                        }
                    }
                }
            }
            S.pop_front();
        }
        // fill each link's parent links
        FOREACH(itlink,_veclinks) {
            if( (*itlink)->GetIndex() > 0 && vuniquepaths.at((*itlink)->GetIndex()).size() == 0 ) {
                RAVELOG_WARN(str(boost::format("_ComputeInternalInformation: %s has incomplete kinematics! link %s not connected to root %s")%GetName()%(*itlink)->GetName()%_veclinks.at(0)->GetName()));
            }
            FOREACH(itpath, vuniquepaths.at((*itlink)->GetIndex())) {
                OPENRAVE_ASSERT_OP(itpath->back(),==,(*itlink)->GetIndex());
                int parentindex = *---- itpath->end();
                if( find((*itlink)->_vParentLinks.begin(),(*itlink)->_vParentLinks.end(),parentindex) == (*itlink)->_vParentLinks.end() ) {
                    (*itlink)->_vParentLinks.push_back(parentindex);
                }
            }
        }
        // find the link depths (minimum path length to the root)
        vector<int> vlinkdepths(_veclinks.size(),-1);
        vlinkdepths.at(0) = 0;
        for(size_t i = 0; i < _veclinks.size(); ++i) {
            if( _veclinks[i]->IsStatic() ) {
                vlinkdepths[i] = 0;
            }
        }
        bool changed = true;
        while(changed) {
            changed = false;
            FOREACH(itlink,_veclinks) {
                if( vlinkdepths[(*itlink)->GetIndex()] == -1 ) {
                    int bestindex = -1;
                    FOREACH(itparent, (*itlink)->_vParentLinks) {
                        if( vlinkdepths[*itparent] >= 0 ) {
                            if( bestindex == -1 || (bestindex >= 0 && vlinkdepths[*itparent] < bestindex) ) {
                                bestindex = vlinkdepths[*itparent]+1;
                            }
                        }
                    }
                    if( bestindex >= 0 ) {
                        vlinkdepths[(*itlink)->GetIndex()] = bestindex;
                        changed = true;
                    }
                }
            }
        }


        if( IS_DEBUGLEVEL(Level_Verbose) ) {
            FOREACH(itlink, _veclinks) {
                std::stringstream ss; ss << GetName() << ":" << (*itlink)->GetName() << " depth=" << vlinkdepths.at((*itlink)->GetIndex()) << ", parents=[";
                FOREACHC(itparentlink, (*itlink)->_vParentLinks) {
                    ss << _veclinks.at(*itparentlink)->GetName() << ", ";
                }
                ss << "]";
                RAVELOG_VERBOSE(ss.str());
            }
        }

        // build up a directed graph of joint dependencies
        int numjoints = (int)(_vecjoints.size()+_vPassiveJoints.size());
        // build the adjacency list
        vector<int> vjointadjacency(numjoints*numjoints,0);
        for(int ij0 = 0; ij0 < numjoints; ++ij0) {
            JointPtr j0 = ij0 < (int)_vecjoints.size() ? _vecjoints[ij0] : _vPassiveJoints[ij0-_vecjoints.size()];
            bool bj0hasstatic = (!j0->GetFirstAttached() || j0->GetFirstAttached()->IsStatic()) || (!j0->GetSecondAttached() || j0->GetSecondAttached()->IsStatic());
            // mimic joint sorting is the hardest limit
            if( j0->IsMimic() ) {
                for(int i = 0; i < j0->GetDOF(); ++i) {
                    if(j0->IsMimic(i)) {
                        FOREACH(itdofformat, j0->_vmimic[i]->_vdofformat) {
                            if( itdofformat->dofindex < 0 ) {
                                vjointadjacency[itdofformat->jointindex*numjoints+ij0] = 1;
                            }
                        }
                    }
                }
            }

            for(int ij1 = ij0+1; ij1 < numjoints; ++ij1) {
                JointPtr j1 = ij1 < (int)_vecjoints.size() ? _vecjoints[ij1] : _vPassiveJoints[ij1-_vecjoints.size()];
                bool bj1hasstatic = (!j1->GetFirstAttached() || j1->GetFirstAttached()->IsStatic()) || (!j1->GetSecondAttached() || j1->GetSecondAttached()->IsStatic());

                // test if connected to world, next in priority to mimic joints
                if( bj0hasstatic && bj1hasstatic ) {
                    continue;
                }
                if( vjointadjacency[ij1*numjoints+ij0] || vjointadjacency[ij0*numjoints+ij1] ) {
                    // already have an edge, so no reason to add any more
                    continue;
                }

                // sort by link depth
                int j0l0 = vlinkdepths[j0->GetFirstAttached()->GetIndex()];
                int j0l1 = vlinkdepths[j0->GetSecondAttached()->GetIndex()];
                int j1l0 = vlinkdepths[j1->GetFirstAttached()->GetIndex()];
                int j1l1 = vlinkdepths[j1->GetSecondAttached()->GetIndex()];
                int diff = min(j0l0,j0l1) - min(j1l0,j1l1);
                if( diff < 0 ) {
                    OPENRAVE_ASSERT_OP(min(j0l0,j0l1),<,100);
                    vjointadjacency[ij0*numjoints+ij1] = 100-min(j0l0,j0l1);
                    continue;
                }
                if( diff > 0 ) {
                    OPENRAVE_ASSERT_OP(min(j1l0,j1l1),<,100);
                    vjointadjacency[ij1*numjoints+ij0] = 100-min(j1l0,j1l1);
                    continue;
                }
                diff = max(j0l0,j0l1) - max(j1l0,j1l1);
                if( diff < 0 ) {
                    OPENRAVE_ASSERT_OP(max(j0l0,j0l1),<,100);
                    vjointadjacency[ij0*numjoints+ij1] = 100-max(j0l0,j0l1);
                    continue;
                }
                if( diff > 0 ) {
                    OPENRAVE_ASSERT_OP(max(j1l0,j1l1),<,100);
                    vjointadjacency[ij1*numjoints+ij0] = 100-max(j1l0,j1l1);
                    continue;
                }
            }
        }
        // topologically sort the joints
        _vTopologicallySortedJointIndicesAll.resize(0); _vTopologicallySortedJointIndicesAll.reserve(numjoints);
        std::list<int> noincomingedges;
        for(int i = 0; i < numjoints; ++i) {
            bool hasincoming = false;
            for(int j = 0; j < numjoints; ++j) {
                if( vjointadjacency[j*numjoints+i] ) {
                    hasincoming = true;
                    break;
                }
            }
            if( !hasincoming ) {
                noincomingedges.push_back(i);
            }
        }
        bool bcontinuesorting = true;
        while(bcontinuesorting) {
            bcontinuesorting = false;
            while(!noincomingedges.empty()) {
                int n = noincomingedges.front();
                noincomingedges.pop_front();
                _vTopologicallySortedJointIndicesAll.push_back(n);
                for(int i = 0; i < numjoints; ++i) {
                    if( vjointadjacency[n*numjoints+i] ) {
                        vjointadjacency[n*numjoints+i] = 0;
                        bool hasincoming = false;
                        for(int j = 0; j < numjoints; ++j) {
                            if( vjointadjacency[j*numjoints+i] ) {
                                hasincoming = true;
                                break;
                            }
                        }
                        if( !hasincoming ) {
                            noincomingedges.push_back(i);
                        }
                    }
                }
            }

            // go backwards so we prioritize moving joints towards the end rather than the beginning (not a formal heurstic)
            int imaxadjind = vjointadjacency[numjoints*numjoints-1];
            for(int ijoint = numjoints*numjoints-1; ijoint >= 0; --ijoint) {
                if( vjointadjacency[ijoint] > vjointadjacency[imaxadjind] ) {
                    imaxadjind = ijoint;
                }
            }
            if( vjointadjacency[imaxadjind] != 0 ) {
                bcontinuesorting = true;
                int ifirst = imaxadjind/numjoints;
                int isecond = imaxadjind%numjoints;
                if( vjointadjacency[imaxadjind] <= 2 ) { // level 1 - static constraint violated, level 2 - mimic constraint
                    JointPtr pji = ifirst < (int)_vecjoints.size() ? _vecjoints[ifirst] : _vPassiveJoints.at(ifirst-_vecjoints.size());
                    JointPtr pjj = isecond < (int)_vecjoints.size() ? _vecjoints[isecond] : _vPassiveJoints.at(isecond-_vecjoints.size());
                    RAVELOG_WARN(str(boost::format("cannot sort joints topologically %d for robot %s joints %s:%s!! forward kinematics might be buggy\n")%vjointadjacency[imaxadjind]%GetName()%pji->GetName()%pjj->GetName()));
                }
                // remove this edge
                vjointadjacency[imaxadjind] = 0;
                bool hasincoming = false;
                for(int j = 0; j < numjoints; ++j) {
                    if( vjointadjacency[j*numjoints+isecond] ) {
                        hasincoming = true;
                        break;
                    }
                }
                if( !hasincoming ) {
                    noincomingedges.push_back(isecond);
                }
            }
        }
        OPENRAVE_ASSERT_OP((int)_vTopologicallySortedJointIndicesAll.size(),==,numjoints);
        FOREACH(itindex,_vTopologicallySortedJointIndicesAll) {
            JointPtr pj = *itindex < (int)_vecjoints.size() ? _vecjoints[*itindex] : _vPassiveJoints.at(*itindex-_vecjoints.size());
            if( *itindex < (int)_vecjoints.size() ) {
                _vTopologicallySortedJoints.push_back(pj);
            }
            _vTopologicallySortedJointsAll.push_back(pj);
            //RAVELOG_INFO(str(boost::format("top: %s")%pj->GetName()));
        }

        // based on this topological sorting, find the parent link for each joint
        FOREACH(itjoint,_vTopologicallySortedJointsAll) {
            Joint& joint = **itjoint;
            int parentlinkindex = -1;
            if( !joint.GetFirstAttached() || joint.GetFirstAttached()->IsStatic() ) {
                if( !!joint.GetSecondAttached() && !joint.GetSecondAttached()->IsStatic() ) {
                    parentlinkindex = joint.GetSecondAttached()->GetIndex();
                }
            }
            else if( !joint.GetSecondAttached() || joint.GetSecondAttached()->IsStatic() ) {
                parentlinkindex = joint.GetFirstAttached()->GetIndex();
            }
            else {
                // NOTE: possibly try to choose roots that do not involve mimic joints. ikfast might have problems
                // dealing with very complex formulas
                LinkPtr plink0 = joint.GetFirstAttached(), plink1 = joint.GetSecondAttached();
                if( vlinkdepths[plink0->GetIndex()] < vlinkdepths[plink1->GetIndex()] ) {
                    parentlinkindex = plink0->GetIndex();
                }
                else if( vlinkdepths[plink0->GetIndex()] > vlinkdepths[plink1->GetIndex()] ) {
                    parentlinkindex = plink1->GetIndex();
                }
                else {
                    // depths are the same, so check the adjacent joints of each link
                    size_t link0pos=_vTopologicallySortedJointIndicesAll.size(), link1pos=_vTopologicallySortedJointIndicesAll.size();
                    FOREACHC(itparentlink,plink0->_vParentLinks) {
                        int jointindex = _vAllPairsShortestPaths[plink0->GetIndex()*_veclinks.size()+*itparentlink].second;
                        size_t pos = find(_vTopologicallySortedJointIndicesAll.begin(),_vTopologicallySortedJointIndicesAll.end(),jointindex) - _vTopologicallySortedJointIndicesAll.begin();
                        link0pos = min(link0pos,pos);
                    }
                    FOREACHC(itparentlink,plink1->_vParentLinks) {
                        int jointindex = _vAllPairsShortestPaths[plink1->GetIndex()*_veclinks.size()+*itparentlink].second;
                        size_t pos = find(_vTopologicallySortedJointIndicesAll.begin(),_vTopologicallySortedJointIndicesAll.end(),jointindex) - _vTopologicallySortedJointIndicesAll.end();
                        link1pos = min(link1pos,pos);
                    }
                    if( link0pos < link1pos ) {
                        parentlinkindex = plink0->GetIndex();
                    }
                    else if( link0pos > link1pos ) {
                        parentlinkindex = plink1->GetIndex();
                    }
                    else {
                        RAVELOG_WARN(str(boost::format("links %s and %s have joints on the same depth %d and %d?")%plink0->GetName()%plink1->GetName()%link0pos%link1pos));
                    }
                }
            }
            if( parentlinkindex == -1 ) {
                RAVELOG_WARN(str(boost::format("could not compute parent link for joint %s")%joint.GetName()));
            }
            else if( parentlinkindex != joint.GetFirstAttached()->GetIndex() ) {
                RAVELOG_VERBOSE(str(boost::format("swapping link order of joint %s(%d)")%joint.GetName()%joint.GetJointIndex()));
                // have to swap order
                Transform tswap = joint.GetInternalHierarchyRightTransform().inverse();
                std::vector<Vector> vaxes(joint.GetDOF());
                for(size_t i = 0; i < vaxes.size(); ++i) {
                    vaxes[i] = -tswap.rotate(joint.GetInternalHierarchyAxis(i));
                }
                std::vector<dReal> vcurrentvalues;
                joint.GetValues(vcurrentvalues);
                // have to reset the link transformations temporarily in order to avoid setting a joint offset
                TransformSaver<LinkPtr> linksaver0(joint.GetFirstAttached());
                TransformSaver<LinkPtr> linksaver1(joint.GetSecondAttached());
                // assume joint values are set to 0
                joint.GetFirstAttached()->SetTransform(Transform());
                joint.GetSecondAttached()->SetTransform(joint.GetInternalHierarchyLeftTransform()*joint.GetInternalHierarchyRightTransform());
                // pass in empty joint values
                std::vector<dReal> vdummyzerovalues;
                joint._ComputeJointInternalInformation(joint.GetSecondAttached(),joint.GetFirstAttached(),tswap.trans,vaxes,vdummyzerovalues);
                // initialize joint values to the correct value
                joint._info._vcurrentvalues = vcurrentvalues;
            }

            joint._ComputeInternalStaticInformation(); // IsStatic should be computable here
        }
        // find out what links are affected by what joints.
        FOREACH(it,_vJointsAffectingLinks) {
            *it = 0;
        }
        vector<int8_t> vusedlinks;
        for(int i = 0; i < (int)_veclinks.size(); ++i) {
            vusedlinks.resize(0); vusedlinks.resize(_veclinks.size());
            FOREACH(itpath,vuniquepaths[i]) {
                FOREACH(itlink,*itpath) {
                    vusedlinks[*itlink] = 1;
                }
            }
            for(int j = 0; j < (int)_veclinks.size(); ++j) {
                if( vusedlinks[j] &&(i != j)) {
                    int jointindex = _vAllPairsShortestPaths[i*_veclinks.size()+j].second;
                    OPENRAVE_ASSERT_OP( jointindex, >=, 0 );
                    JointPtr pjoint = jointindex < (int)_vecjoints.size() ? _vecjoints[jointindex] : _vPassiveJoints.at(jointindex-_vecjoints.size());
                    if( jointindex < (int)_vecjoints.size() ) {
                        _vJointsAffectingLinks[jointindex*_veclinks.size()+i] = pjoint->GetHierarchyParentLink()->GetIndex() == i ? -1 : 1;
                    }
                    if( pjoint->IsMimic() ) {
                        for(int idof = 0; idof < pjoint->GetDOF(); ++idof) {
                            if( pjoint->IsMimic(idof) ) {
                                FOREACHC(itmimicdof,pjoint->_vmimic[idof]->_vmimicdofs) {
                                    JointPtr pjoint2 = GetJointFromDOFIndex(itmimicdof->dofindex);
                                    _vJointsAffectingLinks[pjoint2->GetJointIndex()*_veclinks.size()+i] = pjoint2->GetHierarchyParentLink()->GetIndex() == i ? -1 : 1;
                                }
                            }
                        }
                    }
                }
            }
        }

        // process the closed loops, note that determining 'degrees of freedom' of the loop is very difficult and should be left to the 'fkfast' tool
        _vClosedLoopIndices.resize(0); _vClosedLoopIndices.reserve(closedloops.size());
        _vClosedLoops.resize(0); _vClosedLoops.reserve(closedloops.size());
        FOREACH(itclosedloop,closedloops) {
            _vClosedLoopIndices.push_back(vector< std::pair<int16_t, int16_t> >());
            _vClosedLoopIndices.back().reserve(itclosedloop->size());
            _vClosedLoops.push_back(vector< std::pair<LinkPtr, JointPtr> >());
            _vClosedLoops.back().reserve(itclosedloop->size());
            // fill the links
            FOREACH(itlinkindex,*itclosedloop) {
                _vClosedLoopIndices.back().emplace_back(*itlinkindex, 0);
                _vClosedLoops.back().emplace_back(_veclinks.at(*itlinkindex), JointPtr());
            }
            // fill the joints
            for(size_t i = 0; i < _vClosedLoopIndices.back().size(); ++i) {
                int nextlink = i+1 < _vClosedLoopIndices.back().size() ? _vClosedLoopIndices.back()[i+1].first : _vClosedLoopIndices.back()[0].first;
                int jointindex = _vAllPairsShortestPaths[nextlink*_veclinks.size()+_vClosedLoopIndices.back()[i].first].second;
                _vClosedLoopIndices.back()[i].second = jointindex;
                if( jointindex < (int)_vecjoints.size() ) {
                    _vClosedLoops.back().at(i).second = _vecjoints.at(jointindex);
                }
                else {
                    _vClosedLoops.back().at(i).second = _vPassiveJoints.at(jointindex-_vecjoints.size());
                }
            }

            if( IS_DEBUGLEVEL(Level_Verbose) ) {
                stringstream ss;
                ss << GetName() << " closedloop found: ";
                FOREACH(itlinkindex,*itclosedloop) {
                    LinkPtr plink = _veclinks.at(*itlinkindex);
                    ss << plink->GetName() << "(" << plink->GetIndex() << ") ";
                }
                RAVELOG_VERBOSE(ss.str());
            }
        }
    }

    // compute the rigidly attached links
    for(size_t ilink = 0; ilink < _veclinks.size(); ++ilink) {
        vector<int>& vattachedlinks = _veclinks[ilink]->_vRigidlyAttachedLinks;
        vattachedlinks.resize(0);
        vattachedlinks.push_back(ilink);
        if((ilink == 0)|| _veclinks[ilink]->IsStatic() ) {
            FOREACHC(itlink,_veclinks) {
                if( (*itlink)->IsStatic() ) {
                    if( (*itlink)->GetIndex() != (int)ilink ) {
                        vattachedlinks.push_back((*itlink)->GetIndex());
                    }
                }
            }
            FOREACHC(itjoint, GetJoints()) {
                if( (*itjoint)->IsStatic() ) {
                    if( !(*itjoint)->GetFirstAttached() && !!(*itjoint)->GetSecondAttached() && !(*itjoint)->GetSecondAttached()->IsStatic() ) {
                        vattachedlinks.push_back((*itjoint)->GetSecondAttached()->GetIndex());
                    }
                    if( !(*itjoint)->GetSecondAttached() && !!(*itjoint)->GetFirstAttached() && !(*itjoint)->GetFirstAttached()->IsStatic() ) {
                        vattachedlinks.push_back((*itjoint)->GetFirstAttached()->GetIndex());
                    }
                }
            }
            FOREACHC(itpassive, GetPassiveJoints()) {
                if( (*itpassive)->IsStatic() ) {
                    if( !(*itpassive)->GetFirstAttached() && !!(*itpassive)->GetSecondAttached() && !(*itpassive)->GetSecondAttached()->IsStatic() ) {
                        vattachedlinks.push_back((*itpassive)->GetSecondAttached()->GetIndex());
                    }
                    if( !(*itpassive)->GetSecondAttached() && !!(*itpassive)->GetFirstAttached() && !(*itpassive)->GetFirstAttached()->IsStatic() ) {
                        vattachedlinks.push_back((*itpassive)->GetFirstAttached()->GetIndex());
                    }
                }
            }
        }

        // breadth first search for rigid links
        for(size_t icurlink = 0; icurlink<vattachedlinks.size(); ++icurlink) {
            LinkPtr plink=_veclinks.at(vattachedlinks[icurlink]);
            FOREACHC(itjoint, _vecjoints) {
                if( (*itjoint)->IsStatic() ) {
                    if(((*itjoint)->GetFirstAttached() == plink)&& !!(*itjoint)->GetSecondAttached() &&(find(vattachedlinks.begin(),vattachedlinks.end(),(*itjoint)->GetSecondAttached()->GetIndex()) == vattachedlinks.end())) {
                        vattachedlinks.push_back((*itjoint)->GetSecondAttached()->GetIndex());
                    }
                    if(((*itjoint)->GetSecondAttached() == plink)&& !!(*itjoint)->GetFirstAttached() &&(find(vattachedlinks.begin(),vattachedlinks.end(),(*itjoint)->GetFirstAttached()->GetIndex()) == vattachedlinks.end())) {
                        vattachedlinks.push_back((*itjoint)->GetFirstAttached()->GetIndex());
                    }
                }
            }
            FOREACHC(itpassive, _vPassiveJoints) {
                if( (*itpassive)->IsStatic() ) {
                    if(((*itpassive)->GetFirstAttached() == plink)&& !!(*itpassive)->GetSecondAttached() &&(find(vattachedlinks.begin(),vattachedlinks.end(),(*itpassive)->GetSecondAttached()->GetIndex()) == vattachedlinks.end())) {
                        vattachedlinks.push_back((*itpassive)->GetSecondAttached()->GetIndex());
                    }
                    if(((*itpassive)->GetSecondAttached() == plink)&& !!(*itpassive)->GetFirstAttached() &&(find(vattachedlinks.begin(),vattachedlinks.end(),(*itpassive)->GetFirstAttached()->GetIndex()) == vattachedlinks.end())) {
                        vattachedlinks.push_back((*itpassive)->GetFirstAttached()->GetIndex());
                    }
                }
            }
        }
    }

    for(size_t ijoint = 0; ijoint < _vecjoints.size(); ++ijoint ) {
        if( _vecjoints[ijoint]->GetName().size() == 0 ) {
            RAVELOG_WARN(str(boost::format("%s joint index %d has no name")%GetName()%ijoint));
        }
    }
    for(size_t ijoint = 0; ijoint < _vPassiveJoints.size(); ++ijoint ) {
        if( _vPassiveJoints[ijoint]->GetName().size() == 0 ) {
            RAVELOG_WARN(str(boost::format("%s passive joint index %d has no name")%GetName()%ijoint));
        }
    }
    for(size_t ijoint0 = 0; ijoint0 < _vTopologicallySortedJointsAll.size(); ++ijoint0 ) {
        JointPtr pjoint0 = _vTopologicallySortedJointsAll[ijoint0];
        for(size_t ijoint1 = ijoint0+1; ijoint1 < _vTopologicallySortedJointsAll.size(); ++ijoint1 ) {
            JointPtr pjoint1 = _vTopologicallySortedJointsAll[ijoint1];
            if( pjoint0->GetName() == pjoint1->GetName() && (pjoint0->GetJointIndex() >= 0 || pjoint1->GetJointIndex() >= 0) ) {
                throw OPENRAVE_EXCEPTION_FORMAT(_("joint indices %d and %d share the same name '%s'"), pjoint0->GetJointIndex()%pjoint1->GetJointIndex()%pjoint0->GetName(), ORE_InvalidState);
            }
        }
    }

    __hashkinematics.resize(0);

    // create the adjacency list
    {
        _setAdjacentLinks.clear();
        FOREACH(itadj, _vForcedAdjacentLinks) {
            LinkPtr pl0 = GetLink(itadj->first);
            LinkPtr pl1 = GetLink(itadj->second);
            if( !!pl0 && !!pl1 ) {
                int ind0 = pl0->GetIndex();
                int ind1 = pl1->GetIndex();
                if( ind1 < ind0 ) {
                    _setAdjacentLinks.insert(ind1|(ind0<<16));
                }
                else {
                    _setAdjacentLinks.insert(ind0|(ind1<<16));
                }
            }
        }

        // make no-geometry links adjacent to all other links
        FOREACH(itlink0, _veclinks) {
            if( (*itlink0)->GetGeometries().size() == 0 ) {
                int ind0 = (*itlink0)->GetIndex();
                FOREACH(itlink1,_veclinks) {
                    if( *itlink0 != *itlink1 ) {
                        int ind1 = (*itlink1)->GetIndex();
                        if( ind1 < ind0 ) {
                            _setAdjacentLinks.insert(ind1|(ind0<<16));
                        }
                        else {
                            _setAdjacentLinks.insert(ind0|(ind1<<16));
                        }
                    }
                }
            }
        }

        if( _bMakeJoinedLinksAdjacent ) {
            FOREACH(itj, _vecjoints) {
                int ind0 = (*itj)->_attachedbodies[0]->GetIndex();
                int ind1 = (*itj)->_attachedbodies[1]->GetIndex();
                if( ind1 < ind0 ) {
                    _setAdjacentLinks.insert(ind1|(ind0<<16));
                }
                else {
                    _setAdjacentLinks.insert(ind0|(ind1<<16));
                }
            }

            FOREACH(itj, _vPassiveJoints) {
                int ind0 = (*itj)->_attachedbodies[0]->GetIndex();
                int ind1 = (*itj)->_attachedbodies[1]->GetIndex();
                if( ind1 < ind0 ) {
                    _setAdjacentLinks.insert(ind1|(ind0<<16));
                }
                else {
                    _setAdjacentLinks.insert(ind0|(ind1<<16));
                }
            }

            // if a pair links has exactly one non-static joint in the middle, then make the pair adjacent
            vector<JointPtr> vjoints;
            for(int i = 0; i < (int)_veclinks.size()-1; ++i) {
                for(int j = i+1; j < (int)_veclinks.size(); ++j) {
                    GetChain(i,j,vjoints);
                    size_t numstatic = 0;
                    FOREACH(it,vjoints) {
                        numstatic += (*it)->IsStatic();
                    }
                    if( numstatic+1 >= vjoints.size() ) {
                        if( i < j ) {
                            _setAdjacentLinks.insert(i|(j<<16));
                        }
                        else {
                            _setAdjacentLinks.insert(j|(i<<16));
                        }
                    }
                }
            }
        }
        _ResetInternalCollisionCache();
    }

    _nHierarchyComputed = 2;
    // because of mimic joints, need to call SetDOFValues at least once, also use this to check for links that are off
    {
        vector<Transform> vprevtrans, vnewtrans;
        vector<dReal> vprevdoflastsetvalues, vnewdoflastsetvalues;
        GetLinkTransformations(vprevtrans, vprevdoflastsetvalues);
        vector<dReal> vcurrentvalues;
        // unfortunately if SetDOFValues is overloaded by the robot, it could call the robot's _UpdateGrabbedBodies, which is a problem during environment cloning since the grabbed bodies might not be initialized. Therefore, call KinBody::SetDOFValues
        GetDOFValues(vcurrentvalues);
        std::vector<UserDataPtr> vGrabbedBodies; vGrabbedBodies.swap(_vGrabbedBodies); // swap to get rid of _vGrabbedBodies
        KinBody::SetDOFValues(vcurrentvalues,CLA_CheckLimits, std::vector<int>());
        vGrabbedBodies.swap(_vGrabbedBodies); // swap back
        GetLinkTransformations(vnewtrans, vnewdoflastsetvalues);
        for(size_t i = 0; i < vprevtrans.size(); ++i) {
            if( TransformDistanceFast(vprevtrans[i],vnewtrans[i]) > 1e-5 ) {
                RAVELOG_VERBOSE(str(boost::format("link %d has different transformation after SetDOFValues (error=%f), this could be due to mimic joint equations kicking into effect.")%_veclinks.at(i)->GetName()%TransformDistanceFast(vprevtrans[i],vnewtrans[i])));
            }
        }
        for(int i = 0; i < GetDOF(); ++i) {
            if( vprevdoflastsetvalues.at(i) != vnewdoflastsetvalues.at(i) ) {
                RAVELOG_VERBOSE(str(boost::format("dof %d has different values after SetDOFValues %d!=%d, this could be due to mimic joint equations kicking into effect.")%i%vprevdoflastsetvalues.at(i)%vnewdoflastsetvalues.at(i)));
            }
        }
        _vInitialLinkTransformations = vnewtrans;
    }

    {
        // do not initialize interpolation, since it implies a motion sampling strategy
        int offset = 0;
        _spec._vgroups.resize(0);
        if( GetDOF() > 0 ) {
            ConfigurationSpecification::Group group;
            stringstream ss;
            ss << "joint_values " << GetName();
            for(int i = 0; i < GetDOF(); ++i) {
                ss << " " << i;
            }
            group.name = ss.str();
            group.dof = GetDOF();
            group.offset = offset;
            offset += group.dof;
            _spec._vgroups.push_back(group);
        }

        ConfigurationSpecification::Group group;
        group.name = str(boost::format("affine_transform %s %d")%GetName()%DOF_Transform);
        group.offset = offset;
        group.dof = RaveGetAffineDOF(DOF_Transform);
        _spec._vgroups.push_back(group);
    }

    // set the "self" extra geometry group
    std::string selfgroup("self");
    FOREACH(itlink, _veclinks) {
        if( (*itlink)->_info._mapExtraGeometries.find(selfgroup) == (*itlink)->_info._mapExtraGeometries.end() ) {
            std::vector<GeometryInfoPtr> vgeoms;
            FOREACH(itgeom, (*itlink)->_vGeometries) {
                vgeoms.push_back(GeometryInfoPtr(new GeometryInfo((*itgeom)->GetInfo())));
            }
            (*itlink)->_info._mapExtraGeometries.insert(make_pair(selfgroup, vgeoms));
        }
    }

    _bAreAllJoints1DOFAndNonCircular = true;
    for (size_t ijoint = 0; ijoint < _vecjoints.size(); ++ijoint) {
        if (_vecjoints[ijoint]->GetDOF() != 1 || _vecjoints[ijoint]->IsCircular()) {
            _bAreAllJoints1DOFAndNonCircular = false;
            break;
        }
    }

    // notify any callbacks of the changes
    std::list<UserDataWeakPtr> listRegisteredCallbacks;
    uint32_t index = 0;
    uint32_t parameters = _nParametersChanged;
    while(parameters && index < _vlistRegisteredCallbacks.size()) {
        if( (parameters & 1) &&  _vlistRegisteredCallbacks.at(index).size() > 0 ) {
            {
                boost::shared_lock< boost::shared_mutex > lock(GetInterfaceMutex());
                listRegisteredCallbacks = _vlistRegisteredCallbacks.at(index); // copy since it can be changed
            }
            FOREACH(it,listRegisteredCallbacks) {
                ChangeCallbackDataPtr pdata = boost::dynamic_pointer_cast<ChangeCallbackData>(it->lock());
                if( !!pdata ) {
                    pdata->_callback();
                }
            }
        }
        parameters >>= 1;
        index += 1;
    }
    _nParametersChanged = 0;

    // associate the current kinbody with the correct forward kinematics structure
    const std::string& sKinematicsGeometry = this->GetKinematicsGeometryHash();
    const std::map<std::string, ForwardKinematicsStruct>::iterator it = _mHash2ForwardKinematicsStruct.find(sKinematicsGeometry);
    if(it != _mHash2ForwardKinematicsStruct.end()) {
        _pCurrentForwardKinematicsStruct.reset(&it->second, utils::null_deleter());
    }
    else {
        _pCurrentForwardKinematicsStruct.reset();
    }

    RAVELOG_VERBOSE_FORMAT("initialized %s in %fs", GetName()%(1e-6*(utils::GetMicroTime()-starttime)));
}

void KinBody::_DeinitializeInternalInformation()
{
    _nHierarchyComputed = 0; // should reset to inform other elements that kinematics information might not be accurate
}

bool KinBody::IsAttached(const KinBody &body) const
{
    if(this == &body ) {
        return true;
    }
    std::set<KinBodyConstPtr> dummy;
    return _IsAttached(body, dummy);
}

void KinBody::GetAttached(std::set<KinBodyPtr>& setAttached) const
{
    setAttached.insert(boost::const_pointer_cast<KinBody>(shared_kinbody_const()));
    FOREACHC(itbody,_listAttachedBodies) {
        KinBodyPtr pattached = itbody->lock();
        if( !!pattached && setAttached.insert(pattached).second ) {
            pattached->GetAttached(setAttached);
        }
    }
}

void KinBody::GetAttached(std::set<KinBodyConstPtr>& setAttached) const
{
    setAttached.insert(shared_kinbody_const());
    FOREACHC(itbody,_listAttachedBodies) {
        KinBodyConstPtr pattached = itbody->lock();
        if( !!pattached && setAttached.insert(pattached).second ) {
            pattached->GetAttached(setAttached);
        }
    }
}

void KinBody::GetAttached(std::vector<KinBodyPtr>& vAttached) const
{
    if( vAttached.empty() || find(vAttached.begin(), vAttached.end(), shared_kinbody_const()) == vAttached.end() ) {
        vAttached.push_back(boost::const_pointer_cast<KinBody>(shared_kinbody_const()));
    }
    FOREACHC(itbody,_listAttachedBodies) {
        KinBodyPtr pattached = itbody->lock();
        if( !!pattached ) {
            if( find(vAttached.begin(), vAttached.end(), pattached) == vAttached.end() ) {
                vAttached.push_back(pattached);
                pattached->GetAttached(vAttached);
            }
        }
    }
}

void KinBody::GetAttached(std::vector<KinBodyConstPtr>& vAttached) const
{
    if( vAttached.empty() || find(vAttached.begin(), vAttached.end(), shared_kinbody_const()) == vAttached.end() ) {
        vAttached.push_back(shared_kinbody_const());
    }
    FOREACHC(itbody,_listAttachedBodies) {
        KinBodyConstPtr pattached = itbody->lock();
        if( !!pattached ) {
            if( find(vAttached.begin(), vAttached.end(), pattached) == vAttached.end() ) {
                vAttached.push_back(pattached);
                pattached->GetAttached(vAttached);
            }
        }
    }
}

bool KinBody::HasAttached() const
{
    return _listAttachedBodies.size() > 0;
}

bool KinBody::_IsAttached(const KinBody &body, std::set<KinBodyConstPtr>&setChecked) const
{
    if( !setChecked.insert(shared_kinbody_const()).second ) {
        return false;
    }
    FOREACHC(itbody,_listAttachedBodies) {
        KinBodyConstPtr pattached = itbody->lock();
        if( !!pattached && ((pattached.get() == &body)|| pattached->_IsAttached(body,setChecked)) ) {
            return true;
        }
    }
    return false;
}

void KinBody::_AttachBody(KinBodyPtr pbody)
{
    _listAttachedBodies.push_back(pbody);
    pbody->_listAttachedBodies.push_back(shared_kinbody());
    _PostprocessChangedParameters(Prop_BodyAttached);
}

bool KinBody::_RemoveAttachedBody(KinBody &body)
{
    int numremoved = 0;
    FOREACH(it,_listAttachedBodies) {
        if( it->lock().get() == &body ) {
            _listAttachedBodies.erase(it);
            numremoved++;
            break;
        }
    }

    FOREACH(it, body._listAttachedBodies) {
        if( it->lock().get() == this ) { // need to compare lock pointer since cannot rely on shared_kinbody() since in a destructor this will crash
            body._listAttachedBodies.erase(it);
            numremoved++;
            break;
        }
    }

    if( numremoved > 0 ) {
        _PostprocessChangedParameters(Prop_BodyAttached);
    }

    return numremoved == 2;
}

void KinBody::Enable(bool bEnable)
{
    bool bchanged = false;
    FOREACH(it, _veclinks) {
        if( (*it)->_info._bIsEnabled != bEnable ) {
            (*it)->_info._bIsEnabled = bEnable;
            _nNonAdjacentLinkCache &= ~AO_Enabled;
            bchanged = true;
        }
    }
    if( bchanged ) {
        _PostprocessChangedParameters(Prop_LinkEnable);
    }
}

bool KinBody::IsEnabled() const
{
    FOREACHC(it, _veclinks) {
        if((*it)->IsEnabled()) {
            return true;
        }
    }
    return false;
}

bool KinBody::SetVisible(bool visible)
{
    bool bchanged = false;
    FOREACH(it, _veclinks) {
        FOREACH(itgeom,(*it)->_vGeometries) {
            if( (*itgeom)->IsVisible() != visible ) {
                (*itgeom)->_info._bVisible = visible;
                bchanged = true;
            }
        }
    }
    if( bchanged ) {
        _PostprocessChangedParameters(Prop_LinkDraw);
        return true;
    }
    return false;
}

bool KinBody::IsVisible() const
{
    FOREACHC(it, _veclinks) {
        if((*it)->IsVisible()) {
            return true;
        }
    }
    return false;
}

int KinBody::GetEnvironmentId() const
{
    return _environmentid;
}

int8_t KinBody::DoesAffect(int jointindex, int linkindex ) const
{
    CHECK_INTERNAL_COMPUTATION0;
    OPENRAVE_ASSERT_FORMAT(jointindex >= 0 && jointindex < (int)_vecjoints.size(), "body %s jointindex %d invalid (num joints %d)", GetName()%jointindex%_vecjoints.size(), ORE_InvalidArguments);
    OPENRAVE_ASSERT_FORMAT(linkindex >= 0 && linkindex < (int)_veclinks.size(), "body %s linkindex %d invalid (num links %d)", GetName()%linkindex%_veclinks.size(), ORE_InvalidArguments);
    return _vJointsAffectingLinks.at(jointindex*_veclinks.size()+linkindex);
}

int8_t KinBody::DoesDOFAffectLink(int dofindex, int linkindex ) const
{
    CHECK_INTERNAL_COMPUTATION0;
    OPENRAVE_ASSERT_FORMAT(dofindex >= 0 && dofindex < GetDOF(), "body %s dofindex %d invalid (num dofs %d)", GetName()%GetDOF(), ORE_InvalidArguments);
    OPENRAVE_ASSERT_FORMAT(linkindex >= 0 && linkindex < (int)_veclinks.size(), "body %s linkindex %d invalid (num links %d)", GetName()%linkindex%_veclinks.size(), ORE_InvalidArguments);
    int jointindex = _vDOFIndices.at(dofindex);
    return _vJointsAffectingLinks.at(jointindex*_veclinks.size()+linkindex);
}

void KinBody::SetNonCollidingConfiguration()
{
    _ResetInternalCollisionCache();
    vector<dReal> vdoflastsetvalues;
    GetLinkTransformations(_vInitialLinkTransformations, vdoflastsetvalues);
}

void KinBody::_ResetInternalCollisionCache()
{
    _nNonAdjacentLinkCache = 0x80000000;
    FOREACH(it,_vNonAdjacentLinks) {
        it->resize(0);
    }
}

bool CompareNonAdjacentFarthest(int pair0, int pair1)
{
    // order so that farthest links are first. if equal, then prioritize links that are furthest down the chain.
    int pair0link0 = (pair0&0xffff);
    int pair0link1 = ((pair0>>16)&0xffff);
    int dist0 = pair0link1 - pair0link0; // link1 > link0
    int pair1link0 = (pair1&0xffff);
    int pair1link1 = ((pair1>>16)&0xffff);
    int dist1 = pair1link1 - pair1link0; // link1 > link0
    if( dist0 == dist1 ) {
        if( pair0link1 == pair1link1 ) {
            return pair0link0 > pair1link0;
        }
        else {
            return pair0link1 > pair1link1;
        }
    }
    return dist0 > dist1;
}

const std::vector<int>& KinBody::GetNonAdjacentLinks(int adjacentoptions) const
{
    class TransformsSaver
    {
public:
        TransformsSaver(KinBodyConstPtr pbody) : _pbody(pbody) {
            _pbody->GetLinkTransformations(vcurtrans, _vdoflastsetvalues);
        }
        ~TransformsSaver() {
            for(size_t i = 0; i < _pbody->_veclinks.size(); ++i) {
                boost::static_pointer_cast<Link>(_pbody->_veclinks[i])->_info._t = vcurtrans.at(i);
            }
            for(size_t i = 0; i < _pbody->_vecjoints.size(); ++i) {
                for(int j = 0; j < _pbody->_vecjoints[i]->GetDOF(); ++j) {
                    _pbody->_vecjoints[i]->_doflastsetvalues[j] = _vdoflastsetvalues.at(_pbody->_vecjoints[i]->GetDOFIndex()+j);
                }
            }
        }
private:
        KinBodyConstPtr _pbody;
        std::vector<Transform> vcurtrans;
        std::vector<dReal> _vdoflastsetvalues;
    };

    CHECK_INTERNAL_COMPUTATION;
    if( _nNonAdjacentLinkCache & 0x80000000 ) {
        // Check for colliding link pairs given the initial pose _vInitialLinkTransformations
        // this is actually weird, we need to call the individual link collisions on a const body. in order to pull this off, we need to be very careful with the body state.
        TransformsSaver saver(shared_kinbody_const());
        CollisionCheckerBasePtr collisionchecker = !!_selfcollisionchecker ? _selfcollisionchecker : GetEnv()->GetCollisionChecker();
        CollisionOptionsStateSaver colsaver(collisionchecker,0); // have to reset the collision options
        for(size_t i = 0; i < _veclinks.size(); ++i) {
            boost::static_pointer_cast<Link>(_veclinks[i])->_info._t = _vInitialLinkTransformations.at(i);
        }
        _nUpdateStampId++; // because transforms were modified
        _vNonAdjacentLinks[0].resize(0);
        for(size_t i = 0; i < _veclinks.size(); ++i) {
            for(size_t j = i+1; j < _veclinks.size(); ++j) {
                if((_setAdjacentLinks.find(i|(j<<16)) == _setAdjacentLinks.end())&& !collisionchecker->CheckCollision(LinkConstPtr(_veclinks[i]), LinkConstPtr(_veclinks[j])) ) {
                    _vNonAdjacentLinks[0].push_back(i|(j<<16));
                }
            }
        }
        std::sort(_vNonAdjacentLinks[0].begin(), _vNonAdjacentLinks[0].end(), CompareNonAdjacentFarthest);
        _nUpdateStampId++; // because transforms were modified
        _nNonAdjacentLinkCache = 0;
    }
    if( (_nNonAdjacentLinkCache&adjacentoptions) != adjacentoptions ) {
        int requestedoptions = (~_nNonAdjacentLinkCache)&adjacentoptions;
        // find out what needs to computed
        if( requestedoptions & AO_Enabled ) {
            _vNonAdjacentLinks.at(AO_Enabled).resize(0);
            FOREACHC(itset, _vNonAdjacentLinks[0]) {
                KinBody::LinkConstPtr plink1(_veclinks.at(*itset&0xffff)), plink2(_veclinks.at(*itset>>16));
                if( plink1->IsEnabled() && plink2->IsEnabled() ) {
                    _vNonAdjacentLinks[AO_Enabled].push_back(*itset);
                }
            }
            _nNonAdjacentLinkCache |= AO_Enabled;
            std::sort(_vNonAdjacentLinks[AO_Enabled].begin(), _vNonAdjacentLinks[AO_Enabled].end(), CompareNonAdjacentFarthest);
        }
        else {
            throw OPENRAVE_EXCEPTION_FORMAT(_("no support for adjacentoptions %d"), adjacentoptions,ORE_InvalidArguments);
        }
    }
    return _vNonAdjacentLinks.at(adjacentoptions);
}

const std::set<int>& KinBody::GetAdjacentLinks() const
{
    CHECK_INTERNAL_COMPUTATION;
    return _setAdjacentLinks;
}

void KinBody::SetAdjacentLinks(int linkindex0, int linkindex1)
{
    OPENRAVE_ASSERT_OP(linkindex0,!=,linkindex1);
    if( linkindex0 > linkindex1 ) {
        std::swap(linkindex0, linkindex1);
    }

    _setAdjacentLinks.insert(linkindex0|(linkindex1<<16));
    std::string linkname0 = _veclinks.at(linkindex0)->GetName();
    std::string linkname1 = _veclinks.at(linkindex1)->GetName();
    std::pair<std::string, std::string> adjpair = std::make_pair(linkname0, linkname1);
    if( find(_vForcedAdjacentLinks.begin(), _vForcedAdjacentLinks.end(), adjpair) == _vForcedAdjacentLinks.end() ) {
        _vForcedAdjacentLinks.push_back(adjpair);
    }
    _ResetInternalCollisionCache();
}

void KinBody::Clone(InterfaceBaseConstPtr preference, int cloningoptions)
{
    InterfaceBase::Clone(preference,cloningoptions);
    KinBodyConstPtr r = RaveInterfaceConstCast<KinBody>(preference);

    _name = r->_name;
    _nHierarchyComputed = r->_nHierarchyComputed;
    _bMakeJoinedLinksAdjacent = r->_bMakeJoinedLinksAdjacent;
    __hashkinematics = r->__hashkinematics;
    _vTempJoints = r->_vTempJoints;

    _veclinks.resize(0); _veclinks.reserve(r->_veclinks.size());
    FOREACHC(itlink, r->_veclinks) {
        LinkPtr pnewlink(new Link(shared_kinbody()));
        // TODO should create a Link::Clone method
        *pnewlink = **itlink; // be careful of copying pointers
        pnewlink->_parent = shared_kinbody();
        // have to copy all the geometries too!
        std::vector<Link::GeometryPtr> vnewgeometries(pnewlink->_vGeometries.size());
        for(size_t igeom = 0; igeom < vnewgeometries.size(); ++igeom) {
            vnewgeometries[igeom].reset(new Link::Geometry(pnewlink, pnewlink->_vGeometries[igeom]->_info));
        }
        pnewlink->_vGeometries = vnewgeometries;
        _veclinks.push_back(pnewlink);
    }

    _vecjoints.resize(0); _vecjoints.reserve(r->_vecjoints.size());
    FOREACHC(itjoint, r->_vecjoints) {
        JointPtr pnewjoint(new Joint(shared_kinbody()));
        *pnewjoint = **itjoint; // be careful of copying pointers!
        pnewjoint->_parent = shared_kinbody();
        pnewjoint->_attachedbodies[0] = _veclinks.at((*itjoint)->_attachedbodies[0]->GetIndex());
        pnewjoint->_attachedbodies[1] = _veclinks.at((*itjoint)->_attachedbodies[1]->GetIndex());
        _vecjoints.push_back(pnewjoint);
    }

    _vPassiveJoints.resize(0); _vPassiveJoints.reserve(r->_vPassiveJoints.size());
    FOREACHC(itjoint, r->_vPassiveJoints) {
        JointPtr pnewjoint(new Joint(shared_kinbody()));
        *pnewjoint = **itjoint; // be careful of copying pointers!
        pnewjoint->_parent = shared_kinbody();
        pnewjoint->_attachedbodies[0] = _veclinks.at((*itjoint)->_attachedbodies[0]->GetIndex());
        pnewjoint->_attachedbodies[1] = _veclinks.at((*itjoint)->_attachedbodies[1]->GetIndex());
        _vPassiveJoints.push_back(pnewjoint);
    }

    _vTopologicallySortedJoints.resize(0); _vTopologicallySortedJoints.resize(r->_vTopologicallySortedJoints.size());
    FOREACHC(itjoint, r->_vTopologicallySortedJoints) {
        _vTopologicallySortedJoints.push_back(_vecjoints.at((*itjoint)->GetJointIndex()));
    }
    _vTopologicallySortedJointsAll.resize(0); _vTopologicallySortedJointsAll.resize(r->_vTopologicallySortedJointsAll.size());
    FOREACHC(itjoint, r->_vTopologicallySortedJointsAll) {
        std::vector<JointPtr>::const_iterator it = find(r->_vecjoints.begin(),r->_vecjoints.end(),*itjoint);
        if( it != r->_vecjoints.end() ) {
            _vTopologicallySortedJointsAll.push_back(_vecjoints.at(it-r->_vecjoints.begin()));
        }
        else {
            it = find(r->_vPassiveJoints.begin(), r->_vPassiveJoints.end(),*itjoint);
            if( it != r->_vPassiveJoints.end() ) {
                _vTopologicallySortedJointsAll.push_back(_vPassiveJoints.at(it-r->_vPassiveJoints.begin()));
            }
            else {
                throw OPENRAVE_EXCEPTION_FORMAT(_("joint %s doesn't belong to anythong?"),(*itjoint)->GetName(), ORE_Assert);
            }
        }
    }
    _vDOFOrderedJoints = r->_vDOFOrderedJoints;
    _vJointsAffectingLinks = r->_vJointsAffectingLinks;
    _vDOFIndices = r->_vDOFIndices;

    _setAdjacentLinks = r->_setAdjacentLinks;
    _vInitialLinkTransformations = r->_vInitialLinkTransformations;
    _vForcedAdjacentLinks = r->_vForcedAdjacentLinks;
    _vAllPairsShortestPaths = r->_vAllPairsShortestPaths;
    _vClosedLoopIndices = r->_vClosedLoopIndices;
    _vClosedLoops.resize(0); _vClosedLoops.reserve(r->_vClosedLoops.size());
    FOREACHC(itloop,_vClosedLoops) {
        _vClosedLoops.push_back(std::vector< std::pair<LinkPtr,JointPtr> >());
        FOREACHC(it,*itloop) {
            _vClosedLoops.back().emplace_back(_veclinks.at(it->first->GetIndex()), JointPtr());
            // the joint might be in _vPassiveJoints
            std::vector<JointPtr>::const_iterator itjoint = find(r->_vecjoints.begin(),r->_vecjoints.end(),it->second);
            if( itjoint != r->_vecjoints.end() ) {
                _vClosedLoops.back().back().second = _vecjoints.at(itjoint-r->_vecjoints.begin());
            }
            else {
                itjoint = find(r->_vPassiveJoints.begin(), r->_vPassiveJoints.end(),it->second);
                if( itjoint != r->_vPassiveJoints.end() ) {
                    _vClosedLoops.back().back().second = _vPassiveJoints.at(itjoint-r->_vPassiveJoints.begin());
                }
                else {
                    throw OPENRAVE_EXCEPTION_FORMAT(_("joint %s in closed loop doesn't belong to anything?"),(*itjoint)->GetName(), ORE_Assert);
                }
            }
        }
    }

    _listAttachedBodies.clear(); // will be set in the environment
    if( !(cloningoptions & Clone_IgnoreAttachedBodies) ) {
        FOREACHC(itatt, r->_listAttachedBodies) {
            KinBodyConstPtr pattref = itatt->lock();
            if( !!pattref ) {
                _listAttachedBodies.push_back(GetEnv()->GetBodyFromEnvironmentId(pattref->GetEnvironmentId()));
            }
        }
    }

    // cannot copy the velocities since it requires the physics engine to be initialized with this kinbody, which might not happen before the clone..?
//    std::vector<std::pair<Vector,Vector> > velocities;
//    r->GetLinkVelocities(velocities);
//    SetLinkVelocities(velocities);

    // do not force-reset the callbacks!! since the ChangeCallbackData destructors will crash
    //_listRegisteredCallbacks.clear();

    // cache
    _ResetInternalCollisionCache();

    // clone the grabbed bodies, note that this can fail if the new cloned environment hasn't added the bodies yet (check out Environment::Clone)
    _vGrabbedBodies.clear(); _vGrabbedBodies.reserve(r->_vGrabbedBodies.size());
    FOREACHC(itgrabbedref, r->_vGrabbedBodies) {
        GrabbedConstPtr pgrabbedref = boost::dynamic_pointer_cast<Grabbed const>(*itgrabbedref);
        if( !pgrabbedref ) {
            RAVELOG_WARN_FORMAT("env=%d, have uninitialized GrabbedConstPtr in _vGrabbedBodies", GetEnv()->GetId());
            continue;
        }

        KinBodyPtr pbodyref = pgrabbedref->_pgrabbedbody.lock();
        KinBodyPtr pgrabbedbody;
        if( !!pbodyref ) {
            //pgrabbedbody = GetEnv()->GetBodyFromEnvironmentId(pbodyref->GetEnvironmentId());
            pgrabbedbody = GetEnv()->GetKinBody(pbodyref->GetName());
            if( !pgrabbedbody ) {
                if( cloningoptions & Clone_PassOnMissingBodyReferences ) {
                    continue;
                }
                else {
                    throw OPENRAVE_EXCEPTION_FORMAT(_("When cloning body '%s', could not find grabbed object '%s' in environmentid=%d"), GetName()%pbodyref->GetName()%pbodyref->GetEnv()->GetId(), ORE_InvalidState);
                }
            }
            //BOOST_ASSERT(pgrabbedbody->GetName() == pbodyref->GetName());

            GrabbedPtr pgrabbed(new Grabbed(pgrabbedbody,_veclinks.at(KinBody::LinkPtr(pgrabbedref->_plinkrobot)->GetIndex())));
            pgrabbed->_troot = pgrabbedref->_troot;
            pgrabbed->_listNonCollidingLinks.clear();
            FOREACHC(itlinkref, pgrabbedref->_listNonCollidingLinks) {
                pgrabbed->_listNonCollidingLinks.push_back(_veclinks.at((*itlinkref)->GetIndex()));
            }
            _vGrabbedBodies.push_back(pgrabbed);
        }
    }

    // Clone self-collision checker
    _selfcollisionchecker.reset();
    if( !!r->_selfcollisionchecker ) {
        _selfcollisionchecker = RaveCreateCollisionChecker(GetEnv(), r->_selfcollisionchecker->GetXMLId());
        _selfcollisionchecker->SetCollisionOptions(r->_selfcollisionchecker->GetCollisionOptions());
        _selfcollisionchecker->SetGeometryGroup(r->_selfcollisionchecker->GetGeometryGroup());
        if( GetEnvironmentId() != 0 ) {
            // This body has been added to the environment already so can call InitKinBody.
            _selfcollisionchecker->InitKinBody(shared_kinbody());
        }
        else {
            // InitKinBody will be called when the body is added to the environment.
        }
    }

    _nUpdateStampId++; // update the stamp instead of copying
}

void KinBody::_PostprocessChangedParameters(uint32_t parameters)
{
    _nUpdateStampId++;
    if( _nHierarchyComputed == 1 ) {
        _nParametersChanged |= parameters;
        return;
    }

    if( (parameters & Prop_JointMimic) == Prop_JointMimic || (parameters & Prop_LinkStatic) == Prop_LinkStatic) {
        KinBodyStateSaver saver(shared_kinbody(),Save_LinkTransformation);
        vector<dReal> vzeros(GetDOF(),0);
        SetDOFValues(vzeros,Transform(),true);
        _ComputeInternalInformation();
    }
    // do not change hash if geometry changed!
    if( !!(parameters & (Prop_LinkDynamics|Prop_LinkGeometry|Prop_JointMimic)) ) {
        __hashkinematics.resize(0);
    }

    if( (parameters&Prop_LinkEnable) == Prop_LinkEnable ) {
        // check if any regrabbed bodies have the link in _listNonCollidingLinks and the link is enabled, or are missing the link in _listNonCollidingLinks and the link is disabled
        std::map<GrabbedPtr, list<KinBody::LinkConstPtr> > mapcheckcollisions;
        FOREACH(itlink,_veclinks) {
            if( (*itlink)->IsEnabled() ) {
                FOREACH(itgrabbed,_vGrabbedBodies) {
                    GrabbedPtr pgrabbed = boost::dynamic_pointer_cast<Grabbed>(*itgrabbed);
                    if( find(pgrabbed->GetRigidlyAttachedLinks().begin(),pgrabbed->GetRigidlyAttachedLinks().end(), *itlink) == pgrabbed->GetRigidlyAttachedLinks().end() ) {
                        std::list<KinBody::LinkConstPtr>::iterator itnoncolliding = find(pgrabbed->_listNonCollidingLinks.begin(),pgrabbed->_listNonCollidingLinks.end(),*itlink);
                        if( itnoncolliding != pgrabbed->_listNonCollidingLinks.end() ) {
                            if( pgrabbed->WasLinkNonColliding(*itlink) == 0 ) {
                                pgrabbed->_listNonCollidingLinks.erase(itnoncolliding);
                            }
                            mapcheckcollisions[pgrabbed].push_back(*itlink);
                        }
                        else {
                            // try to restore
                            if( pgrabbed->WasLinkNonColliding(*itlink) == 1 ) {
                                pgrabbed->_listNonCollidingLinks.push_back(*itlink);
                            }
                        }
                    }
                }
            }
            else {
                // add since it is disabled?
                FOREACH(itgrabbed,_vGrabbedBodies) {
                    GrabbedPtr pgrabbed = boost::dynamic_pointer_cast<Grabbed>(*itgrabbed);
                    if( find(pgrabbed->GetRigidlyAttachedLinks().begin(),pgrabbed->GetRigidlyAttachedLinks().end(), *itlink) == pgrabbed->GetRigidlyAttachedLinks().end() ) {
                        if( find(pgrabbed->_listNonCollidingLinks.begin(),pgrabbed->_listNonCollidingLinks.end(),*itlink) == pgrabbed->_listNonCollidingLinks.end() ) {
                            if( pgrabbed->WasLinkNonColliding(*itlink) != 0 ) {
                                pgrabbed->_listNonCollidingLinks.push_back(*itlink);
                            }
                        }
                    }
                }
            }
        }

//        if( mapcheckcollisions.size() > 0 ) {
//            CollisionOptionsStateSaver colsaver(GetEnv()->GetCollisionChecker(),0); // have to reset the collision options
//            FOREACH(itgrabbed, mapcheckcollisions) {
//                KinBodyPtr pgrabbedbody(itgrabbed->first->_pgrabbedbody);
//                _RemoveAttachedBody(pgrabbedbody);
//                CallOnDestruction destructionhook(boost::bind(&RobotBase::_AttachBody,this,pgrabbedbody));
//                FOREACH(itlink, itgrabbed->second) {
//                    if( pchecker->CheckCollision(*itlink, KinBodyConstPtr(pgrabbedbody)) ) {
//                        itgrabbed->first->_listNonCollidingLinks.remove(*itlink);
//                    }
//                }
//            }
//        }
    }

    std::list<UserDataWeakPtr> listRegisteredCallbacks;
    uint32_t index = 0;
    while(parameters && index < _vlistRegisteredCallbacks.size()) {
        if( (parameters & 1) &&  _vlistRegisteredCallbacks.at(index).size() > 0 ) {
            {
                boost::shared_lock< boost::shared_mutex > lock(GetInterfaceMutex());
                listRegisteredCallbacks = _vlistRegisteredCallbacks.at(index); // copy since it can be changed
            }
            FOREACH(it,listRegisteredCallbacks) {
                ChangeCallbackDataPtr pdata = boost::dynamic_pointer_cast<ChangeCallbackData>(it->lock());
                if( !!pdata ) {
                    pdata->_callback();
                }
            }
        }
        parameters >>= 1;
        index += 1;
    }
}

void KinBody::Serialize(BaseXMLWriterPtr writer, int options) const
{
    InterfaceBase::Serialize(writer,options);
}

void KinBody::serialize(std::ostream& o, int options) const
{
    o << _veclinks.size() << " ";
    FOREACHC(it,_veclinks) {
        (*it)->serialize(o,options);
    }
    o << _vecjoints.size() << " ";
    FOREACHC(it,_vecjoints) {
        (*it)->serialize(o,options);
    }
    o << _vPassiveJoints.size() << " ";
    FOREACHC(it,_vPassiveJoints) {
        (*it)->serialize(o,options);
    }
}

void KinBody::SetZeroConfiguration()
{
    std::vector<Vector> vaxes;
    FOREACH(itjoint,_vecjoints) {
        vaxes.resize((*itjoint)->GetDOF());
        for(size_t i = 0; i < vaxes.size(); ++i) {
            vaxes[i] = (*itjoint)->GetInternalHierarchyLeftTransform().rotate((*itjoint)->GetInternalHierarchyAxis(i));
        }
        (*itjoint)->_ComputeJointInternalInformation((*itjoint)->GetFirstAttached(), (*itjoint)->GetSecondAttached(),(*itjoint)->GetInternalHierarchyLeftTransform().trans,vaxes,std::vector<dReal>());
    }
}

const std::string& KinBody::GetKinematicsGeometryHash() const
{
    CHECK_INTERNAL_COMPUTATION;
    if( __hashkinematics.size() == 0 ) {
        ostringstream ss;
        ss << std::fixed << std::setprecision(SERIALIZATION_PRECISION);
        // should add dynamics since that affects a lot how part is treated.
        serialize(ss,SO_Kinematics|SO_Geometry|SO_Dynamics);
        __hashkinematics = utils::GetMD5HashString(ss.str());
    }
    return __hashkinematics;
}

void KinBody::SetConfigurationValues(std::vector<dReal>::const_iterator itvalues, uint32_t checklimits)
{
    vector<dReal> vdofvalues(GetDOF());
    if( GetDOF() > 0 ) {
        std::copy(itvalues,itvalues+GetDOF(),vdofvalues.begin());
    }
    Transform t;
    RaveGetTransformFromAffineDOFValues(t,itvalues+GetDOF(),DOF_Transform);
    SetDOFValues(vdofvalues,t,checklimits);
}

void KinBody::GetConfigurationValues(std::vector<dReal>&v) const
{
    GetDOFValues(v);
    v.resize(GetDOF()+RaveGetAffineDOF(DOF_Transform));
    RaveGetAffineDOFValuesFromTransform(v.begin()+GetDOF(),GetTransform(),DOF_Transform);
}

ConfigurationSpecification KinBody::GetConfigurationSpecification(const std::string& interpolation) const
{
    CHECK_INTERNAL_COMPUTATION;
    if( interpolation.size() == 0 ) {
        return _spec;
    }
    ConfigurationSpecification spec=_spec;
    FOREACH(itgroup,spec._vgroups) {
        itgroup->interpolation=interpolation;
    }
    return spec;
}

ConfigurationSpecification KinBody::GetConfigurationSpecificationIndices(const std::vector<int>&indices, const std::string& interpolation) const
{
    CHECK_INTERNAL_COMPUTATION;
    ConfigurationSpecification spec;
    if( indices.size() > 0 ) {
        spec._vgroups.resize(1);
        stringstream ss;
        ss << "joint_values " << GetName();
        FOREACHC(it,indices) {
            ss << " " << *it;
        }
        spec._vgroups[0].name = ss.str();
        spec._vgroups[0].dof = indices.size();
        spec._vgroups[0].offset = 0;
        spec._vgroups[0].interpolation=interpolation;
    }
    return spec;
}

UserDataPtr KinBody::RegisterChangeCallback(uint32_t properties, const boost::function<void()>&callback) const
{
    ChangeCallbackDataPtr pdata(new ChangeCallbackData(properties,callback,shared_kinbody_const()));
    boost::unique_lock< boost::shared_mutex > lock(GetInterfaceMutex());

    uint32_t index = 0;
    while(properties) {
        if( properties & 1 ) {
            if( index >= _vlistRegisteredCallbacks.size() ) {
                // have to resize _vlistRegisteredCallbacks, but have to preserve the internal lists since ChangeCallbackData keep track of the list iterators
                std::vector<std::list<UserDataWeakPtr> > vlistRegisteredCallbacks(index+1);
                for(size_t i = 0; i < _vlistRegisteredCallbacks.size(); ++i) {
                    vlistRegisteredCallbacks[i].swap(_vlistRegisteredCallbacks[i]);
                }
                _vlistRegisteredCallbacks.swap(vlistRegisteredCallbacks);
            }
            pdata->_iterators.emplace_back(index, _vlistRegisteredCallbacks.at(index).insert(_vlistRegisteredCallbacks.at(index).end(), pdata));
        }
        properties >>= 1;
        index += 1;
    }
    return pdata;
}

void KinBody::_InitAndAddLink(LinkPtr plink)
{
    CHECK_NO_INTERNAL_COMPUTATION;
    LinkInfo& info = plink->_info;

    // check to make sure there are no repeating names in already added links
    FOREACH(itlink, _veclinks) {
        if( (*itlink)->GetName() == info._name ) {
            throw OPENRAVE_EXCEPTION_FORMAT(_("link %s is declared more than once in body %s"), info._name%GetName(), ORE_InvalidArguments);
        }
    }

    plink->_index = static_cast<int>(_veclinks.size());
    plink->_vGeometries.clear();
    plink->_collision.vertices.clear();
    plink->_collision.indices.clear();
    FOREACHC(itgeominfo,info._vgeometryinfos) {
        Link::GeometryPtr geom(new Link::Geometry(plink,**itgeominfo));
        if( geom->_info._meshcollision.vertices.size() == 0 ) { // try to avoid recomputing
            geom->_info.InitCollisionMesh();
        }
        plink->_vGeometries.push_back(geom);
        plink->_collision.Append(geom->GetCollisionMesh(),geom->GetTransform());
    }
    FOREACHC(itadjacentname, info._vForcedAdjacentLinks) {
        // make sure the same pair isn't added more than once
        std::pair<std::string, std::string> adjpair = std::make_pair(info._name, *itadjacentname);
        if( find(_vForcedAdjacentLinks.begin(), _vForcedAdjacentLinks.end(), adjpair) == _vForcedAdjacentLinks.end() ) {
            _vForcedAdjacentLinks.push_back(adjpair);
        }
    }
    _veclinks.push_back(plink);
}

void KinBody::_InitAndAddJoint(JointPtr pjoint)
{
    CHECK_NO_INTERNAL_COMPUTATION;
    // check to make sure there are no repeating names in already added links
    JointInfo& info = pjoint->_info;
    FOREACH(itjoint, _vecjoints) {
        if( (*itjoint)->GetName() == info._name ) {
            throw OPENRAVE_EXCEPTION_FORMAT(_("joint %s is declared more than once in body %s"), info._name%GetName(), ORE_InvalidArguments);
        }
    }

    for(size_t i = 0; i < info._vmimic.size(); ++i) {
        if( !!info._vmimic[i] ) {
            pjoint->_vmimic[i].reset(new Mimic());
            pjoint->_vmimic[i]->_equations = info._vmimic[i]->_equations;
//
//            if( !pjoint->_vmimic[i]->_equations.at(0).empty() ) {
//                std::string poseq = pjoint->_vmimic[i]->_equations[0], veleq = pjoint->_vmimic[i]->_equations[1], acceleq = pjoint->_vmimic[i]->_equations[2]; // have to copy since memory can become invalidated
//                pjoint->SetMimicEquations(i,poseq,veleq,acceleq);
//            }
        }
    }
    LinkPtr plink0, plink1;
    FOREACHC(itlink, _veclinks) {
        if( (*itlink)->_info._name == info._linkname0 ) {
            plink0 = *itlink;
            if( !!plink1 ) {
                break;
            }
        }
        if( (*itlink)->_info._name == info._linkname1 ) {
            plink1 = *itlink;
            if( !!plink0 ) {
                break;
            }
        }
    }
    OPENRAVE_ASSERT_FORMAT(!!plink0&&!!plink1, "cannot find links '%s' and '%s' of body '%s' joint %s ", info._linkname0%info._linkname1%GetName()%info._name, ORE_Failed);
    std::vector<Vector> vaxes(pjoint->GetDOF());
    std::copy(info._vaxes.begin(),info._vaxes.begin()+vaxes.size(), vaxes.begin());
    pjoint->_ComputeJointInternalInformation(plink0, plink1, info._vanchor, vaxes, info._vcurrentvalues);
    if( info._bIsActive ) {
        _vecjoints.push_back(pjoint);
    }
    else {
        _vPassiveJoints.push_back(pjoint);
    }
}

void KinBody::ExtractInfo(KinBodyInfo& info)
{
    info._id = _id;
    info._uri = __struri;
    info._name = _name;
    info._referenceUri = _referenceUri;
    info._interfaceType = GetXMLId();

    info._dofValues.resize(0);
    std::vector<dReal> vDOFValues;
    GetDOFValues(vDOFValues);
    for (size_t idof = 0; idof < vDOFValues.size(); ++idof) {
        JointPtr pJoint = GetJointFromDOFIndex(idof);
        int jointAxis = idof - pJoint->GetDOFIndex();
        info._dofValues.emplace_back(std::make_pair(pJoint->GetName(), jointAxis), vDOFValues[idof]);
    }

    info._transform = GetTransform();
    info._vGrabbedInfos.resize(0);
    GetGrabbedInfo(info._vGrabbedInfos);

    KinBody::KinBodyStateSaver saver(shared_kinbody());
    vector<dReal> vZeros(GetDOF(), 0);
    SetDOFValues(vZeros, KinBody::CLA_Nothing);
    SetTransform(Transform());

    // need to avoid extracting info for links and joints belonging to connected bodies
    std::vector<bool> isConnectedLink(_veclinks.size(), false);  // indicate which link comes from connectedbody
    std::vector<bool> isConnectedJoint(_vecjoints.size(), false); // indicate which joint comes from connectedbody
    std::vector<bool> isConnectedPassiveJoint(_vPassiveJoints.size(), false); // indicate which passive joint comes from connectedbody

    if (IsRobot()) {
        RobotBasePtr pRobot = RaveInterfaceCast<RobotBase>(shared_from_this());
        std::vector<KinBody::LinkPtr> resolvedLinks;
        std::vector<KinBody::JointPtr> resolvedJoints;
        FOREACHC(itConnectedBody, pRobot->GetConnectedBodies()) {
            (*itConnectedBody)->GetResolvedLinks(resolvedLinks);
            (*itConnectedBody)->GetResolvedJoints(resolvedJoints);
            KinBody::JointPtr resolvedDummyJoint = (*itConnectedBody)->GetResolvedDummyPassiveJoint();

            FOREACHC(itLink, _veclinks) {
                if (std::find(resolvedLinks.begin(), resolvedLinks.end(), *itLink) != resolvedLinks.end()) {
                    isConnectedLink[itLink-_veclinks.begin()] = true;
                }
            }
            FOREACHC(itJoint, _vecjoints) {
                if (std::find(resolvedJoints.begin(), resolvedJoints.end(), *itJoint) != resolvedJoints.end()) {
                    isConnectedJoint[itJoint-_vecjoints.begin()] = true;
                }
            }
            FOREACHC(itPassiveJoint, _vPassiveJoints) {
                if (std::find(resolvedJoints.begin(), resolvedJoints.end(), *itPassiveJoint) != resolvedJoints.end()) {
                    isConnectedPassiveJoint[itPassiveJoint-_vPassiveJoints.begin()] = true;
                } else if (resolvedDummyJoint == *itPassiveJoint) {
                    isConnectedPassiveJoint[itPassiveJoint-_vPassiveJoints.begin()] = true;
                }
            }
        }
    }

    info._vLinkInfos.reserve(_veclinks.size());
    for(size_t iLink = 0; iLink < _veclinks.size(); ++iLink) {
        if (isConnectedLink[iLink]) {
            continue;
        }
        KinBody::LinkInfoPtr pLinkInfo(new KinBody::LinkInfo());
        info._vLinkInfos.push_back(pLinkInfo);
        _veclinks[iLink]->ExtractInfo(*(info._vLinkInfos.back()));
    }

    info._vJointInfos.reserve(_vecjoints.size() + _vPassiveJoints.size());
    for(size_t iJoint = 0; iJoint < _vecjoints.size(); iJoint++) {
        if (isConnectedJoint[iJoint]) {
            continue;
        }
        KinBody::JointInfoPtr pJointInfo(new KinBody::JointInfo());
        info._vJointInfos.push_back(pJointInfo);
        _vecjoints[iJoint]->ExtractInfo(*(info._vJointInfos.back()));
    }

    for(size_t iJoint = 0; iJoint < _vPassiveJoints.size(); iJoint++) {
        if (isConnectedPassiveJoint[iJoint]) {
            continue;
        }
        KinBody::JointInfoPtr pJointInfo(new KinBody::JointInfo());
        info._vJointInfos.push_back(pJointInfo);
        _vPassiveJoints[iJoint]->ExtractInfo(*(info._vJointInfos.back()));
    }


    FOREACHC(it, GetReadableInterfaces()) {
        ReadablePtr pReadable = boost::dynamic_pointer_cast<Readable>(it->second);
        if (!!pReadable) {
            info._mReadableInterfaces[it->first] = pReadable;
        }
    }
}

UpdateFromInfoResult KinBody::UpdateFromKinBodyInfo(const KinBodyInfo& info)
{
    UpdateFromInfoResult updateFromInfoResult = UFIR_NoChange;
    if(info._id != _id) {
        RAVELOG_WARN_FORMAT("body %s update info ids do not match %s != %s", GetName()%_id%info._id);
    }

    // need to avoid checking links and joints belonging to connected bodies
    std::vector<bool> isConnectedLink(_veclinks.size(), false);  // indicate which link comes from connectedbody
    std::vector<bool> isConnectedJoint(_vecjoints.size(), false); // indicate which joint comes from connectedbody
    std::vector<bool> isConnectedPassiveJoint(_vPassiveJoints.size(), false); // indicate which passive joint comes from connectedbody

    if (IsRobot()) {
        RobotBasePtr pRobot = RaveInterfaceCast<RobotBase>(shared_from_this());
        std::vector<KinBody::LinkPtr> resolvedLinks;
        std::vector<KinBody::JointPtr> resolvedJoints;
        FOREACHC(itConnectedBody, pRobot->GetConnectedBodies()) {
            (*itConnectedBody)->GetResolvedLinks(resolvedLinks);
            (*itConnectedBody)->GetResolvedJoints(resolvedJoints);
            KinBody::JointPtr resolvedDummyJoint = (*itConnectedBody)->GetResolvedDummyPassiveJoint();

            FOREACHC(itLink, _veclinks) {
                if (std::find(resolvedLinks.begin(), resolvedLinks.end(), *itLink) != resolvedLinks.end()) {
                    isConnectedLink[itLink-_veclinks.begin()] = true;
                }
            }
            FOREACHC(itJoint, _vecjoints) {
                if (std::find(resolvedJoints.begin(), resolvedJoints.end(), *itJoint) != resolvedJoints.end()) {
                    isConnectedJoint[itJoint-_vecjoints.begin()] = true;
                }
            }
            FOREACHC(itPassiveJoint, _vPassiveJoints) {
                if (std::find(resolvedJoints.begin(), resolvedJoints.end(), *itPassiveJoint) != resolvedJoints.end()) {
                    isConnectedPassiveJoint[itPassiveJoint-_vPassiveJoints.begin()] = true;
                } else if (resolvedDummyJoint == *itPassiveJoint) {
                    isConnectedPassiveJoint[itPassiveJoint-_vPassiveJoints.begin()] = true;
                }
            }
        }
    }

    // build vectors of links and joints that we will deal with
    std::vector<KinBody::LinkPtr> vLinks; vLinks.reserve(_veclinks.size());
    std::vector<KinBody::JointPtr> vJoints; vJoints.reserve(_vecjoints.size() + _vPassiveJoints.size());
    for (size_t iLink = 0; iLink < _veclinks.size(); ++iLink) {
        if (!isConnectedLink[iLink]) {
            vLinks.push_back(_veclinks[iLink]);
        }
    }
    for(size_t iJoint = 0; iJoint < _vecjoints.size(); iJoint++) {
        if (!isConnectedJoint[iJoint]) {
            vJoints.push_back(_vecjoints[iJoint]);
        }
    }
    for(size_t iPassiveJoint = 0; iPassiveJoint < _vPassiveJoints.size(); iPassiveJoint++) {
        if (!isConnectedPassiveJoint[iPassiveJoint]) {
            vJoints.push_back(_vPassiveJoints[iPassiveJoint]);
        }
    }

    // links
    if (!UpdateChildrenFromInfo(info._vLinkInfos, vLinks, updateFromInfoResult)) {
        return updateFromInfoResult;
    }

    // joints
    if (!UpdateChildrenFromInfo(info._vJointInfos, vJoints, updateFromInfoResult)) {
        return updateFromInfoResult;
    }

    // name
    if (GetName() != info._name) {
        SetName(info._name);
        updateFromInfoResult = UFIR_Success;
        RAVELOG_VERBOSE_FORMAT("body %s updated due to name change", _id);
    }

    // transform
    if (!GetTransform().Compare(info._transform)) {
        SetTransform(info._transform);
        updateFromInfoResult = UFIR_Success;
        RAVELOG_VERBOSE_FORMAT("body %s updated due to transform change", _id);
    }

    // dof values
    std::vector<dReal> dofValues;
    GetDOFValues(dofValues);
    bool bDOFChanged = false;
    for(std::vector<std::pair<std::pair<std::string, int>, dReal> >::const_iterator it = info._dofValues.begin(); it != info._dofValues.end(); it++) {
        // find the joint in the active chain
        JointPtr joint;
        FOREACHC(itJoint,_vecjoints) {
            if ((*itJoint)->GetName() == it->first.first) {
                joint = *itJoint;
                break;
            }
        }
        if (!joint) {
            continue;
        }
        if (it->first.second >= joint->GetDOF()) {
            continue;
        }
        if (dofValues[joint->GetDOFIndex()+it->first.second] != it->second) {
            dofValues[joint->GetDOFIndex()+it->first.second] = it->second;
            bDOFChanged = true;
        }
    }
    if (bDOFChanged) {
        SetDOFValues(dofValues);
        updateFromInfoResult = UFIR_Success;
        RAVELOG_VERBOSE_FORMAT("body %s updated due to dof values change", _id);
    }

    FOREACH(it, info._mReadableInterfaces) {
        ReadablePtr pReadable = boost::dynamic_pointer_cast<Readable>(GetReadableInterface(it->first));
        if (!!pReadable) {
            if ( (*(it->second)) != (*pReadable)) {
                rapidjson::Document docReadable;
                dReal fUnitScale = 1.0;
                int options = 0;
                it->second->SerializeJSON(docReadable, docReadable.GetAllocator(), fUnitScale, options);
                pReadable->DeserializeJSON(docReadable, fUnitScale);
                updateFromInfoResult = UFIR_Success;
                RAVELOG_VERBOSE_FORMAT("body %s updated due to readable interface %s changed", _id%it->first);
            }
        }
        else {
            // TODO: create a new Readable?
            SetReadableInterface(it->first, it->second);
            updateFromInfoResult = UFIR_Success;
            RAVELOG_VERBOSE_FORMAT("body %s updated due to readable interface %s added", _id%it->first);
        }
    }

    // delete readableInterface
    FOREACH(itExisting, GetReadableInterfaces()) {
        bool bFound = false;
        FOREACHC(it, info._mReadableInterfaces) {
            if (itExisting->first == it->first) {
                bFound = true;
                break;
            }
        }
        if (!bFound) {
            ClearReadableInterface(itExisting->first);
            updateFromInfoResult = UFIR_Success;
            RAVELOG_VERBOSE_FORMAT("body %s updated due to readable interface %s removed", _id%itExisting->first);
        }
    }
    return updateFromInfoResult;
}

KinBody::ForwardKinematicsStruct::ForwardKinematicsStruct () {
}

bool KinBody::RegisterForwardKinematicsStruct(const ForwardKinematicsStruct& fkstruct, const bool bOverWrite) {
    const std::string& sKinematicsGeometry = this->GetKinematicsGeometryHash();
    const bool bRegistered = _mHash2ForwardKinematicsStruct.count(sKinematicsGeometry);
    if(bRegistered) {
        RAVELOG_DEBUG_FORMAT("Already registered ForwardKinematicsStruct at body \"%s\" with hash \"%s\"",
            this->GetName() % sKinematicsGeometry
        );
        if(!bOverWrite) {
            return true; // do not overwrite, so return
        }
        RAVELOG_WARN_FORMAT("Requested to replace the registered ForwardKinematicsStruct by a new one at body \"%s\" with hash \"%s\"",
            this->GetName() % sKinematicsGeometry
        );
    }
    const bool bCheck = (
        fkstruct.pCalculatorModule 
        && !!fkstruct.pSetLinkTransformsFn 
        && !!fkstruct.pGetDOFLastSetValuesFn 
        && fkstruct.bInitialized
    );
    if(!bCheck) {
        RAVELOG_ERROR_FORMAT("Does not pass check for ForwardKinematicsStruct at body \"%s\" with hash \"%s\"",
            this->GetName() % sKinematicsGeometry
        );
    }
    else {
        _mHash2ForwardKinematicsStruct[sKinematicsGeometry] = fkstruct;
    }
    return bCheck;
}
} // end namespace OpenRAVE<|MERGE_RESOLUTION|>--- conflicted
+++ resolved
@@ -1893,14 +1893,8 @@
         _vTempJoints = vJointValues;
     }
 
-<<<<<<< HEAD
-    const std::string& sKinematicsGeometry = this->GetKinematicsGeometryHash();
-    if(_mHash2ForwardKinematicsStruct.count(sKinematicsGeometry)) {
-        ForwardKinematicsStruct& fkstruct = _mHash2ForwardKinematicsStruct.at(sKinematicsGeometry);
-=======
     if(!!_pCurrentForwardKinematicsStruct) {
         ForwardKinematicsStruct& fkstruct = *_pCurrentForwardKinematicsStruct;
->>>>>>> 17fdb820
         if(fkstruct.bInitialized) {
             fkstruct.pSetLinkTransformsFn(_vTempJoints);
             fkstruct.pGetDOFLastSetValuesFn(_vTempJoints);
