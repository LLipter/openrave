--- conflicted
+++ resolved
@@ -2267,12 +2267,6 @@
         if( jointindex < nActiveJoints ) {
             // active joint
             const JointPtr& pjoint = _vecjoints.at(jointindex);
-<<<<<<< HEAD
-            if( IS_DEBUGLEVEL(Level_Verbose) ) {
-                RAVELOG_VERBOSE_FORMAT("Working with active joint %s with joint index %d", pjoint->GetName() % jointindex);
-            }
-=======
->>>>>>> 44f136f6
             const int dofindex = pjoint->GetDOFIndex();
             const int ndof = pjoint->GetDOF();
             const int8_t affect = this->DoesAffect(pjoint->GetJointIndex(), linkindex);
@@ -2298,17 +2292,10 @@
                         continue;
                     }
                     index = itindex - dofindices.begin();
-<<<<<<< HEAD
                 }
                 else {
                     index = dofindex + idof;
                 }
-=======
-                }
-                else {
-                    index = dofindex + idof;
-                }
->>>>>>> 44f136f6
                 vjacobian[index                ] += v.x;
                 vjacobian[index + dofstride    ] += v.y;
                 vjacobian[index + dofstride * 2] += v.z;
@@ -2317,12 +2304,6 @@
         else {
             // add in the contributions from the passive joint
             const JointPtr& pjoint = _vPassiveJoints.at(jointindex - nActiveJoints);
-<<<<<<< HEAD
-            if( IS_DEBUGLEVEL(Level_Verbose) ) {
-                RAVELOG_VERBOSE_FORMAT("Working with mimic joint %s with (generalized) joint index %d", pjoint->GetName() % jointindex);
-            }
-=======
->>>>>>> 44f136f6
             const int ndof = pjoint->GetDOF();
             for(int idof = 0; idof < ndof; ++idof) {
                 if( pjoint->IsMimic(idof) ) {
@@ -2349,16 +2330,8 @@
                                 continue;
                             }
                             index = itindex - dofindices.begin(); ///< index of an active joint
-<<<<<<< HEAD
                         }
                         OPENRAVE_ASSERT_OP_FORMAT(index, >=, 0, "index should be >= 0; now %d", index, ORE_InvalidArguments);
-                        if( IS_DEBUGLEVEL(Level_Verbose) ) {
-                            RAVELOG_VERBOSE_FORMAT("Collecting linear velocity Jacobian w.r.t index %d (dof index %d) by the influence of joint %s", index % dofindex % pjoint->GetName());
-                        }
-=======
-                        }
-                        OPENRAVE_ASSERT_OP_FORMAT(index, >=, 0, "index should be >= 0; now %d", index, ORE_InvalidArguments);
->>>>>>> 44f136f6
                         const dReal partialderiv = dofindexDerivativePair.second;
                         vjacobian[index                ] += v.x * partialderiv;
                         vjacobian[index + dofstride    ] += v.y * partialderiv;
@@ -2427,12 +2400,6 @@
         if( jointindex < nActiveJoints ) {
             // active joint
             const JointPtr& pjoint = _vecjoints.at(jointindex);
-<<<<<<< HEAD
-            if( IS_DEBUGLEVEL(Level_Verbose) ) {
-                RAVELOG_VERBOSE_FORMAT("Working with active joint %s with joint index %d", pjoint->GetName() % jointindex);
-            }
-=======
->>>>>>> 44f136f6
             const int dofindex = pjoint->GetDOFIndex();
             const int ndof = pjoint->GetDOF();
             const int8_t affect = DoesAffect(pjoint->GetJointIndex(), linkindex);
@@ -2443,19 +2410,11 @@
                 }
                 if( pjoint->IsPrismatic(idof) ) {
                     continue;
-<<<<<<< HEAD
                 }
                 else if (!pjoint->IsRevolute(idof)) {
                     RAVELOG_WARN("CalculateRotationJacobian only supports revolute and prismatic joints, but not this joint type %d", pjoint->GetType());
                     continue;
                 }
-=======
-                }
-                else if (!pjoint->IsRevolute(idof)) {
-                    RAVELOG_WARN("CalculateRotationJacobian only supports revolute and prismatic joints, but not this joint type %d", pjoint->GetType());
-                    continue;
-                }
->>>>>>> 44f136f6
                 v = pjoint->GetAxis(idof); ///< joint axis of a revolute joint
                 const size_t index = dofindex + idof;
                 vjacobian[index                ] += dReal(0.5) * (-quat.y * v.x - quat.z * v.y - quat.w * v.z);
@@ -2467,12 +2426,6 @@
         else {
             // add in the contributions from the passive joint
             const JointPtr& pjoint = _vPassiveJoints.at(jointindex - nActiveJoints);
-<<<<<<< HEAD
-            if( IS_DEBUGLEVEL(Level_Verbose) ) {
-                RAVELOG_VERBOSE_FORMAT("Working with mimic joint %s with (generalized) joint index %d", pjoint->GetName() % jointindex);
-            }
-=======
->>>>>>> 44f136f6
             const int ndof = pjoint->GetDOF();
             for(int idof = 0; idof < ndof; ++idof) {
                 if( pjoint->IsMimic(idof) ) {
@@ -2500,12 +2453,6 @@
                             continue;
                         }
                         OPENRAVE_ASSERT_OP_FORMAT(dofindex, >=, 0, "dofindex should be >= 0; now %d", dofindex, ORE_InvalidArguments);
-<<<<<<< HEAD
-                        if( IS_DEBUGLEVEL(Level_Verbose) ) {
-                            RAVELOG_VERBOSE_FORMAT("Collecting quaternion velocity Jacobian w.r.t dof index %d by the influence of joint %s", dofindex % pjoint->GetName());
-                        }
-=======
->>>>>>> 44f136f6
                         const size_t index = dofindex + idof;
                         const dReal partialderiv = dofindexDerivativePair.second;
                         vjacobian[index                ] += dReal(0.5) * partialderiv * (-quat.y * v.x - quat.z * v.y - quat.w * v.z);
@@ -2569,12 +2516,6 @@
         if( jointindex < nActiveJoints ) {
             // active joint
             const JointPtr& pjoint = _vecjoints.at(jointindex);
-<<<<<<< HEAD
-            if( IS_DEBUGLEVEL(Level_Verbose) ) {
-                RAVELOG_VERBOSE_FORMAT("Working with active joint %s with joint index %d", pjoint->GetName() % jointindex);
-            }
-=======
->>>>>>> 44f136f6
             const int dofindex = pjoint->GetDOFIndex();
             const int ndof = pjoint->GetDOF();
             const int8_t affect = this->DoesAffect(pjoint->GetJointIndex(), linkindex);
@@ -2611,12 +2552,6 @@
         else {
             // add in the contributions from the passive joint
             const JointPtr& pjoint = _vPassiveJoints.at(jointindex - nActiveJoints);
-<<<<<<< HEAD
-            if( IS_DEBUGLEVEL(Level_Verbose) ) {
-                RAVELOG_VERBOSE_FORMAT("Working with mimic joint %s with (generalized) joint index %d", pjoint->GetName() % jointindex);
-            }
-=======
->>>>>>> 44f136f6
             const int ndof = pjoint->GetDOF();
             for(int idof = 0; idof < ndof; ++idof) {
                 if( pjoint->IsMimic(idof) ) {
@@ -2644,16 +2579,8 @@
                                 continue;
                             }
                             index = itindex - dofindices.begin(); ///< index of an active joint
-<<<<<<< HEAD
                         }
                         OPENRAVE_ASSERT_OP_FORMAT(index, >=, 0, "index should be >= 0; now %d", index, ORE_InvalidArguments);
-                        if( IS_DEBUGLEVEL(Level_Verbose) ) {
-                            RAVELOG_VERBOSE_FORMAT("Collecting angular velocity Jacobian w.r.t index %d (dof index %d) by the influence of joint %s", index % dofindex % pjoint->GetName());
-                        }
-=======
-                        }
-                        OPENRAVE_ASSERT_OP_FORMAT(index, >=, 0, "index should be >= 0; now %d", index, ORE_InvalidArguments);
->>>>>>> 44f136f6
                         const dReal partialderiv = dofindexDerivativePair.second;
                         vjacobian[index                ] += v.x * partialderiv;
                         vjacobian[index + dofstride    ] += v.y * partialderiv;
