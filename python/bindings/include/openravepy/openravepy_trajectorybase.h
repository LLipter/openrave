// -*- coding: utf-8 -*-
// Copyright (C) 2006-2011 Rosen Diankov <rosen.diankov@gmail.com>
//
// This file is part of OpenRAVE.
// OpenRAVE is free software: you can redistribute it and/or modify
// it under the terms of the GNU Lesser General Public License as published by
// the Free Software Foundation, either version 3 of the License, or
// at your option) any later version.
//
// This program is distributed in the hope that it will be useful,
// but WITHOUT ANY WARRANTY; without even the implied warranty of
// MERCHANTABILITY or FITNESS FOR A PARTICULAR PURPOSE.  See the
// GNU Lesser General Public License for more details.
//
// You should have received a copy of the GNU Lesser General Public License
// along with this program.  If not, see <http://www.gnu.org/licenses/>.
#ifndef OPENRAVEPY_INTERNAL_TRAJECTORYBASE_H
#define OPENRAVEPY_INTERNAL_TRAJECTORYBASE_H

#define NO_IMPORT_ARRAY
#include <openravepy/openravepy_int.h>

namespace openravepy {
using py::object;

class PyTrajectoryBase : public PyInterfaceBase
{
protected:
    TrajectoryBasePtr _ptrajectory;
public:
    PyTrajectoryBase(TrajectoryBasePtr pTrajectory, PyEnvironmentBasePtr pyenv);
    virtual ~PyTrajectoryBase();
    void Init(PyConfigurationSpecificationPtr pyspec);

    void Insert(size_t index, object odata);

    void Insert(size_t index, object odata, bool bOverwrite);

    void Insert(size_t index, object odata, PyConfigurationSpecificationPtr pyspec);

    void Insert(size_t index, object odata, PyConfigurationSpecificationPtr pyspec, bool bOverwrite);

    void Remove(size_t startindex, size_t endindex);

    object Sample(dReal time) const;

    object Sample(dReal time, PyConfigurationSpecificationPtr pyspec) const;

    object SampleFromPrevious(object odata, dReal time, PyConfigurationSpecificationPtr pyspec) const;

    object SamplePoints2D(object otimes) const;

    object SamplePoints2D(object otimes, PyConfigurationSpecificationPtr pyspec) const;

<<<<<<< HEAD
    object SampleEvenPoints2D(double deltatime, bool ensureLastPoint) const;

    object SampleEvenPoints2D(double deltatime, bool ensureLastPoint, PyConfigurationSpecificationPtr pyspec) const;
=======
    object SamplePointsSameDeltaTime2D(double deltatime, bool ensureLastPoint) const;

    object SamplePointsSameDeltaTime2D(double deltatime, bool ensureLastPoint, PyConfigurationSpecificationPtr pyspec) const;
>>>>>>> 2eb3d86a

    object GetConfigurationSpecification() const;

    size_t GetNumWaypoints() const;

    object GetWaypoints(size_t startindex, size_t endindex) const;

    object GetWaypoints(size_t startindex, size_t endindex, PyConfigurationSpecificationPtr pyspec) const;

    // similar to GetWaypoints except returns a 2D array, one row for every waypoint
    object GetWaypoints2D(size_t startindex, size_t endindex) const;

    object __getitem__(int index) const;

    object __getitem__(py::slice indices) const;

    object GetAllWaypoints2D() const;

    object GetWaypoints2D(size_t startindex, size_t endindex, PyConfigurationSpecificationPtr pyspec) const;

    object GetAllWaypoints2D(PyConfigurationSpecificationPtr pyspec) const;

    object GetWaypoint(int index) const;

    object GetWaypoint(int index, PyConfigurationSpecificationPtr pyspec) const;

    size_t GetFirstWaypointIndexAfterTime(dReal time) const;

    dReal GetDuration() const;

    void deserialize(const string& s);

    object serialize(object options=py::none_());

    void SaveToFile(const std::string& filename, object options=py::none_());

    void LoadFromFile(const std::string& filename);
    
    TrajectoryBasePtr GetTrajectory();

    // functions that explictly initialize ConfigurationSpecification with ConfigurationSpecification::Group
    void Init(OPENRAVE_SHARED_PTR<ConfigurationSpecification::Group> pygroup);
    void Insert(size_t index, object odata, OPENRAVE_SHARED_PTR<ConfigurationSpecification::Group> pygroup);
    void Insert(size_t index, object odata, OPENRAVE_SHARED_PTR<ConfigurationSpecification::Group> pygroup, bool bOverwrite);
    object Sample(dReal time, OPENRAVE_SHARED_PTR<ConfigurationSpecification::Group> pygroup) const;
    object SampleFromPrevious(object odata, dReal time, OPENRAVE_SHARED_PTR<ConfigurationSpecification::Group> pygroup) const;
    object SamplePoints2D(object otimes, OPENRAVE_SHARED_PTR<ConfigurationSpecification::Group> pygroup) const;
    object GetWaypoints(size_t startindex, size_t endindex, OPENRAVE_SHARED_PTR<ConfigurationSpecification::Group> pygroup) const;
    object GetWaypoints2D(size_t startindex, size_t endindex, OPENRAVE_SHARED_PTR<ConfigurationSpecification::Group> pygroup) const;
    object GetAllWaypoints2D(OPENRAVE_SHARED_PTR<ConfigurationSpecification::Group> pygroup) const;
    object GetWaypoint(int index, OPENRAVE_SHARED_PTR<ConfigurationSpecification::Group> pygroup) const;
};

} // namespace openravepy
#endif // OPENRAVEPY_INTERNAL_TRAJECTORYBASE_H<|MERGE_RESOLUTION|>--- conflicted
+++ resolved
@@ -52,15 +52,9 @@
 
     object SamplePoints2D(object otimes, PyConfigurationSpecificationPtr pyspec) const;
 
-<<<<<<< HEAD
-    object SampleEvenPoints2D(double deltatime, bool ensureLastPoint) const;
-
-    object SampleEvenPoints2D(double deltatime, bool ensureLastPoint, PyConfigurationSpecificationPtr pyspec) const;
-=======
     object SamplePointsSameDeltaTime2D(double deltatime, bool ensureLastPoint) const;
 
     object SamplePointsSameDeltaTime2D(double deltatime, bool ensureLastPoint, PyConfigurationSpecificationPtr pyspec) const;
->>>>>>> 2eb3d86a
 
     object GetConfigurationSpecification() const;
 
