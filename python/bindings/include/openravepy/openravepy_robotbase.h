--- conflicted
+++ resolved
@@ -53,14 +53,9 @@
         void SetName(const std::string& s);
 
         object GetGripperName() const;
-
-<<<<<<< HEAD
+        object GetToolChangerConnectedBodyToolName() const;
+
         PyRobotBasePtr GetRobot() const;
-=======
-        object GetToolChangerConnectedBodyToolName() const;
-
-        PyRobotBasePtr GetRobot();
->>>>>>> 253df283
 
         bool SetIkSolver(PyIkSolverBasePtr iksolver);
         object GetIkSolver();
