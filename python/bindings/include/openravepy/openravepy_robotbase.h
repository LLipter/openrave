// -*- coding: utf-8 -*-
// Copyright (C) 2006-2013 Rosen Diankov <rosen.diankov@gmail.com>
//
// This file is part of OpenRAVE.
// OpenRAVE is free software: you can redistribute it and/or modify
// it under the terms of the GNU Lesser General Public License as published by
// the Free Software Foundation, either version 3 of the License, or
// at your option) any later version.
//
// This program is distributed in the hope that it will be useful,
// but WITHOUT ANY WARRANTY; without even the implied warranty of
// MERCHANTABILITY or FITNESS FOR A PARTICULAR PURPOSE.  See the
// GNU Lesser General Public License for more details.
//
// You should have received a copy of the GNU Lesser General Public License
// along with this program.  If not, see <http://www.gnu.org/licenses/>.
#ifndef OPENRAVEPY_INTERNAL_ROBOT_H
#define OPENRAVEPY_INTERNAL_ROBOT_H

#define NO_IMPORT_ARRAY
#include <openravepy/openravepy_int.h>
#include <openravepy/openravepy_manipulatorinfo.h>
#include <openravepy/openravepy_configurationspecification.h>
#include <openravepy/openravepy_jointinfo.h>

namespace openravepy {
using py::object;

class PyRobotBase : public PyKinBody
{
public:
    class PyRobotBaseInfo: public PyKinBodyInfo
{
public:
    PyRobotBaseInfo();
    PyRobotBaseInfo(const RobotBase::RobotBaseInfo& info);
    RobotBase::RobotBaseInfoPtr GetRobotBaseInfo() const;

    py::object SerializeJSON(dReal fUnitScale=1.0, py::object options=py::none_());
    void DeserializeJSON(py::object obj, dReal fUnitScale=1.0, py::object options=py::none_());

#ifdef USE_PYBIND11_PYTHON_BINDINGS
    std::vector<RobotBase::ManipulatorInfoPtr> _vManipulatorInfos;
    std::vector<RobotBase::AttachedSensorInfoPtr> _vAttachedSensorInfos;
    std::vector<RobotBase::ConnectedBodyInfoPtr> _vConnectedBodyInfos;
    std::vector<RobotBase::GripperInfoPtr> _vGripperInfo;
#else
    py::object _vManipulatorInfos = py::none_();
    py::object _vAttachedSensorInfos = py::none_();
    py::object _vConnectedBodyInfos = py::none_();
    py::object _vGripperInfos = py::none_();
#endif
    virtual std::string __str__();
    virtual py::object __unicode__();

protected:
    void _Update(const RobotBase::RobotBaseInfo& info);
}; // class PyKinBodyInfo
typedef OPENRAVE_SHARED_PTR<PyRobotBaseInfo> PyRobotBaseInfoPtr;

protected:
    RobotBasePtr _probot;
public:
    RobotBasePtr GetRobot() const;
    class PyManipulator
    {
        RobotBase::ManipulatorPtr _pmanip;
        PyEnvironmentBasePtr _pyenv;
public:
        PyManipulator(RobotBase::ManipulatorPtr pmanip, PyEnvironmentBasePtr pyenv);
        virtual ~PyManipulator();

        RobotBase::ManipulatorPtr GetManipulator() const;

        object GetTransform() const;

        object GetTransformPose() const;

        object GetVelocity() const;

        object GetName() const;

        void SetName(const std::string& s);

        object GetGripperName() const;
        object GetToolChangerConnectedBodyToolName() const;

        PyRobotBasePtr GetRobot() const;

<<<<<<< HEAD
        object GetRestrictGraspSetNames() const;
=======
        PyRobotBasePtr GetRobot() const;
>>>>>>> 3a9e5bb4

        bool SetIkSolver(PyIkSolverBasePtr iksolver);
        object GetIkSolver();
        object GetBase();
        object GetEndEffector();
        void ReleaseAllGrabbed();
        object GetGraspTransform();
        object GetLocalToolTransform();
        object GetLocalToolTransformPose();
        void SetLocalToolTransform(object otrans);
        void SetLocalToolDirection(object odirection);
        void SetClosingDirection(object oclosingdirection);
        void SetChuckingDirection(object ochuckingdirection);
        py::array_int GetGripperJoints();
        py::array_int GetGripperIndices();
        py::array_int GetArmJoints();
        py::array_int GetArmIndices();
        object GetArmDOFValues();
        object GetGripperDOFValues();
        int GetArmDOF();
        int GetGripperDOF();
        object GetClosingDirection();
        object GetChuckingDirection();
        object GetDirection();
        object GetLocalToolDirection();
        bool IsGrabbing(PyKinBodyPtr pbody);

        int GetNumFreeParameters() const;

        object GetFreeParameters() const;

        /* ========== posture describer ========== */
        /// \brief Generates a posture describer for this manipulator
        /// \return the describer if we have successfully generated one at the manipulator; None (nullptr) otherwise
        PyPostureDescriberBasePtr GeneratePostureDescriber(const bool load = false) const;

        /// \brief Sets the posture describer for this manipulator
        /// \return true if the describer is successfully set
        bool SetPostureDescriber(PyPostureDescriberBasePtr pydescriber) const;

        /// \brief Gets the posture describer for this manipulator
        /// \return the describer if we have set one at the manipulator; None (nullptr) otherwise
        PyPostureDescriberBasePtr GetPostureDescriber() const;

        /// \brief Computes posture states at the input (current if empty) dof values using the describer set at the manipulator
        /// \return a py::list of posture states (integers) if a supportive posture describer is loaded onto the manipulator; else an empty list
        object ComputePostureStates(object pyjointvalues = py::none_(),
                                    object pydofindices = py::none_(),
                                    uint32_t claoptions = KinBody::CheckLimitsAction::CLA_Nothing
                                    );

private:
        bool _FindIKSolution(const IkParameterization& ikparam, std::vector<dReal>& solution, int filteroptions, bool releasegil) const;
        bool _FindIKSolution(const IkParameterization& ikparam, const std::vector<dReal>& vFreeParameters, std::vector<dReal>& solution, int filteroptions, bool releasegil) const;
        bool _FindIKSolution(const IkParameterization& ikparam, int filteroptions, IkReturn& ikreturn, bool releasegil) const;
        bool _FindIKSolution(const IkParameterization& ikparam, const std::vector<dReal>& vFreeParameters, int filteroptions, IkReturn& ikreturn, bool releasegil) const;

        bool _FindIKSolutions(const IkParameterization& ikparam, std::vector<std::vector<dReal> >& solutions, int filteroptions, bool releasegil) const;
        bool _FindIKSolutions(const IkParameterization& ikparam, const std::vector<dReal>& vFreeParameters, std::vector<std::vector<dReal> >& solutions, int filteroptions, bool releasegil) const;
        bool _FindIKSolutions(const IkParameterization& ikparam, int filteroptions, std::vector<IkReturnPtr>& vikreturns, bool releasegil) const;
        bool _FindIKSolutions(const IkParameterization& ikparam, const std::vector<dReal>& vFreeParameters, int filteroptions, std::vector<IkReturnPtr>& vikreturns, bool releasegil) const;

public:
        object FindIKSolution(object oparam, int filteroptions, bool ikreturn=false, bool releasegil=false) const;

        object FindIKSolution(object oparam, object freeparams, int filteroptions, bool ikreturn=false, bool releasegil=false) const;

        object FindIKSolutions(object oparam, int filteroptions, bool ikreturn=false, bool releasegil=false) const;

        object FindIKSolutions(object oparam, object freeparams, int filteroptions, bool ikreturn=false, bool releasegil=false) const;

        object GetIkParameterization(object oparam, bool inworld=true);

        object GetChildJoints();
        object GetChildDOFIndices();

        object GetChildLinks();

        bool IsChildLink(object pylink);

        object GetIndependentLinks();

        object GetArmConfigurationSpecification(const std::string& interpolation="") const;
        object GetIkConfigurationSpecification(IkParameterizationType iktype, const std::string& interpolation="") const;
        bool CheckEndEffectorCollision(PyCollisionReportPtr pyreport) const;

        bool CheckEndEffectorCollision(object otrans, PyCollisionReportPtr pyreport=PyCollisionReportPtr(), int numredundantsamples=0) const;

        bool CheckEndEffectorSelfCollision(PyCollisionReportPtr pyreport) const;
        bool CheckEndEffectorSelfCollision(object otrans, PyCollisionReportPtr pyreport=PyCollisionReportPtr(), int numredundantsamples=0, bool ignoreManipulatorLinks=false) const;
        bool CheckIndependentCollision() const;
        bool CheckIndependentCollision(PyCollisionReportPtr pReport) const;

        object CalculateJacobian();
        object CalculateRotationJacobian();

        object CalculateAngularVelocityJacobian();

        object GetInfo();
        std::string GetStructureHash() const;
        std::string GetKinematicsStructureHash() const;
        std::string GetInverseKinematicsStructureHash(IkParameterizationType iktype) const;

        std::string __repr__();
        std::string __str__();
        object __unicode__();
        bool __eq__(OPENRAVE_SHARED_PTR<PyManipulator> p);
        bool __ne__(OPENRAVE_SHARED_PTR<PyManipulator> p);
        long __hash__();
    };
    typedef OPENRAVE_SHARED_PTR<PyManipulator> PyManipulatorPtr;
    PyManipulatorPtr _GetManipulator(RobotBase::ManipulatorPtr pmanip);

    std::vector<OpenRAVE::RobotBase::PostureStateInt> posturestates; // cache

    class PyAttachedSensor
    {
        RobotBase::AttachedSensorPtr _pattached;
        PyEnvironmentBasePtr _pyenv;
public:
        PyAttachedSensor(RobotBase::AttachedSensorPtr pattached, PyEnvironmentBasePtr pyenv);
        virtual ~PyAttachedSensor();

        RobotBase::AttachedSensorPtr GetAttachedSensor() const;
        object GetSensor();
        object GetAttachingLink() const;
        object GetRelativeTransform() const;
        object GetTransform() const;
        object GetTransformPose() const;
        PyRobotBasePtr GetRobot() const;
        object GetName() const;

        object GetData();

        void SetRelativeTransform(object transform);
        std::string GetStructureHash() const;

        void UpdateInfo(SensorBase::SensorType type=SensorBase::ST_Invalid);

        object UpdateAndGetInfo(SensorBase::SensorType type=SensorBase::ST_Invalid);

        object GetInfo();

        std::string __repr__();
        std::string __str__();
        object __unicode__();
        bool __eq__(OPENRAVE_SHARED_PTR<PyAttachedSensor> p);
        bool __ne__(OPENRAVE_SHARED_PTR<PyAttachedSensor> p);
        long __hash__();
    };

    typedef OPENRAVE_SHARED_PTR<PyAttachedSensor> PyAttachedSensorPtr;
    OPENRAVE_SHARED_PTR<PyAttachedSensor> _GetAttachedSensor(RobotBase::AttachedSensorPtr pattachedsensor);

    class PyConnectedBody {
        RobotBase::ConnectedBodyPtr _pconnected;
        PyEnvironmentBasePtr _pyenv;
public:
        PyConnectedBody(RobotBase::ConnectedBodyPtr pconnected, PyEnvironmentBasePtr pyenv);

        virtual ~PyConnectedBody();
        RobotBase::ConnectedBodyPtr GetConnectedBody() const;

        object GetName();

        object GetInfo();

        bool SetActive(int active);

        int IsActive();
        object GetTransform() const;
        object GetTransformPose() const;

        object GetRelativeTransform() const;
        object GetRelativeTransformPose() const;

        void SetLinkEnable(bool enable);

        void SetLinkVisible(bool visible);

        object GetResolvedLinks();

        object GetResolvedJoints();

        object GetResolvedManipulators();

        object GetResolvedAttachedSensors();

        object GetResolvedGripperInfos();

        bool CanProvideManipulator(const std::string& resolvedManipulatorName);

        std::string GetInfoHash();

        std::string __repr__();

        std::string __str__();

        object __unicode__();

        bool __eq__(OPENRAVE_SHARED_PTR<PyConnectedBody> p);

        bool __ne__(OPENRAVE_SHARED_PTR<PyConnectedBody> p);

        long __hash__();
    };

    typedef OPENRAVE_SHARED_PTR<PyConnectedBody> PyConnectedBodyPtr;
    OPENRAVE_SHARED_PTR<PyConnectedBody> _GetConnectedBody(RobotBase::ConnectedBodyPtr pConnectedBody);

    class PyRobotStateSaver
    {
        PyEnvironmentBasePtr _pyenv;
        RobotBase::RobotStateSaver _state;
public:
        PyRobotStateSaver(PyRobotBasePtr pyrobot);
        PyRobotStateSaver(PyRobotBasePtr pyrobot, object options);
        PyRobotStateSaver(RobotBasePtr probot, PyEnvironmentBasePtr pyenv);
        PyRobotStateSaver(RobotBasePtr probot, PyEnvironmentBasePtr pyenv, object options);
        virtual ~PyRobotStateSaver();
        object GetBody() const;

        void Restore(PyRobotBasePtr pyrobot=PyRobotBasePtr());

        void Release();

        std::string __str__();
        object __unicode__();
    };
    typedef OPENRAVE_SHARED_PTR<PyRobotStateSaver> PyRobotStateSaverPtr;

    PyRobotBase(RobotBasePtr probot, PyEnvironmentBasePtr pyenv);
    PyRobotBase(const PyRobotBase &r);
    virtual ~PyRobotBase();

    bool Init(object olinkinfos, object ojointinfos, object omanipinfos, object oattachedsensorinfos, const std::string& uri=std::string());

    object GetManipulators();

    object GetManipulators(const std::string& manipname);
    PyManipulatorPtr GetManipulator(const std::string& manipname);
    PyManipulatorPtr SetActiveManipulator(const std::string& manipname);
    PyManipulatorPtr SetActiveManipulator(PyManipulatorPtr pmanip);
    PyManipulatorPtr GetActiveManipulator();

    PyManipulatorPtr AddManipulator(PyManipulatorInfoPtr pmanipinfo, bool removeduplicate=false);
    bool RemoveManipulator(PyManipulatorPtr pmanip);

    PyAttachedSensorPtr AddAttachedSensor(PyAttachedSensorInfoPtr pattsensorinfo, bool removeduplicate=false);
    bool RemoveAttachedSensor(PyAttachedSensorPtr pyattsensor);

    object GetSensors();

    object GetAttachedSensors();
    OPENRAVE_SHARED_PTR<PyAttachedSensor> GetSensor(const std::string& sensorname);

    OPENRAVE_SHARED_PTR<PyAttachedSensor> GetAttachedSensor(const std::string& sensorname);

    PyConnectedBodyPtr AddConnectedBody(PyConnectedBodyInfoPtr pConnectedBodyInfo, bool removeduplicate=false);

    bool RemoveConnectedBody(PyConnectedBodyPtr pConnectedBody);

    object GetConnectedBodies();

    PyConnectedBodyPtr GetConnectedBody(const std::string& bodyname);

    object GetConnectedBodyActiveStates() const;

    void SetConnectedBodyActiveStates(object oactivestates);

    bool AddGripperInfo(object oGripperInfo, bool removeduplicate=false);
    bool RemoveGripperInfo(const std::string& name);

    object GetGripperInfo(const std::string& name);
    object GetGripperInfos();

    object GetController() const;

    bool SetController(PyControllerBasePtr pController, const std::string& args);

    bool SetController(PyControllerBasePtr pController, object odofindices, int nControlTransformation);

    bool SetController(PyControllerBasePtr pController);

    void SetActiveDOFs(const object& dofindices);
    void SetActiveDOFs(const object& dofindices, int nAffineDOsBitmask);
    void SetActiveDOFs(const object& dofindices, int nAffineDOsBitmask, object rotationaxis);

    int GetActiveDOF() const;
    int GetAffineDOF() const;
    int GetAffineDOFIndex(DOFAffine dof) const;

    object GetAffineRotationAxis() const;
    void SetAffineTranslationLimits(object lower, object upper);
    void SetAffineRotationAxisLimits(object lower, object upper);
    void SetAffineRotation3DLimits(object lower, object upper);
    void SetAffineRotationQuatLimits(object quatangle);
    void SetAffineTranslationMaxVels(object vels);
    void SetAffineRotationAxisMaxVels(object vels);
    void SetAffineRotation3DMaxVels(object vels);
    void SetAffineRotationQuatMaxVels(dReal vels);
    void SetAffineTranslationResolution(object resolution);
    void SetAffineRotationAxisResolution(object resolution);
    void SetAffineRotation3DResolution(object resolution);
    void SetAffineRotationQuatResolution(dReal resolution);
    void SetAffineTranslationWeights(object weights);
    void SetAffineRotationAxisWeights(object weights);
    void SetAffineRotation3DWeights(object weights);
    void SetAffineRotationQuatWeights(dReal weights);

    object GetAffineTranslationLimits() const;

    object GetAffineRotationAxisLimits() const;
    object GetAffineRotation3DLimits() const;
    object GetAffineRotationQuatLimits() const;
    object GetAffineTranslationMaxVels() const;
    object GetAffineRotationAxisMaxVels() const;
    object GetAffineRotation3DMaxVels() const;
    dReal GetAffineRotationQuatMaxVels() const;
    object GetAffineTranslationResolution() const;
    object GetAffineRotationAxisResolution() const;
    object GetAffineRotation3DResolution() const;
    dReal GetAffineRotationQuatResolution() const;
    object GetAffineTranslationWeights() const;
    object GetAffineRotationAxisWeights() const;
    object GetAffineRotation3DWeights() const;
    dReal GetAffineRotationQuatWeights() const;

    void SetActiveDOFValues(object values, uint32_t checklimits=KinBody::CLA_CheckLimits) const;
    object GetActiveDOFValues() const;

    object GetActiveDOFWeights() const;

    void SetActiveDOFVelocities(object velocities, uint32_t checklimits=KinBody::CLA_CheckLimits);
    object GetActiveDOFVelocities() const;

    object GetActiveDOFLimits() const;

    object GetActiveDOFMaxVel() const;

    object GetActiveDOFMaxAccel() const;

    object GetActiveDOFMaxJerk() const;

    object GetActiveDOFHardMaxVel() const;

    object GetActiveDOFHardMaxAccel() const;

    object GetActiveDOFHardMaxJerk() const;

    object GetActiveDOFResolutions() const;

    object GetActiveConfigurationSpecification(const std::string& interpolation="") const;

    object GetActiveJointIndices();
    object GetActiveDOFIndices();

    object SubtractActiveDOFValues(object ovalues0, object ovalues1);

    object CalculateActiveJacobian(int index, object offset) const;

    object CalculateActiveRotationJacobian(int index, object q) const;

    object CalculateActiveAngularVelocityJacobian(int index) const;

    bool Grab(PyKinBodyPtr pbody);

    // since PyKinBody::Grab is overloaded with (pbody, plink) parameters, have to support both...?
    bool Grab(PyKinBodyPtr pbody, object pylink_or_linkstoignore);
    bool Grab(PyKinBodyPtr pbody, object pylink, object linkstoignore);

    bool CheckLinkSelfCollision(int ilinkindex, object olinktrans, PyCollisionReportPtr pyreport=PyCollisionReportPtr());

    bool WaitForController(float ftimeout);

    std::string GetRobotStructureHash() const;

    virtual PyStateRestoreContextBase* CreateStateSaver(object options);

    PyStateRestoreContextBase* CreateRobotStateSaver(object options=py::none_());
    bool InitFromRobotInfo(const py::object pyRobotBaseInfo);
    py::object ExtractInfo() const;

    /* ========== posture describer ========== */
    /// \brief Generates a posture describer for this manipulator
    /// \return the describer if we have successfully generated one at the manipulator; None (nullptr) otherwise
    PyPostureDescriberBasePtr GeneratePostureDescriber(PyManipulatorPtr pymanip, const bool load = false) const;

    /// \brief Sets the posture describer for this manipulator
    /// \return true if the describer is successfully set
    bool SetPostureDescriber(PyManipulatorPtr pymanip, PyPostureDescriberBasePtr pydescriber) const;

    /// \brief Gets the posture describer for this manipulator
    /// \return the describer if we have set one at the manipulator; None (nullptr) otherwise
    PyPostureDescriberBasePtr GetPostureDescriber(PyManipulatorPtr pymanip) const;

    /// \brief Computes posture states at the input (current if empty) dof values using the describer set at the manipulator
    /// \return a py::list of posture states (integers) if a supportive posture describer is loaded onto the manipulator; else an empty list
    object ComputePostureStates(PyManipulatorPtr pymanip,
                                object pyjointvalues = py::none_(),
                                object pydofindices = py::none_(),
                                uint32_t claoptions = KinBody::CheckLimitsAction::CLA_Nothing);

    virtual std::string __repr__();
    virtual std::string __str__();
    virtual object __unicode__();
    virtual void __enter__();
};

} // namespace openravepy

#endif // OPENRAVEPY_INTERNAL_ROBOT_H<|MERGE_RESOLUTION|>--- conflicted
+++ resolved
@@ -86,12 +86,7 @@
         object GetToolChangerConnectedBodyToolName() const;
 
         PyRobotBasePtr GetRobot() const;
-
-<<<<<<< HEAD
         object GetRestrictGraspSetNames() const;
-=======
-        PyRobotBasePtr GetRobot() const;
->>>>>>> 3a9e5bb4
 
         bool SetIkSolver(PyIkSolverBasePtr iksolver);
         object GetIkSolver();
