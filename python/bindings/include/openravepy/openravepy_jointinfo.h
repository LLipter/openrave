--- conflicted
+++ resolved
@@ -47,12 +47,8 @@
 
     object ComputeInnerEmptyVolume();
     object ComputeAABB(object otransform);
-<<<<<<< HEAD
-    object SerializeJSON(dReal fUnitScale=1.0, object ooptions=py::none_());
-=======
 
     object SerializeJSON(dReal fUnitScale=1.0, object options=py::none_());
->>>>>>> d8694547
     void DeserializeJSON(object obj, dReal fUnitScale=1.0);
     KinBody::GeometryInfoPtr GetGeometryInfo();
 
@@ -86,12 +82,8 @@
     PyLinkInfo();
     PyLinkInfo(const KinBody::LinkInfo& info);
     KinBody::LinkInfoPtr GetLinkInfo();
-<<<<<<< HEAD
-    object SerializeJSON(dReal fUnitScale=1.0, object ooptions=py::none_());
-=======
 
     object SerializeJSON(dReal fUnitScale=1.0, object options=py::none_());
->>>>>>> d8694547
     void DeserializeJSON(object obj, dReal fUnitScale=1.0);
 
     py::list _vgeometryinfos;
@@ -184,10 +176,7 @@
     PyJointInfo();
     PyJointInfo(const KinBody::JointInfo& info);
     KinBody::JointInfoPtr GetJointInfo();
-<<<<<<< HEAD
-=======
     object GetDOF();
->>>>>>> d8694547
     object SerializeJSON(dReal fUnitScale=1.0, object options=py::none_());
     void DeserializeJSON(object obj, dReal fUnitScale=1.0);
 
