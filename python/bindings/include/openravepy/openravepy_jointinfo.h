// -*- coding: utf-8 -*-
// Copyright (C) 2006-2013 Rosen Diankov <rosen.diankov@gmail.com>
//
// This file is part of OpenRAVE.
// OpenRAVE is free software: you can redistribute it and/or modify
// it under the terms of the GNU Lesser General Public License as published by
// the Free Software Foundation, either version 3 of the License, or
// at your option) any later version.
//
// This program is distributed in the hope that it will be useful,
// but WITHOUT ANY WARRANTY; without even the implied warranty of
// MERCHANTABILITY or FITNESS FOR A PARTICULAR PURPOSE.  See the
// GNU Lesser General Public License for more details.
//
// You should have received a copy of the GNU Lesser General Public License
// along with this program.  If not, see <http://www.gnu.org/licenses/>.
#ifndef OPENRAVEPY_INTERNAL_JOINTINFO_H
#define OPENRAVEPY_INTERNAL_JOINTINFO_H

#define NO_IMPORT_ARRAY
#include <openravepy/openravepy_int.h>
#include <openravepy/openravepy_kinbody.h>

namespace openravepy {
using py::object;

class PySideWall
{
public:
    PySideWall();
    PySideWall(const KinBody::GeometryInfo::SideWall& sidewall);
    void Get(KinBody::GeometryInfo::SideWall& sidewall);

    object transf = ReturnTransform(Transform());
    object vExtents = toPyVector3(Vector());
    int type = 0;
};

<<<<<<< HEAD
class PyTestPickle
{
public:
    PyTestPickle();
    ~PyTestPickle();
    std::string _t = "hello"; 
    // object _arr; // = ReturnTransform(Transform());
    object _arr = ReturnTransform(Transform());
};
=======
>>>>>>> 100a3cd2

class PyGeometryInfo
{
public:
    PyGeometryInfo();
    //PyGeometryInfo(const PyGeometryInfo& pyinfo);
    PyGeometryInfo(const KinBody::GeometryInfo& info);
    void Init(const KinBody::GeometryInfo& info);

    object ComputeInnerEmptyVolume();
    object ComputeAABB(object otransform);

    void DeserializeJSON(object obj, const dReal fUnitScale=1.0);
    object SerializeJSON(const dReal fUnitScale=1.0, object ooptions=py::none_());

    KinBody::GeometryInfoPtr GetGeometryInfo();

    object _t = ReturnTransform(Transform());
    object _vGeomData = toPyVector4(Vector());
    object _vGeomData2 = toPyVector4(Vector());
    object _vGeomData3 = toPyVector4(Vector());
    object _vGeomData4 = toPyVector4(Vector());
    object _vDiffuseColor = toPyVector3(Vector(1,1,1));
    object _vAmbientColor = toPyVector3(Vector(0,0,0));
    object _meshcollision = py::none_();
    GeometryType _type = GT_None;
    object _name = py::none_();
    object _filenamerender = py::none_();
    object _filenamecollision = py::none_();
    object _vRenderScale = toPyVector3(Vector(1,1,1));
    object _vCollisionScale = toPyVector3(Vector(1,1,1));

    py::list _vSideWalls;
<<<<<<< HEAD
    py::dict _mapExtraGeometries;

    float _containerBaseHeight = 0.0;
    float _fTransparency = 0.0;
    bool _bVisible = true;
    bool _bModifiable = true;
=======
    float _containerBaseHeight;
    GeometryType _type;
    // best to initialize these as None's
    object _name;
    object _filenamerender;
    object _filenamecollision;
    object _vRenderScale;
    object _vCollisionScale;
    float _fTransparency;
    bool _bVisible;
    bool _bModifiable;
>>>>>>> 100a3cd2
};

typedef OPENRAVE_SHARED_PTR<PyGeometryInfo> PyGeometryInfoPtr;

class PyLinkInfo
{
public:
    PyLinkInfo();
    PyLinkInfo(const KinBody::LinkInfo& info);

    KinBody::LinkInfoPtr GetLinkInfo();

    py::list _vgeometryinfos;
    object _name = py::none_();
    object _t = ReturnTransform(Transform());
    object _tMassFrame = ReturnTransform(Transform());
    dReal _mass = 0.0;
    object _vinertiamoments = toPyVector3(Vector(1,1,1));
    py::dict _mapFloatParameters, _mapIntParameters, _mapStringParameters, _mapExtraGeometries;
    object _vForcedAdjacentLinks = py::list();
    bool _bStatic = false;
    bool _bIsEnabled = true;
    bool _bVisible = true;
};

class PyElectricMotorActuatorInfo
{
public:
    PyElectricMotorActuatorInfo();
    PyElectricMotorActuatorInfo(const ElectricMotorActuatorInfo& info);

    ElectricMotorActuatorInfoPtr GetElectricMotorActuatorInfo();

    std::string model_type;
    dReal gear_ratio = 0.0;
    dReal assigned_power_rating = 0.0;
    dReal max_speed = 0.0;
    dReal no_load_speed = 0.0;
    dReal stall_torque = 0.0;
    dReal max_instantaneous_torque = 0.0;
    py::list nominal_speed_torque_points, max_speed_torque_points;
    dReal nominal_torque = 0.0;
    dReal rotor_inertia = 0.0;
    dReal torque_constant = 0.0;
    dReal nominal_voltage = 0.0;
    dReal speed_constant = 0.0;
    dReal starting_current = 0.0;
    dReal terminal_resistance = 0.0;
    dReal coloumb_friction = 0.0;
    dReal viscous_friction = 0.0;
};
typedef OPENRAVE_SHARED_PTR<PyElectricMotorActuatorInfo> PyElectricMotorActuatorInfoPtr;

class PyJointInfo
{
public:
    PyJointInfo();

    PyJointInfo(const KinBody::JointInfo& info, PyEnvironmentBasePtr pyenv);
    KinBody::JointInfoPtr GetJointInfo();

    KinBody::JointType _type = KinBody::JointNone;
    object _name = py::none_();
    object _linkname0 = py::none_(), _linkname1 = py::none_();
    object _vanchor = toPyVector3(Vector());
    object _vaxes = py::list();
    object _vcurrentvalues = py::none_();
    object _vresolution = toPyVector3(Vector(0.02,0.02,0.02));
    object _vmaxvel = toPyVector3(Vector(10,10,10));
    object _vhardmaxvel = toPyVector3(Vector(0,0,0));
    object _vmaxaccel = toPyVector3(Vector(50,50,50));
    object _vhardmaxaccel = toPyVector3(Vector(0,0,0));
    object _vmaxjerk = toPyVector3(Vector(2e6,2e6,2e6));
    object _vhardmaxjerk= toPyVector3(Vector(0, 0, 0));
    object _vmaxtorque = toPyVector3(Vector(1e5,1e5,1e5));
    object _vmaxinertia = toPyVector3(Vector(1e5,1e5,1e5));
    object _vweights = toPyVector3(Vector(1,1,1));
    object _voffsets = toPyVector3(Vector(0,0,0));
    object _vlowerlimit = toPyVector3(Vector(0,0,0));
    object _vupperlimit = toPyVector3(Vector(0,0,0));
    object _trajfollow = py::none_();
    PyElectricMotorActuatorInfoPtr _infoElectricMotor;
    py::list _vmimic;
    py::dict _mapFloatParameters, _mapIntParameters, _mapStringParameters;
    object _bIsCircular = py::list();
    bool _bIsActive = true;
};

class PyLink
{
    KinBody::LinkPtr _plink;
    PyEnvironmentBasePtr _pyenv;
public:
    class PyGeometry
    {
        KinBody::Link::GeometryPtr _pgeometry;
public:
        PyGeometry(KinBody::Link::GeometryPtr pgeometry);

        virtual void SetCollisionMesh(object pytrimesh);

        bool InitCollisionMesh(float fTessellation=1.0);
        uint8_t GetSideWallExists() const;

        object GetCollisionMesh();
        object ComputeAABB(object otransform) const;
        void SetDraw(bool bDraw);
        bool SetVisible(bool visible);
        void SetTransparency(float f);
        void SetAmbientColor(object ocolor);
        void SetDiffuseColor(object ocolor);
        void SetRenderFilename(const string& filename);
        void SetName(const std::string& name);
        bool IsDraw();
        bool IsVisible();
        bool IsModifiable();
        GeometryType GetType();
        object GetTransform();
        object GetTransformPose();
        dReal GetSphereRadius() const;
        dReal GetCylinderRadius() const ;
        dReal GetCylinderHeight() const;
        object GetBoxExtents() const;
        object GetContainerOuterExtents() const;
        object GetContainerInnerExtents() const;
        object GetContainerBottomCross() const;
        object GetContainerBottom() const;
        object GetRenderScale() const;
        object GetRenderFilename() const;
        object GetName() const;
        float GetTransparency() const;
        object GetDiffuseColor() const;
        object GetAmbientColor() const;
        object GetInfo();
        object ComputeInnerEmptyVolume() const;
        bool __eq__(OPENRAVE_SHARED_PTR<PyGeometry> p);
        bool __ne__(OPENRAVE_SHARED_PTR<PyGeometry> p);
        int __hash__();
    };

    PyLink(KinBody::LinkPtr plink, PyEnvironmentBasePtr pyenv);
    virtual ~PyLink();

    KinBody::LinkPtr GetLink();

    object GetName();
    int GetIndex();
    bool IsEnabled() const;
    bool SetVisible(bool visible);
    bool IsVisible() const;
    bool IsStatic() const;
    void Enable(bool bEnable);

    object GetParent() const;

    object GetParentLinks() const;

    bool IsParentLink(OPENRAVE_SHARED_PTR<PyLink> pylink) const;

    object GetCollisionData();
    object ComputeLocalAABB() const;

    object ComputeAABB() const;
    object ComputeAABBFromTransform(object otransform) const;

    object GetTransform() const;
    object GetTransformPose() const;

    object GetCOMOffset() const;
    object GetLocalCOM() const;
    object GetGlobalCOM() const;

    object GetLocalInertia() const;
    object GetGlobalInertia() const;
    dReal GetMass() const;
    object GetPrincipalMomentsOfInertia() const;
    object GetLocalMassFrame() const;
    object GetGlobalMassFrame() const;
    void SetLocalMassFrame(object omassframe);
    void SetPrincipalMomentsOfInertia(object oinertiamoments);
    void SetMass(dReal mass);

    void SetStatic(bool bStatic);
    void SetTransform(object otrans);
    void SetForce(object oforce, object opos, bool bAdd);
    void SetTorque(object otorque, bool bAdd);

    object GetGeometries();

    void InitGeometries(object ogeometryinfos);

    void AddGeometry(object ogeometryinfo, bool addToGroups);

    void RemoveGeometryByName(const std::string& geometryname, bool removeFromAllGroups);
    void SetGeometriesFromGroup(const std::string& name);

    object GetGeometriesFromGroup(const std::string& name);

    void SetGroupGeometries(const std::string& name, object ogeometryinfos);

    int GetGroupNumGeometries(const std::string& geomname);

    object GetRigidlyAttachedLinks() const;

    bool IsRigidlyAttached(OPENRAVE_SHARED_PTR<PyLink> plink);

    void SetVelocity(object olinear, object oangular);

    object GetVelocity() const;

    object GetFloatParameters(object oname=py::none_(), int index=-1) const;

    void SetFloatParameters(const std::string& key, object oparameters);

    object GetIntParameters(object oname=py::none_(), int index=-1) const;

    void SetIntParameters(const std::string& key, object oparameters);

    object GetStringParameters(object oname=py::none_()) const;

    void SetStringParameters(const std::string& key, object ovalue);

    void UpdateInfo();
    object GetInfo();
    object UpdateAndGetInfo();

    std::string __repr__();
    std::string __str__();
    object __unicode__();
    bool __eq__(OPENRAVE_SHARED_PTR<PyLink> p);
    bool __ne__(OPENRAVE_SHARED_PTR<PyLink> p);
    int __hash__();
};

class PyJoint
{
    KinBody::JointPtr _pjoint;
    PyEnvironmentBasePtr _pyenv;
public:
    PyJoint(KinBody::JointPtr pjoint, PyEnvironmentBasePtr pyenv);
    virtual ~PyJoint();

    KinBody::JointPtr GetJoint();

    object GetName();
    bool IsMimic(int iaxis=-1);
    string GetMimicEquation(int iaxis=0, int itype=0, const std::string& format="");
    object GetMimicDOFIndices(int iaxis=0);
    void SetMimicEquations(int iaxis, const std::string& poseq, const std::string& veleq, const std::string& acceleq);

    dReal GetMaxVel(int iaxis=0) const;
    dReal GetMaxAccel(int iaxis=0) const;
    dReal GetMaxJerk(int iaxis=0) const;
    dReal GetMaxTorque(int iaxis=0) const;
    object GetInstantaneousTorqueLimits(int iaxis=0) const;
    object GetNominalTorqueLimits(int iaxis=0) const;

    dReal GetMaxInertia(int iaxis=0) const;

    int GetDOFIndex() const;
    int GetJointIndex() const;

    PyKinBodyPtr GetParent() const;

    PyLinkPtr GetFirstAttached() const;
    PyLinkPtr GetSecondAttached() const;

    KinBody::JointType GetType() const;
    bool IsCircular(int iaxis) const;
    bool IsRevolute(int iaxis) const;
    bool IsPrismatic(int iaxis) const;
    bool IsStatic() const;

    int GetDOF() const;
    object GetValues() const;
    dReal GetValue(int iaxis) const;
    object GetVelocities() const;

    object GetAnchor() const;
    object GetAxis(int iaxis=0);
    PyLinkPtr GetHierarchyParentLink() const;
    PyLinkPtr GetHierarchyChildLink() const;
    object GetInternalHierarchyAxis(int iaxis);
    object GetInternalHierarchyLeftTransform();
    object GetInternalHierarchyLeftTransformPose();
    object GetInternalHierarchyRightTransform();
    object GetInternalHierarchyRightTransformPose();

    object GetLimits() const;
    object GetVelocityLimits() const;
    object GetAccelerationLimits() const;
    object GetJerkLimits() const;
    object GetHardVelocityLimits() const;
    object GetHardAccelerationLimits() const;
    object GetHardJerkLimits() const;
    object GetTorqueLimits() const;

    dReal GetWrapOffset(int iaxis=0);
    void SetWrapOffset(dReal offset, int iaxis=0);
    void SetLimits(object olower, object oupper);
    void SetVelocityLimits(object omaxlimits);
    void SetAccelerationLimits(object omaxlimits);
    void SetJerkLimits(object omaxlimits);
    void SetHardVelocityLimits(object omaxlimits);
    void SetHardAccelerationLimits(object omaxlimits);
    void SetHardJerkLimits(object omaxlimits);
    void SetTorqueLimits(object omaxlimits);

    object GetResolutions() const;
    dReal GetResolution(int iaxis);
    void SetResolution(dReal resolution);

    object GetWeights() const;
    dReal GetWeight(int iaxis);
    void SetWeights(object o);

    object SubtractValues(object ovalues0, object ovalues1);

    dReal SubtractValue(dReal value0, dReal value1, int iaxis);

    void AddTorque(object otorques);

    object GetFloatParameters(object oname=py::none_(), int index=-1) const;

    void SetFloatParameters(const std::string& key, object oparameters);

    object GetIntParameters(object oname=py::none_(), int index=-1) const;

    void SetIntParameters(const std::string& key, object oparameters);

    object GetStringParameters(object oname=py::none_()) const;

    void SetStringParameters(const std::string& key, object ovalue);

    void UpdateInfo();
    object GetInfo();
    object UpdateAndGetInfo();

    std::string __repr__();
    std::string __str__();
    object __unicode__();
    bool __eq__(OPENRAVE_SHARED_PTR<PyJoint> p);
    bool __ne__(OPENRAVE_SHARED_PTR<PyJoint> p);
    int __hash__();
};

class PyKinBodyStateSaver
{
    PyEnvironmentBasePtr _pyenv;
    KinBody::KinBodyStateSaver _state;
public:
    PyKinBodyStateSaver(PyKinBodyPtr pybody);
    PyKinBodyStateSaver(PyKinBodyPtr pybody, object options);
    PyKinBodyStateSaver(KinBodyPtr pbody, PyEnvironmentBasePtr pyenv);
    PyKinBodyStateSaver(KinBodyPtr pbody, PyEnvironmentBasePtr pyenv, object options);
    virtual ~PyKinBodyStateSaver();

    object GetBody() const;

    void Restore(PyKinBodyPtr pybody=PyKinBodyPtr());

    void Release();

    std::string __str__();
    object __unicode__();
};
typedef OPENRAVE_SHARED_PTR<PyKinBodyStateSaver> PyKinBodyStateSaverPtr;

class PyManageData
{
    KinBody::ManageDataPtr _pdata;
    PyEnvironmentBasePtr _pyenv;
public:
    PyManageData(KinBody::ManageDataPtr pdata, PyEnvironmentBasePtr pyenv);
    virtual ~PyManageData();

    KinBody::ManageDataPtr GetManageData();

    object GetSystem();

    PyVoidHandleConst GetData() const;
    PyLinkPtr GetOffsetLink() const;
    bool IsPresent();
    bool IsEnabled();
    bool IsLocked();
    bool Lock(bool bDoLock);

    string __repr__();
    string __str__();
    object __unicode__();
    bool __eq__(OPENRAVE_SHARED_PTR<PyManageData> p);
    bool __ne__(OPENRAVE_SHARED_PTR<PyManageData> p);
};
typedef OPENRAVE_SHARED_PTR<PyManageData> PyManageDataPtr;
typedef OPENRAVE_SHARED_PTR<PyManageData const> PyManageDataConstPtr;

} // namespace openravepy

#endif // OPENRAVEPY_INTERNAL_JOINTINFO_H<|MERGE_RESOLUTION|>--- conflicted
+++ resolved
@@ -36,7 +36,6 @@
     int type = 0;
 };
 
-<<<<<<< HEAD
 class PyTestPickle
 {
 public:
@@ -46,8 +45,6 @@
     // object _arr; // = ReturnTransform(Transform());
     object _arr = ReturnTransform(Transform());
 };
-=======
->>>>>>> 100a3cd2
 
 class PyGeometryInfo
 {
@@ -81,26 +78,10 @@
     object _vCollisionScale = toPyVector3(Vector(1,1,1));
 
     py::list _vSideWalls;
-<<<<<<< HEAD
-    py::dict _mapExtraGeometries;
-
     float _containerBaseHeight = 0.0;
     float _fTransparency = 0.0;
     bool _bVisible = true;
     bool _bModifiable = true;
-=======
-    float _containerBaseHeight;
-    GeometryType _type;
-    // best to initialize these as None's
-    object _name;
-    object _filenamerender;
-    object _filenamecollision;
-    object _vRenderScale;
-    object _vCollisionScale;
-    float _fTransparency;
-    bool _bVisible;
-    bool _bModifiable;
->>>>>>> 100a3cd2
 };
 
 typedef OPENRAVE_SHARED_PTR<PyGeometryInfo> PyGeometryInfoPtr;
