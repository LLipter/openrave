--- conflicted
+++ resolved
@@ -221,11 +221,7 @@
     _Update(info);
 }
 
-<<<<<<< HEAD
-void PyLinkInfo::_Update(const KinBody::LinkInfo& info){
-=======
 void PyLinkInfo::_Update(const KinBody::LinkInfo& info) {
->>>>>>> c67a91c9
     FOREACHC(itgeominfo, info._vgeometryinfos) {
         _vgeometryinfos.append(PyGeometryInfoPtr(new PyGeometryInfo(**itgeominfo)));
     }
@@ -367,11 +363,7 @@
     _Update(info);
 }
 
-<<<<<<< HEAD
-void PyElectricMotorActuatorInfo::_Update(const ElectricMotorActuatorInfo& info){
-=======
 void PyElectricMotorActuatorInfo::_Update(const ElectricMotorActuatorInfo& info) {
->>>>>>> c67a91c9
     model_type = info.model_type;
     gear_ratio = info.gear_ratio;
     assigned_power_rating = info.assigned_power_rating;
@@ -690,12 +682,7 @@
     _Update(info, pyenv);
 }
 
-<<<<<<< HEAD
-
-void PyJointInfo::_Update(const KinBody::JointInfo& info, PyEnvironmentBasePtr pyenv){
-=======
 void PyJointInfo::_Update(const KinBody::JointInfo& info, PyEnvironmentBasePtr pyenv) {
->>>>>>> c67a91c9
     _type = info._type;
     _name = ConvertStringToUnicode(info._name);
     _linkname0 = ConvertStringToUnicode(info._linkname0);
@@ -732,7 +719,6 @@
             }
             _vmimic.append(oequations);
         }
-
     }
     FOREACHC(it, info._mapFloatParameters) {
         _mapFloatParameters[it->first] = toPyArray(it->second);
@@ -967,11 +953,7 @@
     return pinfo;
 }
 
-<<<<<<< HEAD
-py::object PyJointInfo::SerializeJSON(py::object options)
-=======
 object PyJointInfo::SerializeJSON(object options)
->>>>>>> c67a91c9
 {
     rapidjson::Document doc;
     KinBody::JointInfoPtr pInfo = GetJointInfo();
@@ -979,21 +961,13 @@
     return toPyObject(doc);
 }
 
-<<<<<<< HEAD
-void PyJointInfo::DeserializeJSON(py::object obj, PyEnvironmentBasePtr penv, const dReal fUnitScale)
-=======
 void PyJointInfo::DeserializeJSON(object obj, PyEnvironmentBasePtr penv, const dReal fUnitScale)
->>>>>>> c67a91c9
 {
     rapidjson::Document doc;
     toRapidJSONValue(obj, doc, doc.GetAllocator());
     KinBody::JointInfo info;
     info.DeserializeJSON(doc, GetEnvironment(penv), fUnitScale);
     _Update(info, penv);
-<<<<<<< HEAD
-    return;
-=======
->>>>>>> c67a91c9
 }
 
 PyJointInfoPtr toPyJointInfo(const KinBody::JointInfo& jointinfo, PyEnvironmentBasePtr pyenv)
@@ -3773,9 +3747,6 @@
 BOOST_PYTHON_MEMBER_FUNCTION_OVERLOADS(InitFromTrimesh_overloads, InitFromTrimesh, 1, 3)
 BOOST_PYTHON_MEMBER_FUNCTION_OVERLOADS(InitFromGeometries_overloads, InitFromGeometries, 1, 2)
 BOOST_PYTHON_MEMBER_FUNCTION_OVERLOADS(Init_overloads, Init, 2, 3)
-<<<<<<< HEAD
-BOOST_PYTHON_MEMBER_FUNCTION_OVERLOADS(SerializeJSON_overloads, SerializeJSON, 0, 1)
-=======
 // SerializeJSON
 BOOST_PYTHON_MEMBER_FUNCTION_OVERLOADS(PyElectricMotorActuatorInfo_SerializeJSON_overloads, SerializeJSON, 0, 1)
 BOOST_PYTHON_MEMBER_FUNCTION_OVERLOADS(PyGeometryInfo_SerializeJSON_overloads, SerializeJSON, 0, 2)
@@ -3787,7 +3758,6 @@
 BOOST_PYTHON_MEMBER_FUNCTION_OVERLOADS(PyLinkInfo_DeserializeJSON_overloads, DeserializeJSON, 1, 2)
 BOOST_PYTHON_MEMBER_FUNCTION_OVERLOADS(PyJointInfo_DeserializeJSON_overloads, DeserializeJSON, 2, 3)
 // end of JSON
->>>>>>> c67a91c9
 BOOST_PYTHON_MEMBER_FUNCTION_OVERLOADS(ComputeAABB_overloads, ComputeAABB, 0, 1)
 BOOST_PYTHON_MEMBER_FUNCTION_OVERLOADS(ComputeAABBFromTransform_overloads, ComputeAABBFromTransform, 1, 2)
 BOOST_PYTHON_MEMBER_FUNCTION_OVERLOADS(ComputeLocalAABB_overloads, ComputeLocalAABB, 0, 1)
@@ -3896,9 +3866,6 @@
                                                 ))
 #else
                                        .def_pickle(ElectricMotorActuatorInfo_pickle_suite())
-                                       .def("SerializeJSON", &PyElectricMotorActuatorInfo::SerializeJSON, SerializeJSON_overloads(args("options"), DOXY_FN(ElectricMotorActuatorInfo, SerializeJSON)))
-                                       .def("DeserializeJSON", &PyElectricMotorActuatorInfo::DeserializeJSON, args("obj", "penv"), DOXY_FN(ElectricMotorActuatorInfo, DeserializeJSON))
-
 #endif // USE_PYBIND11_PYTHON_BINDINGS
     ;
 
@@ -4024,8 +3991,6 @@
                       .def_readwrite("_vForcedAdjacentLinks",&PyLinkInfo::_vForcedAdjacentLinks)
                       .def_readwrite("_bStatic",&PyLinkInfo::_bStatic)
                       .def_readwrite("_bIsEnabled",&PyLinkInfo::_bIsEnabled)
-                      .def("DeserializeJSON", &PyLinkInfo::DeserializeJSON, args("obj", "unitScale"), DOXY_FN(LinkInfo, DeserializeJSON))
-                      .def("SerializeJSON", &PyLinkInfo::SerializeJSON,SerializeJSON_overloads(args("unitScale", "options"), DOXY_FN(LinkInfo, SerializeJSON)))
 #ifdef USE_PYBIND11_PYTHON_BINDINGS
                       .def("SerializeJSON", &PyLinkInfo::SerializeJSON, 
                           "unitScale"_a = 1.0,
@@ -4178,10 +4143,6 @@
                        .def_readwrite("_bIsCircular",&PyJointInfo::_bIsCircular)
                        .def_readwrite("_bIsActive",&PyJointInfo::_bIsActive)
                        .def_readwrite("_infoElectricMotor", &PyJointInfo::_infoElectricMotor)
-<<<<<<< HEAD
-                       .def("SerializeJSON", &PyJointInfo::SerializeJSON, SerializeJSON_overloads(args("options"), DOXY_FN(KinBody::JointInfo, SerializeJSON)))
-                       .def("DeserializeJSON", &PyJointInfo::DeserializeJSON, args("obj", "penv", "unitScale"), DOXY_FN(KinBody::JointInfo, DeserializeJSON))
-=======
                        // joint mode
                        .def_readwrite("_controlMode", &PyJointInfo::_controlMode)
                        .def_readwrite("_jci_robotcontroller", &PyJointInfo::_jci_robotcontroller)
@@ -4202,7 +4163,6 @@
                        .def("SerializeJSON", &PyJointInfo::SerializeJSON, PyJointInfo_SerializeJSON_overloads(PY_ARGS("options") DOXY_FN(KinBody::JointInfo, SerializeJSON)))
                        .def("DeserializeJSON", &PyJointInfo::DeserializeJSON, PyJointInfo_DeserializeJSON_overloads(PY_ARGS("obj", "penv", "unitScale") DOXY_FN(KinBody::JointInfo, DeserializeJSON)))
 #endif // USE_PYBIND11_PYTHON_BINDINGS
->>>>>>> c67a91c9
 #ifdef USE_PYBIND11_PYTHON_BINDINGS
                        // TGN: can simplify in future using
                        .def(py::pickle(
@@ -4231,10 +4191,6 @@
                          .def_readwrite("_robotlinkname",&PyKinBody::PyGrabbedInfo::_robotlinkname)
                          .def_readwrite("_trelative",&PyKinBody::PyGrabbedInfo::_trelative)
                          .def_readwrite("_setRobotLinksToIgnore",&PyKinBody::PyGrabbedInfo::_setRobotLinksToIgnore)
-<<<<<<< HEAD
-                         .def("SerializeJSON", &PyKinBody::PyGrabbedInfo::SerializeJSON, SerializeJSON_overloads(args("options"), DOXY_FN(KinBody::GrabbedInfo, SerializeJSON)))
-                         .def("DeserializeJSON", &PyKinBody::PyGrabbedInfo::DeserializeJSON, args("obj", "penv"), DOXY_FN(KinBody::GrabbedInfo, DeserializeJSON))
-=======
 #ifdef USE_PYBIND11_PYTHON_BINDINGS
                          .def("SerializeJSON", &PyKinBody::PyGrabbedInfo::SerializeJSON,
                             "options"_a = py::none_(),
@@ -4244,7 +4200,6 @@
                          .def("SerializeJSON", &PyKinBody::PyGrabbedInfo::SerializeJSON, PyGrabbedInfo_SerializeJSON_overloads(PY_ARGS("options") DOXY_FN(KinBody::GrabbedInfo, SerializeJSON)))
 #endif // USE_PYBIND11_PYTHON_BINDINGS
                          .def("DeserializeJSON", &PyKinBody::PyGrabbedInfo::DeserializeJSON, PY_ARGS("obj", "penv") DOXY_FN(KinBody::GrabbedInfo, DeserializeJSON))
->>>>>>> c67a91c9
                          .def("__str__",&PyKinBody::PyGrabbedInfo::__str__)
                          .def("__unicode__",&PyKinBody::PyGrabbedInfo::__unicode__)
 #ifdef USE_PYBIND11_PYTHON_BINDINGS
