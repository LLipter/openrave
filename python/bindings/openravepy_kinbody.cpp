// -*- coding: utf-8 -*-
// Copyright (C) 2006-2013 Rosen Diankov <rosen.diankov@gmail.com>
//
// This file is part of OpenRAVE.
// OpenRAVE is free software: you can redistribute it and/or modify
// it under the terms of the GNU Lesser General Public License as published by
// the Free Software Foundation, either version 3 of the License, or
// at your option) any later version.
//
// This program is distributed in the hope that it will be useful,
// but WITHOUT ANY WARRANTY; without even the implied warranty of
// MERCHANTABILITY or FITNESS FOR A PARTICULAR PURPOSE.  See the
// GNU Lesser General Public License for more details.
//
// You should have received a copy of the GNU Lesser General Public License
// along with this program.  If not, see <http://www.gnu.org/licenses/>.
#define NO_IMPORT_ARRAY
#include <openravepy/openravepy_jointinfo.h>
#include <openravepy/openravepy_configurationspecification.h>
#include <openravepy/openravepy_environmentbase.h>
#include <openravepy/openravepy_collisioncheckerbase.h>
#include <openravepy/openravepy_collisionreport.h>

namespace openravepy {

using py::object;
using py::extract;
using py::extract_;
using py::handle;
using py::dict;
using py::enum_;
using py::class_;
using py::init;
using py::scope_; // py::object if USE_PYBIND11_PYTHON_BINDINGS
using py::scope;
using py::args;
using py::return_value_policy;

#ifndef USE_PYBIND11_PYTHON_BINDINGS
using py::no_init;
using py::bases;
using py::copy_const_reference;
using py::docstring_options;
using py::pickle_suite;
using py::manage_new_object;
using py::def;
#endif // USE_PYBIND11_PYTHON_BINDINGS

namespace numeric = py::numeric;

KinBody::KinBodyInfoPtr ExtractKinBodyInfo(object obj)
{
    extract_<OPENRAVE_SHARED_PTR<PyKinBody::PyKinBodyInfo>> pyKinBodyInfo(obj);
    if (pyKinBodyInfo.check()) {
        return (OPENRAVE_SHARED_PTR<PyKinBody::PyKinBodyInfo>(pyKinBodyInfo))->GetKinBodyInfo();
    }
    return NULL;
}

inline std::vector<KinBody::LinkInfoPtr> ExtractLinkInfoArray(object pyLinkInfoList)
{
    if( IS_PYTHONOBJECT_NONE(pyLinkInfoList) ) {
        return {};
    }
    std::vector<KinBody::LinkInfoPtr> vLinkInfos;
    try {
        const size_t arraySize = len(pyLinkInfoList);
        vLinkInfos.resize(arraySize);

        for(size_t iLinkInfo = 0; iLinkInfo < arraySize; iLinkInfo++) {
<<<<<<< HEAD
            extract_<OPENRAVE_SHARED_PTR<PyLinkInfo>> pylinkinfo(pyLinkInfoList[iLinkInfo]);
            if (pylinkinfo.check()) {
                vLinkInfos[iLinkInfo] = ((OPENRAVE_SHARED_PTR<PyLinkInfo>)pylinkinfo)->GetLinkInfo();
=======
            extract_<PyLinkInfoPtr> pylinkinfo(pyLinkInfoList[iLinkInfo]);
            if (pylinkinfo.check()) {
                vLinkInfos[iLinkInfo] = (PyLinkInfoPtr(pylinkinfo))->GetLinkInfo();
>>>>>>> 400e2f3a
            }
            else{
                throw openrave_exception(_("Bad LinkInfo"));
            }
        }
    }
    catch(...) {
        RAVELOG_WARN("Cannot do ExtractArray for LinkInfos");
    }
    return vLinkInfos;
}

inline std::vector<KinBody::JointInfoPtr> ExtractJointInfoArray(object pyJointInfoList)
{
    if( IS_PYTHONOBJECT_NONE(pyJointInfoList) ) {
        return {};
    }
    std::vector<KinBody::JointInfoPtr> vJointInfos;
    try {
        const size_t arraySize = len(pyJointInfoList);
        vJointInfos.resize(arraySize);

        for(size_t iJointInfo = 0; iJointInfo < arraySize; iJointInfo++) {
<<<<<<< HEAD
            extract_<OPENRAVE_SHARED_PTR<PyJointInfo>> pyjointinfo(pyJointInfoList[iJointInfo]);
            if (pyjointinfo.check()) {
                vJointInfos[iJointInfo] = ((OPENRAVE_SHARED_PTR<PyJointInfo>)pyjointinfo)->GetJointInfo();
=======
            extract_<PyJointInfoPtr> pyjointinfo(pyJointInfoList[iJointInfo]);
            if (pyjointinfo.check()) {
                vJointInfos[iJointInfo] = (PyJointInfoPtr(pyjointinfo))->GetJointInfo();
>>>>>>> 400e2f3a
            }
            else {
                throw openrave_exception(_("Bad JointInfo"));
            }
        }
    }
    catch(...) {
        RAVELOG_WARN("Cannot do ExtractArray for JointInfos");
    }
    return vJointInfos;
}

template <typename T>
object GetCustomParameters(const std::map<std::string, std::vector<T> >& parameters, object oname, int index)
{
    if( IS_PYTHONOBJECT_NONE(oname) ) {
        py::dict oparameters;
        FOREACHC(it, parameters) {
            oparameters[it->first] = toPyArray(it->second);
        }
        return oparameters;
    }
    std::string name = py::extract<std::string>(oname);
    typename std::map<std::string, std::vector<T> >::const_iterator it = parameters.find(name);
    if( it != parameters.end() ) {
        if( index >= 0 ) {
            if( (size_t)index < it->second.size() ) {
                return py::to_object(it->second.at(index));
            }
            else {
                return py::none_();
            }
        }
        return toPyArray(it->second);
    }
    return py::none_();
}

PySideWall::PySideWall() {
}
PySideWall::PySideWall(const KinBody::GeometryInfo::SideWall& sidewall) {
    transf = ReturnTransform(sidewall.transf);
    vExtents = toPyVector3(sidewall.vExtents);
    type = sidewall.type;
}
void PySideWall::Get(KinBody::GeometryInfo::SideWall& sidewall) {
    sidewall.transf = ExtractTransform(transf);
    sidewall.vExtents = ExtractVector<dReal>(vExtents);
    sidewall.type = static_cast<KinBody::GeometryInfo::SideWallType>(type);
}

PyGeometryInfo::PyGeometryInfo() {}

PyGeometryInfo::PyGeometryInfo(const KinBody::GeometryInfo& info) {
    Init(info);
}

void PyGeometryInfo::Init(const KinBody::GeometryInfo& info) {
    _t = ReturnTransform(info._t);
    _vGeomData = toPyVector4(info._vGeomData);
    _vGeomData2 = toPyVector4(info._vGeomData2);
    _vGeomData3 = toPyVector4(info._vGeomData3);
    _vGeomData4 = toPyVector4(info._vGeomData4);

    _vSideWalls = py::list();
    for (size_t i = 0; i < info._vSideWalls.size(); ++i) {
        _vSideWalls.append(PySideWall(info._vSideWalls[i]));
    }

    _vDiffuseColor = toPyVector3(info._vDiffuseColor);
    _vAmbientColor = toPyVector3(info._vAmbientColor);
    _meshcollision = toPyTriMesh(info._meshcollision);
    _type = info._type;
    _name = ConvertStringToUnicode(info._name);
    _filenamerender = ConvertStringToUnicode(info._filenamerender);
    _filenamecollision = ConvertStringToUnicode(info._filenamecollision);
    _vRenderScale = toPyVector3(info._vRenderScale);
    _vCollisionScale = toPyVector3(info._vCollisionScale);
    _fTransparency = info._fTransparency;
    _bVisible = info._bVisible;
    _bModifiable = info._bModifiable;
}

object PyGeometryInfo::ComputeInnerEmptyVolume()
{
    Transform tInnerEmptyVolume;
    Vector abInnerEmptyExtents;
    KinBody::GeometryInfoPtr pgeominfo = GetGeometryInfo();
    if( pgeominfo->ComputeInnerEmptyVolume(tInnerEmptyVolume, abInnerEmptyExtents) ) {
        return py::make_tuple(ReturnTransform(tInnerEmptyVolume), toPyVector3(abInnerEmptyExtents));
    }
    return py::make_tuple(py::none_(), py::none_());
}

object PyGeometryInfo::ComputeAABB(object otransform) {
    KinBody::GeometryInfoPtr pgeominfo = GetGeometryInfo();
    return toPyAABB(pgeominfo->ComputeAABB(ExtractTransform(otransform)));
}

object PyGeometryInfo::SerializeJSON(dReal fUnitScale, object options)
{
    rapidjson::Document doc;
    KinBody::GeometryInfoPtr pgeominfo = GetGeometryInfo();
    pgeominfo->SerializeJSON(doc, doc.GetAllocator(), fUnitScale, pyGetIntFromPy(options, 0));
    return toPyObject(doc);
}

void PyGeometryInfo::DeserializeJSON(object obj, dReal fUnitScale)
{
    rapidjson::Document doc;
    toRapidJSONValue(obj, doc, doc.GetAllocator());
    KinBody::GeometryInfoPtr pgeominfo = GetGeometryInfo();
    pgeominfo->DeserializeJSON(doc, fUnitScale);
    Init(*pgeominfo);
}

KinBody::GeometryInfoPtr PyGeometryInfo::GetGeometryInfo() {
    KinBody::GeometryInfoPtr pinfo(new KinBody::GeometryInfo());
    KinBody::GeometryInfo& info = *pinfo;
    info._t = ExtractTransform(_t);
    info._vGeomData = ExtractVector<dReal>(_vGeomData);
    info._vGeomData2 = ExtractVector<dReal>(_vGeomData2);
    info._vGeomData3 = ExtractVector<dReal>(_vGeomData3);
    info._vGeomData4 = ExtractVector<dReal>(_vGeomData4);

    info._vSideWalls.clear();
    for (size_t i = 0; i < (size_t)len(_vSideWalls); ++i) {
        info._vSideWalls.push_back({});
        OPENRAVE_SHARED_PTR<PySideWall> pysidewall = py::extract<OPENRAVE_SHARED_PTR<PySideWall> >(_vSideWalls[i]);
        pysidewall->Get(info._vSideWalls[i]);
    }

    info._vDiffuseColor = ExtractVector34<dReal>(_vDiffuseColor,0);
    info._vAmbientColor = ExtractVector34<dReal>(_vAmbientColor,0);
    if( !IS_PYTHONOBJECT_NONE(_meshcollision) ) {
        ExtractTriMesh(_meshcollision,info._meshcollision);
    }
    info._type = _type;
    if( !IS_PYTHONOBJECT_NONE(_name) ) {
        info._name = py::extract<std::string>(_name);
    }
    if( !IS_PYTHONOBJECT_NONE(_filenamerender) ) {
        info._filenamerender = py::extract<std::string>(_filenamerender);
    }
    if( !IS_PYTHONOBJECT_NONE(_filenamecollision) ) {
        info._filenamecollision = py::extract<std::string>(_filenamecollision);
    }
    info._vRenderScale = ExtractVector3(_vRenderScale);
    info._vCollisionScale = ExtractVector3(_vCollisionScale);
    info._fTransparency = _fTransparency;
    info._bVisible = _bVisible;
    info._bModifiable = _bModifiable;
    return pinfo;
}

PyLinkInfo::PyLinkInfo() {
}

PyLinkInfo::PyLinkInfo(const KinBody::LinkInfo& info) {
    _Update(info);
}

void PyLinkInfo::_Update(const KinBody::LinkInfo& info) {
    FOREACHC(itgeominfo, info._vgeometryinfos) {
        _vgeometryinfos.append(PyGeometryInfoPtr(new PyGeometryInfo(**itgeominfo)));
    }
    _name = ConvertStringToUnicode(info._name);
    _t = ReturnTransform(info._t);
    _tMassFrame = ReturnTransform(info._tMassFrame);
    _mass = info._mass;
    _vinertiamoments = toPyVector3(info._vinertiamoments);
    FOREACHC(it, info._mapFloatParameters) {
        _mapFloatParameters[it->first] = toPyArray(it->second);
    }
    FOREACHC(it, info._mapIntParameters) {
        _mapIntParameters[it->first] = toPyArray(it->second);
    }
    FOREACHC(it, info._mapStringParameters) {
        _mapStringParameters[it->first] = ConvertStringToUnicode(it->second);
    }
    py::list vForcedAdjacentLinks;
    FOREACHC(it, info._vForcedAdjacentLinks) {
        vForcedAdjacentLinks.append(ConvertStringToUnicode(*it));
    }
    FOREACHC(it, info._mapExtraGeometries) {
        _mapExtraGeometries[it->first] = toPyArray(it->second);
    }
    _vForcedAdjacentLinks = vForcedAdjacentLinks;
    _bStatic = info._bStatic;
    _bIsEnabled = info._bIsEnabled;

}

py::object PyLinkInfo::SerializeJSON(dReal fUnitScale, object options)
{
    rapidjson::Document doc;
    KinBody::LinkInfoPtr pInfo = GetLinkInfo();
    pInfo->SerializeJSON(doc, doc.GetAllocator(), fUnitScale, pyGetIntFromPy(options, 0));
    return toPyObject(doc);
}

void PyLinkInfo::DeserializeJSON(object obj, dReal fUnitScale)
{
    rapidjson::Document doc;
    toRapidJSONValue(obj, doc, doc.GetAllocator());
    KinBody::LinkInfoPtr pInfo = GetLinkInfo();
    pInfo->DeserializeJSON(doc, fUnitScale);
    _Update(*pInfo);
}

KinBody::LinkInfoPtr PyLinkInfo::GetLinkInfo() {
    KinBody::LinkInfoPtr pinfo(new KinBody::LinkInfo());
    KinBody::LinkInfo& info = *pinfo;
    info._vgeometryinfos.resize(len(_vgeometryinfos));
    for(size_t i = 0; i < info._vgeometryinfos.size(); ++i) {
        PyGeometryInfoPtr pygeom = py::extract<PyGeometryInfoPtr>(_vgeometryinfos[i]);
        info._vgeometryinfos[i] = pygeom->GetGeometryInfo();
    }
    if( !IS_PYTHONOBJECT_NONE(_name) ) {
        info._name = py::extract<std::string>(_name);
    }
    info._t = ExtractTransform(_t);
    info._tMassFrame = ExtractTransform(_tMassFrame);
    info._mass = _mass;
    info._vinertiamoments = ExtractVector3(_vinertiamoments);
    info._mapFloatParameters.clear();
#ifdef USE_PYBIND11_PYTHON_BINDINGS
    for(const std::pair<py::handle, py::handle>& item : _mapFloatParameters) {
        std::string name = extract<std::string>(item.first);
        info._mapFloatParameters[name] = ExtractArray<dReal>(extract<py::object>(item.second));
    }
#else
    size_t num = len(_mapFloatParameters);
    object okeyvalueiter = _mapFloatParameters.iteritems();
    for(size_t i = 0; i < num; ++i) {
        object okeyvalue = okeyvalueiter.attr("next") ();
        std::string name = extract<std::string>(okeyvalue[0]);
        info._mapFloatParameters[name] = ExtractArray<dReal>(okeyvalue[1]);
    }
#endif

    info._mapIntParameters.clear();
#ifdef USE_PYBIND11_PYTHON_BINDINGS
    for(const std::pair<py::handle, py::handle>& item : _mapIntParameters) {
        std::string name = extract<std::string>(item.first);
        info._mapIntParameters[name] = ExtractArray<int>(extract<py::object>(item.second));
    }
#else
    num = len(_mapIntParameters);
    okeyvalueiter = _mapIntParameters.iteritems();
    for(size_t i = 0; i < num; ++i) {
        object okeyvalue = okeyvalueiter.attr("next") ();
        std::string name = extract<std::string>(okeyvalue[0]);
        info._mapIntParameters[name] = ExtractArray<int>(okeyvalue[1]);
    }
#endif

    info._mapStringParameters.clear();
#ifdef USE_PYBIND11_PYTHON_BINDINGS
    for(const std::pair<py::handle, py::handle>& item : _mapStringParameters) {
        std::string name = extract<std::string>(item.first);
        info._mapStringParameters[name] = extract<std::string>(item.second);
    }
#else
    num = len(_mapStringParameters);
    okeyvalueiter = _mapStringParameters.iteritems();
    for(size_t i = 0; i < num; ++i) {
        object okeyvalue = okeyvalueiter.attr("next") ();
        std::string name = extract<std::string>(okeyvalue[0]);
        info._mapStringParameters[name] = (std::string)extract<std::string>(okeyvalue[1]);
    }
#endif

#ifdef USE_PYBIND11_PYTHON_BINDINGS
    for(const std::pair<py::handle, py::handle>& item : _mapExtraGeometries) {
        std::string name = extract<std::string>(item.first);
        info._mapExtraGeometries[name] = std::vector<KinBody::GeometryInfoPtr>(); info._mapExtraGeometries[name].reserve(len(item.second));
        for(size_t j = 0; j < len(item.second); j++){
            PyGeometryInfoPtr pygeom = py::extract<PyGeometryInfoPtr>(item.second[j]);
            info._mapExtraGeometries[name].push_back(pygeom->GetGeometryInfo());
        }
    }
#else
    num = len(_mapExtraGeometries);
    okeyvalueiter = _mapExtraGeometries.iteritems();
    for(size_t i = 0; i < num; ++i) {
        object okeyvalue = okeyvalueiter.attr("next") ();
        std::string name = extract<std::string>(okeyvalue[0]);
        info._mapExtraGeometries[name] = std::vector<KinBody::GeometryInfoPtr>(); info._mapExtraGeometries[name].reserve(len(okeyvalue[1]));
        for(size_t j = 0; j < (size_t)len(okeyvalue[1]); j++){
            PyGeometryInfoPtr pygeom = py::extract<PyGeometryInfoPtr>(okeyvalue[1][j]);
            info._mapExtraGeometries[name].push_back(pygeom->GetGeometryInfo());
        }
    }
#endif

    info._vForcedAdjacentLinks = ExtractArray<std::string>(_vForcedAdjacentLinks);
    info._bStatic = _bStatic;
    info._bIsEnabled = _bIsEnabled;
    return pinfo;
}

PyLinkInfoPtr toPyLinkInfo(const KinBody::LinkInfo& linkinfo)
{
    return PyLinkInfoPtr(new PyLinkInfo(linkinfo));
}

PyElectricMotorActuatorInfo::PyElectricMotorActuatorInfo() {
}

PyElectricMotorActuatorInfo::PyElectricMotorActuatorInfo(const ElectricMotorActuatorInfo& info) {
    _Update(info);
}

void PyElectricMotorActuatorInfo::_Update(const ElectricMotorActuatorInfo& info) {
    model_type = info.model_type;
    gear_ratio = info.gear_ratio;
    assigned_power_rating = info.assigned_power_rating;
    max_speed = info.max_speed;
    no_load_speed = info.no_load_speed;
    stall_torque = info.stall_torque;
    max_instantaneous_torque = info.max_instantaneous_torque;
    FOREACH(itpoint, info.nominal_speed_torque_points) {
        nominal_speed_torque_points.append(py::make_tuple(itpoint->first, itpoint->second));
    }
    FOREACH(itpoint, info.max_speed_torque_points) {
        max_speed_torque_points.append(py::make_tuple(itpoint->first, itpoint->second));
    }
    nominal_torque = info.nominal_torque;
    rotor_inertia = info.rotor_inertia;
    torque_constant = info.torque_constant;
    nominal_voltage = info.nominal_voltage;
    speed_constant = info.speed_constant;
    starting_current = info.starting_current;
    terminal_resistance = info.terminal_resistance;
    coloumb_friction = info.coloumb_friction;
    viscous_friction = info.viscous_friction;
}
py::object PyElectricMotorActuatorInfo::SerializeJSON(dReal fUnitScale, py::object options)
{
    rapidjson::Document doc;
    ElectricMotorActuatorInfoPtr pInfo = GetElectricMotorActuatorInfo();
    pInfo->SerializeJSON(doc, doc.GetAllocator(), fUnitScale, pyGetIntFromPy(options, 0));
    return toPyObject(doc);
}
void PyElectricMotorActuatorInfo::DeserializeJSON(py::object obj, dReal fUnitScale)
{
    rapidjson::Document doc;
    toRapidJSONValue(obj, doc, doc.GetAllocator());
    ElectricMotorActuatorInfo info;
    info.DeserializeJSON(doc, fUnitScale);
    _Update(info);
    return;
}

ElectricMotorActuatorInfoPtr PyElectricMotorActuatorInfo::GetElectricMotorActuatorInfo() {
    ElectricMotorActuatorInfoPtr pinfo(new ElectricMotorActuatorInfo());
    ElectricMotorActuatorInfo& info = *pinfo;
    info.model_type = model_type;
    info.gear_ratio = gear_ratio;
    info.assigned_power_rating = assigned_power_rating;
    info.max_speed = max_speed;
    info.no_load_speed = no_load_speed;
    info.stall_torque = stall_torque;
    info.max_instantaneous_torque = max_instantaneous_torque;
    if( !IS_PYTHONOBJECT_NONE(nominal_speed_torque_points) ) {
        size_t num = len(nominal_speed_torque_points);
        for(size_t i = 0; i < num; ++i) {
            info.nominal_speed_torque_points.emplace_back((dReal) py::extract<dReal>(nominal_speed_torque_points[i][0]),  (dReal) py::extract<dReal>(nominal_speed_torque_points[i][1]));
        }
    }
    if( !IS_PYTHONOBJECT_NONE(max_speed_torque_points) ) {
        size_t num = len(max_speed_torque_points);
        for(size_t i = 0; i < num; ++i) {
            info.max_speed_torque_points.emplace_back((dReal) py::extract<dReal>(max_speed_torque_points[i][0]),  (dReal) py::extract<dReal>(max_speed_torque_points[i][1]));
        }
    }
    info.nominal_torque = nominal_torque;
    info.rotor_inertia = rotor_inertia;
    info.torque_constant = torque_constant;
    info.nominal_voltage = nominal_voltage;
    info.speed_constant = speed_constant;
    info.starting_current = starting_current;
    info.terminal_resistance = terminal_resistance;
    info.coloumb_friction = coloumb_friction;
    info.viscous_friction = viscous_friction;
    return pinfo;
}

PyJointControlInfo_RobotController::PyJointControlInfo_RobotController()
{
}

PyJointControlInfo_RobotController::PyJointControlInfo_RobotController(const KinBody::JointInfo::JointControlInfo_RobotController& jci)
{
    robotId = jci.robotId;

    py::list _robotControllerDOFIndex;
    FOREACHC(itdofindex, jci.robotControllerDOFIndex) {
        _robotControllerDOFIndex.append(*itdofindex);
    }
    robotControllerDOFIndex = _robotControllerDOFIndex;
}

KinBody::JointInfo::JointControlInfo_RobotControllerPtr PyJointControlInfo_RobotController::GetJointControlInfo()
{
    KinBody::JointInfo::JointControlInfo_RobotControllerPtr pinfo(new KinBody::JointInfo::JointControlInfo_RobotController());
    KinBody::JointInfo::JointControlInfo_RobotController& info = *pinfo;
    info.robotId = robotId;
    if( !IS_PYTHONOBJECT_NONE(robotControllerDOFIndex) ) {
        size_t num = len(robotControllerDOFIndex);
        OPENRAVE_EXCEPTION_FORMAT0(num == info.robotControllerDOFIndex.size(), ORE_InvalidState);
        for( size_t i = 0; i < num; ++i ) {
            info.robotControllerDOFIndex[i] = py::extract<int>(robotControllerDOFIndex[i]);
        }
    }
    return pinfo;
}

PyJointControlInfo_IO::PyJointControlInfo_IO()
{
}

PyJointControlInfo_IO::PyJointControlInfo_IO(const KinBody::JointInfo::JointControlInfo_IO& jci)
{
    deviceId = jci.deviceId;

    py::list _vMoveIONames;
    FOREACHC(itmoveionamelist, jci.vMoveIONames) {
        if( itmoveionamelist->size() == 0 ) {
            _vMoveIONames.append(py::list());
        }
        else {
            py::list ionames;
            FOREACHC(itioname, *itmoveionamelist) {
                ionames.append(ConvertStringToUnicode(*itioname));
            }
            _vMoveIONames.append(ionames);
        }
    }
    vMoveIONames = _vMoveIONames;

    py::list _vUpperLimitIONames;
    FOREACHC(itupperlimitionamelist, jci.vUpperLimitIONames) {
        if( itupperlimitionamelist->size() == 0 ) {
            _vUpperLimitIONames.append(py::list());
        }
        else {
            py::list ionames;
            FOREACHC(itioname, *itupperlimitionamelist) {
                ionames.append(ConvertStringToUnicode(*itioname));
            }
            _vUpperLimitIONames.append(ionames);
        }
    }
    vUpperLimitIONames = _vUpperLimitIONames;

    py::list _vUpperLimitSensorIsOn;
    FOREACHC(itiovaluelist, jci.vUpperLimitSensorIsOn) {
        if( itiovaluelist->size() == 0 ) {
            _vUpperLimitSensorIsOn.append(py::list());
        }
        else {
            py::list iovalues;
            FOREACHC(itiovalue, *itiovaluelist) {
                iovalues.append(*itiovalue);
            }
            _vUpperLimitSensorIsOn.append(iovalues);
        }
    }
    vUpperLimitSensorIsOn = _vUpperLimitSensorIsOn;

    py::list _vLowerLimitIONames;
    FOREACHC(itlowerlimitionamelist, jci.vLowerLimitIONames) {
        if( itlowerlimitionamelist->size() == 0 ) {
            _vLowerLimitIONames.append(py::list());
        }
        else {
            py::list ionames;
            FOREACHC(itioname, *itlowerlimitionamelist) {
                ionames.append(ConvertStringToUnicode(*itioname));
            }
            _vLowerLimitIONames.append(ionames);
        }
    }
    vLowerLimitIONames = _vLowerLimitIONames;

    py::list _vLowerLimitSensorIsOn;
    FOREACHC(itiovaluelist, jci.vLowerLimitSensorIsOn) {
        if( itiovaluelist->size() == 0 ) {
            _vLowerLimitSensorIsOn.append(py::list());
        }
        else {
            py::list iovalues;
            FOREACHC(itiovalue, *itiovaluelist) {
                iovalues.append(*itiovalue);
            }
            _vLowerLimitSensorIsOn.append(iovalues);
        }
    }
    vLowerLimitSensorIsOn = _vLowerLimitSensorIsOn;
}

KinBody::JointInfo::JointControlInfo_IOPtr PyJointControlInfo_IO::GetJointControlInfo()
{
    KinBody::JointInfo::JointControlInfo_IOPtr pinfo(new KinBody::JointInfo::JointControlInfo_IO());
    KinBody::JointInfo::JointControlInfo_IO& info = *pinfo;
    info.deviceId = deviceId;

    size_t num1, num2;
    if( !IS_PYTHONOBJECT_NONE(vMoveIONames) ) {
        num1 = len(vMoveIONames);
        OPENRAVE_EXCEPTION_FORMAT0(num1 == info.vMoveIONames.size(), ORE_InvalidState);
        for( size_t i1 = 0; i1 < num1; ++i1 ) {
#ifdef USE_PYBIND11_PYTHON_BINDINGS
            num2 = len(extract<py::object>(vMoveIONames[i1]));
#else
            num2 = len(vMoveIONames[i1]);
#endif
            info.vMoveIONames[i1].resize(num2);
            for( size_t i2 = 0; i2 < num2; ++i2 ) {
                info.vMoveIONames[i1].at(i2) = py::extract<std::string>(vMoveIONames[i1][i2]);
            }
        }
    }

    if( !IS_PYTHONOBJECT_NONE(vUpperLimitIONames) ) {
        num1 = len(vUpperLimitIONames);
        OPENRAVE_EXCEPTION_FORMAT0(num1 == info.vUpperLimitIONames.size(), ORE_InvalidState);
        for( size_t i1 = 0; i1 < num1; ++i1 ) {
#ifdef USE_PYBIND11_PYTHON_BINDINGS
            num2 = len(extract<py::object>(vUpperLimitIONames[i1]));
#else
            num2 = len(vUpperLimitIONames[i1]);
#endif
            info.vUpperLimitIONames[i1].resize(num2);
            for( size_t i2 = 0; i2 < num2; ++i2 ) {
                info.vUpperLimitIONames[i1].at(i2) = py::extract<std::string>(vUpperLimitIONames[i1][i2]);
            }
        }
    }

    if( !IS_PYTHONOBJECT_NONE(vUpperLimitSensorIsOn) ) {
        num1 = len(vUpperLimitSensorIsOn);
        OPENRAVE_EXCEPTION_FORMAT0(num1 == info.vUpperLimitSensorIsOn.size(), ORE_InvalidState);
        for( size_t i1 = 0; i1 < num1; ++i1 ) {
#ifdef USE_PYBIND11_PYTHON_BINDINGS
            num2 = len(extract<py::object>(vUpperLimitSensorIsOn[i1]));
#else
            num2 = len(vUpperLimitSensorIsOn[i1]);
#endif
            info.vUpperLimitSensorIsOn[i1].resize(num2);
            for( size_t i2 = 0; i2 < num2; ++i2 ) {
                info.vUpperLimitSensorIsOn[i1].at(i2) = py::extract<uint8_t>(vUpperLimitSensorIsOn[i1][i2]);
            }
        }
    }

    if( !IS_PYTHONOBJECT_NONE(vLowerLimitIONames) ) {
        num1 = len(vLowerLimitIONames);
        OPENRAVE_EXCEPTION_FORMAT0(num1 == info.vLowerLimitIONames.size(), ORE_InvalidState);
        for( size_t i1 = 0; i1 < num1; ++i1 ) {
#ifdef USE_PYBIND11_PYTHON_BINDINGS
            num2 = len(extract<py::object>(vLowerLimitIONames[i1]));
#else
            num2 = len(vLowerLimitIONames[i1]);
#endif
            info.vLowerLimitIONames[i1].resize(num2);
            for( size_t i2 = 0; i2 < num2; ++i2 ) {
                info.vLowerLimitIONames[i1].at(i2) = py::extract<std::string>(vLowerLimitIONames[i1][i2]);
            }
        }
    }

    if( !IS_PYTHONOBJECT_NONE(vLowerLimitSensorIsOn) ) {
        num1 = len(vLowerLimitSensorIsOn);
        OPENRAVE_EXCEPTION_FORMAT0(num1 == info.vLowerLimitSensorIsOn.size(), ORE_InvalidState);
        for( size_t i1 = 0; i1 < num1; ++i1 ) {
#ifdef USE_PYBIND11_PYTHON_BINDINGS
            num2 = len(extract<py::object>(vLowerLimitSensorIsOn[i1]));
#else
            num2 = len(vLowerLimitSensorIsOn[i1]);
#endif
            info.vLowerLimitSensorIsOn[i1].resize(num2);
            for( size_t i2 = 0; i2 < num2; ++i2 ) {
                info.vLowerLimitSensorIsOn[i1].at(i2) = py::extract<uint8_t>(vLowerLimitSensorIsOn[i1][i2]);
            }
        }
    }
    return pinfo;
}

PyJointControlInfo_ExternalDevice::PyJointControlInfo_ExternalDevice()
{
}

PyJointControlInfo_ExternalDevice::PyJointControlInfo_ExternalDevice(const KinBody::JointInfo::JointControlInfo_ExternalDevice &jci)
{
    externalDeviceId = jci.externalDeviceId;
}

KinBody::JointInfo::JointControlInfo_ExternalDevicePtr PyJointControlInfo_ExternalDevice::GetJointControlInfo()
{
    KinBody::JointInfo::JointControlInfo_ExternalDevicePtr pinfo(new KinBody::JointInfo::JointControlInfo_ExternalDevice());
    KinBody::JointInfo::JointControlInfo_ExternalDevice& info = *pinfo;
    info.externalDeviceId = externalDeviceId;
    return pinfo;
}

PyJointInfo::PyJointInfo() {
}

PyJointInfo::PyJointInfo(const KinBody::JointInfo& info) {
    _Update(info);
}

void PyJointInfo::_Update(const KinBody::JointInfo& info) {
    _type = info._type;
    _name = ConvertStringToUnicode(info._name);
    _linkname0 = ConvertStringToUnicode(info._linkname0);
    _linkname1 = ConvertStringToUnicode(info._linkname1);
    _vanchor = toPyVector3(info._vanchor);
    py::list vaxes;
    for(size_t i = 0; i < info._vaxes.size(); ++i) {
        vaxes.append(toPyVector3(info._vaxes[i]));
    }
    _vaxes = vaxes;
    _vcurrentvalues = toPyArray(info._vcurrentvalues);
    _vresolution = toPyArray<dReal,3>(info._vresolution);
    _vmaxvel = toPyArray<dReal,3>(info._vmaxvel);
    _vhardmaxvel = toPyArray<dReal,3>(info._vhardmaxvel);
    _vmaxaccel = toPyArray<dReal,3>(info._vmaxaccel);
    _vhardmaxaccel = toPyArray<dReal,3>(info._vhardmaxaccel);
    _vmaxjerk = toPyArray<dReal,3>(info._vmaxjerk);
    _vhardmaxjerk = toPyArray<dReal,3>(info._vhardmaxjerk);
    _vmaxtorque = toPyArray<dReal,3>(info._vmaxtorque);
    _vmaxinertia = toPyArray<dReal,3>(info._vmaxinertia);
    _vweights = toPyArray<dReal,3>(info._vweights);
    _voffsets = toPyArray<dReal,3>(info._voffsets);
    _vlowerlimit = toPyArray<dReal,3>(info._vlowerlimit);
    _vupperlimit = toPyArray<dReal,3>(info._vupperlimit);
    // TODO
    // _trajfollow = py::to_object(toPyTrajectory(info._trajfollow, ?env?));
    FOREACHC(itmimic, info._vmimic) {
        if( !*itmimic ) {
            _vmimic.append(py::none_());
        }
        else {
            py::list oequations;
            FOREACHC(itequation, (*itmimic)->_equations) {
                oequations.append(*itequation);
            }
            _vmimic.append(oequations);
        }
    }
    FOREACHC(it, info._mapFloatParameters) {
        _mapFloatParameters[it->first] = toPyArray(it->second);
    }
    FOREACHC(it, info._mapIntParameters) {
        _mapIntParameters[it->first] = toPyArray(it->second);
    }
    FOREACHC(it, info._mapStringParameters) {
        _mapStringParameters[it->first] = ConvertStringToUnicode(it->second);
    }
    py::list bIsCircular;
    FOREACHC(it, info._bIsCircular) {
        bIsCircular.append(*it);
    }
    _bIsCircular = bIsCircular;
    _bIsActive = info._bIsActive;
    if( !!info._infoElectricMotor ) {
        _infoElectricMotor = PyElectricMotorActuatorInfoPtr(new PyElectricMotorActuatorInfo(*info._infoElectricMotor));
    }

    // joint control
    _controlMode = info._controlMode;
    if( _controlMode == KinBody::JCM_RobotController ) {
        if( !!info._jci_robotcontroller ) {
            _jci_robotcontroller = PyJointControlInfo_RobotControllerPtr(new PyJointControlInfo_RobotController(*info._jci_robotcontroller));
        }
    }
    else if( _controlMode == KinBody::JCM_IO ) {
        if( !!info._jci_io ) {
            _jci_io = PyJointControlInfo_IOPtr(new PyJointControlInfo_IO(*info._jci_io));
        }
    }
    else if( _controlMode == KinBody::JCM_ExternalDevice ) {
        if( !!info._jci_externaldevice ) {
            _jci_externaldevice = PyJointControlInfo_ExternalDevicePtr(new PyJointControlInfo_ExternalDevice(*info._jci_externaldevice));
        }
    }
}

object PyJointInfo::GetDOF() {
    KinBody::JointInfoPtr pInfo = GetJointInfo();
#ifdef USE_PYBIND11_PYTHON_BINDINGS
    return py::handle_to_object(PyInt_FromLong(pInfo->GetDOF()));
#else
    return py::to_object(py::handle<>(PyInt_FromLong(pInfo->GetDOF())));
#endif
}

KinBody::JointInfoPtr PyJointInfo::GetJointInfo() {
    KinBody::JointInfoPtr pinfo(new KinBody::JointInfo());
    KinBody::JointInfo& info = *pinfo;
    info._type = _type;
    if( !IS_PYTHONOBJECT_NONE(_name) ) {
        info._name = py::extract<std::string>(_name);
    }
    if( !IS_PYTHONOBJECT_NONE(_linkname0) ) {
        info._linkname0 = py::extract<std::string>(_linkname0);
    }
    if( !IS_PYTHONOBJECT_NONE(_linkname1) ) {
        info._linkname1 = py::extract<std::string>(_linkname1);
    }
    info._vanchor = ExtractVector3(_vanchor);

    // We might be able to replace these exceptions with static_assert in C++11
    size_t num = len(_vaxes);
    OPENRAVE_EXCEPTION_FORMAT0(num == info._vaxes.size(), ORE_InvalidState);
    for(size_t i = 0; i < num; ++i) {
        info._vaxes[i] = ExtractVector3(_vaxes[i]);
    }

    if( !IS_PYTHONOBJECT_NONE(_vcurrentvalues) ) {
        info._vcurrentvalues = ExtractArray<dReal>(_vcurrentvalues);
    }

    num = len(_vresolution);
    OPENRAVE_EXCEPTION_FORMAT0(num == info._vresolution.size(), ORE_InvalidState);
    for(size_t i = 0; i < num; ++i) {
        info._vresolution[i] = py::extract<dReal>(_vresolution[i]);
    }

    num = len(_vmaxvel);
    OPENRAVE_EXCEPTION_FORMAT0(num == info._vmaxvel.size(), ORE_InvalidState);
    for(size_t i = 0; i < num; ++i) {
        info._vmaxvel[i] = py::extract<dReal>(_vmaxvel[i]);
    }

    num = len(_vhardmaxvel);
    OPENRAVE_EXCEPTION_FORMAT0(num == info._vhardmaxvel.size(), ORE_InvalidState);
    for(size_t i = 0; i < num; ++i) {
        info._vhardmaxvel[i] = py::extract<dReal>(_vhardmaxvel[i]);
    }

    num = len(_vmaxaccel);
    OPENRAVE_EXCEPTION_FORMAT0(num == info._vmaxaccel.size(), ORE_InvalidState);
    for(size_t i = 0; i < num; ++i) {
        info._vmaxaccel[i] = py::extract<dReal>(_vmaxaccel[i]);
    }

    num = len(_vhardmaxaccel);
    OPENRAVE_EXCEPTION_FORMAT0(num == info._vhardmaxaccel.size(), ORE_InvalidState);
    for(size_t i = 0; i < num; ++i) {
        info._vhardmaxaccel[i] = py::extract<dReal>(_vhardmaxaccel[i]);
    }

    num = len(_vmaxjerk);
    OPENRAVE_EXCEPTION_FORMAT0(num == info._vmaxjerk.size(), ORE_InvalidState);
    for(size_t i = 0; i < num; ++i) {
        info._vmaxjerk[i] = py::extract<dReal>(_vmaxjerk[i]);
    }

    num = len(_vhardmaxjerk);
    OPENRAVE_EXCEPTION_FORMAT0(num == info._vhardmaxjerk.size(), ORE_InvalidState);
    for(size_t i = 0; i < num; ++i) {
        info._vhardmaxjerk[i] = py::extract<dReal>(_vhardmaxjerk[i]);
    }

    num = len(_vmaxtorque);
    OPENRAVE_EXCEPTION_FORMAT0(num == info._vmaxtorque.size(), ORE_InvalidState);
    for(size_t i = 0; i < num; ++i) {
        info._vmaxtorque[i] = py::extract<dReal>(_vmaxtorque[i]);
    }

    num = len(_vmaxinertia);
    OPENRAVE_EXCEPTION_FORMAT0(num == info._vmaxinertia.size(), ORE_InvalidState);
    for(size_t i = 0; i < num; ++i) {
        info._vmaxinertia[i] = py::extract<dReal>(_vmaxinertia[i]);
    }

    num = len(_vweights);
    OPENRAVE_EXCEPTION_FORMAT0(num == info._vweights.size(), ORE_InvalidState);
    for(size_t i = 0; i < num; ++i) {
        info._vweights[i] = py::extract<dReal>(_vweights[i]);
    }

    num = len(_voffsets);
    OPENRAVE_EXCEPTION_FORMAT0(num == info._voffsets.size(), ORE_InvalidState);
    for(size_t i = 0; i < num; ++i) {
        info._voffsets[i] = py::extract<dReal>(_voffsets[i]);
    }

    num = len(_vlowerlimit);
    OPENRAVE_EXCEPTION_FORMAT0(num == info._vlowerlimit.size(), ORE_InvalidState);
    for(size_t i = 0; i < num; ++i) {
        info._vlowerlimit[i] = py::extract<dReal>(_vlowerlimit[i]);
    }

    num = len(_vupperlimit);
    OPENRAVE_EXCEPTION_FORMAT0(num == info._vupperlimit.size(), ORE_InvalidState);
    for(size_t i = 0; i < num; ++i) {
        info._vupperlimit[i] = py::extract<dReal>(_vupperlimit[i]);
    }

    if( !IS_PYTHONOBJECT_NONE(_trajfollow) ) {
        info._trajfollow = GetTrajectory(_trajfollow);
    }
    if( !IS_PYTHONOBJECT_NONE(_vmimic) ) {
        num = len(_vmimic);
        for(size_t i = 0; i < num; ++i) {
            object omimic = _vmimic[i];
            if( !IS_PYTHONOBJECT_NONE(omimic) ) {
                OPENRAVE_ASSERT_OP(len(omimic),==,3);
                info._vmimic[i].reset(new KinBody::MimicInfo());
                for(size_t j = 0; j < 3; ++j) {
                    info._vmimic[i]->_equations.at(j) = py::extract<std::string>(omimic[j]);
                }
            }
        }
    }
    num = len(_mapFloatParameters);
    info._mapFloatParameters.clear();
#ifdef USE_PYBIND11_PYTHON_BINDINGS
    for(const std::pair<py::handle, py::handle>& item : _mapFloatParameters) {
        std::string name = extract<std::string>(item.first);
        info._mapFloatParameters[name] = ExtractArray<dReal>(extract<py::object>(item.second));
    }
#else
    object okeyvalueiter = _mapFloatParameters.iteritems();
    for(size_t i = 0; i < num; ++i) {
        object okeyvalue = okeyvalueiter.attr("next") ();
        std::string name = extract<std::string>(okeyvalue[0]);
        info._mapFloatParameters[name] = ExtractArray<dReal>(okeyvalue[1]);
    }
#endif

    info._mapIntParameters.clear();
#ifdef USE_PYBIND11_PYTHON_BINDINGS
    for(const std::pair<py::handle, py::handle>& item : _mapIntParameters) {
        std::string name = extract<std::string>(item.first);
        info._mapIntParameters[name] = ExtractArray<int>(extract<py::object>(item.second));
    }
#else
    okeyvalueiter = _mapIntParameters.iteritems();
    num = len(_mapIntParameters);
    for(size_t i = 0; i < num; ++i) {
        object okeyvalue = okeyvalueiter.attr("next") ();
        std::string name = extract<std::string>(okeyvalue[0]);
        info._mapIntParameters[name] = ExtractArray<int>(okeyvalue[1]);
    }
#endif

    info._mapStringParameters.clear();
#ifdef USE_PYBIND11_PYTHON_BINDINGS
    for(const std::pair<py::handle, py::handle>& item : _mapStringParameters) {
        std::string name = extract<std::string>(item.first);
        info._mapStringParameters[name] = extract<std::string>(item.second);
    }
#else
    okeyvalueiter = _mapStringParameters.iteritems();
    num = len(_mapStringParameters);
    for(size_t i = 0; i < num; ++i) {
        object okeyvalue = okeyvalueiter.attr("next") ();
        std::string name = extract<std::string>(okeyvalue[0]);
        info._mapStringParameters[name] = (std::string)extract<std::string>(okeyvalue[1]);
    }
#endif

    num = len(_bIsCircular);
    for(size_t i = 0; i < num; ++i) {
        info._bIsCircular.at(i) = py::extract<int>(_bIsCircular[i])!=0;
    }
    info._bIsActive = _bIsActive;
    if( !!_infoElectricMotor ) {
        //PyElectricMotorActuatorInfoPtr pinfo = py::extract<PyElectricMotorActuatorInfoPtr>(_infoElectricMotor);
        //if( !!pinfo ) {
        info._infoElectricMotor = _infoElectricMotor->GetElectricMotorActuatorInfo();
        //}
    }

    // joint control
    info._controlMode = _controlMode;
    if( _controlMode == KinBody::JCM_RobotController ) {
        info._jci_robotcontroller = _jci_robotcontroller->GetJointControlInfo();
    }
    else if( _controlMode == KinBody::JCM_IO ) {
        info._jci_io = _jci_io->GetJointControlInfo();
    }
    else if( _controlMode == KinBody::JCM_ExternalDevice ) {
        info._jci_externaldevice = _jci_externaldevice->GetJointControlInfo();
    }

    return pinfo;
}

object PyJointInfo::SerializeJSON(dReal fUnitScale, object options)
{
    rapidjson::Document doc;
    KinBody::JointInfoPtr pInfo = GetJointInfo();
    pInfo->SerializeJSON(doc, doc.GetAllocator(), fUnitScale, pyGetIntFromPy(options, 0));
    return toPyObject(doc);
}

void PyJointInfo::DeserializeJSON(object obj, dReal fUnitScale)
{
    rapidjson::Document doc;
    toRapidJSONValue(obj, doc, doc.GetAllocator());
    KinBody::JointInfo info;
    info.DeserializeJSON(doc, fUnitScale);
    _Update(info);
}

PyJointInfoPtr toPyJointInfo(const KinBody::JointInfo& jointinfo)
{
    return PyJointInfoPtr(new PyJointInfo(jointinfo));
}

PyLink::PyGeometry::PyGeometry(KinBody::Link::GeometryPtr pgeometry) : _pgeometry(pgeometry) {
}

void PyLink::PyGeometry::SetCollisionMesh(object pytrimesh) {
    TriMesh mesh;
    if( ExtractTriMesh(pytrimesh,mesh) ) {
        _pgeometry->SetCollisionMesh(mesh);
    }
    else {
        throw openrave_exception(_("bad trimesh"));
    }
}

bool PyLink::PyGeometry::InitCollisionMesh(float fTessellation) {
    return _pgeometry->InitCollisionMesh(fTessellation);
}
uint8_t PyLink::PyGeometry::GetSideWallExists() const {
    return _pgeometry->GetSideWallExists();
}

object PyLink::PyGeometry::GetCollisionMesh() {
    return toPyTriMesh(_pgeometry->GetCollisionMesh());
}
object PyLink::PyGeometry::ComputeAABB(object otransform) const {
    return toPyAABB(_pgeometry->ComputeAABB(ExtractTransform(otransform)));
}
void PyLink::PyGeometry::SetDraw(bool bDraw) {
    _pgeometry->SetVisible(bDraw);
}
bool PyLink::PyGeometry::SetVisible(bool visible) {
    return _pgeometry->SetVisible(visible);
}
void PyLink::PyGeometry::SetTransparency(float f) {
    _pgeometry->SetTransparency(f);
}
void PyLink::PyGeometry::SetAmbientColor(object ocolor) {
    _pgeometry->SetAmbientColor(ExtractVector3(ocolor));
}
void PyLink::PyGeometry::SetDiffuseColor(object ocolor) {
    _pgeometry->SetDiffuseColor(ExtractVector3(ocolor));
}
void PyLink::PyGeometry::SetRenderFilename(const string& filename) {
    _pgeometry->SetRenderFilename(filename);
}
void PyLink::PyGeometry::SetName(const std::string& name) {
    _pgeometry->SetName(name);
}
bool PyLink::PyGeometry::IsDraw() {
    RAVELOG_WARN("IsDraw deprecated, use Geometry.IsVisible\n");
    return _pgeometry->IsVisible();
}
bool PyLink::PyGeometry::IsVisible() {
    return _pgeometry->IsVisible();
}
bool PyLink::PyGeometry::IsModifiable() {
    return _pgeometry->IsModifiable();
}
GeometryType PyLink::PyGeometry::GetType() {
    return _pgeometry->GetType();
}
object PyLink::PyGeometry::GetTransform() {
    return ReturnTransform(_pgeometry->GetTransform());
}
object PyLink::PyGeometry::GetTransformPose() {
    return toPyArray(_pgeometry->GetTransform());
}
dReal PyLink::PyGeometry::GetSphereRadius() const {
    return _pgeometry->GetSphereRadius();
}
dReal PyLink::PyGeometry::GetCylinderRadius() const {
    return _pgeometry->GetCylinderRadius();
}
dReal PyLink::PyGeometry::GetCylinderHeight() const {
    return _pgeometry->GetCylinderHeight();
}
object PyLink::PyGeometry::GetBoxExtents() const {
    return toPyVector3(_pgeometry->GetBoxExtents());
}
object PyLink::PyGeometry::GetContainerOuterExtents() const {
    return toPyVector3(_pgeometry->GetContainerOuterExtents());
}
object PyLink::PyGeometry::GetContainerInnerExtents() const {
    return toPyVector3(_pgeometry->GetContainerInnerExtents());
}
object PyLink::PyGeometry::GetContainerBottomCross() const {
    return toPyVector3(_pgeometry->GetContainerBottomCross());
}
object PyLink::PyGeometry::GetContainerBottom() const {
    return toPyVector3(_pgeometry->GetContainerBottom());
}
object PyLink::PyGeometry::GetRenderScale() const {
    return toPyVector3(_pgeometry->GetRenderScale());
}
object PyLink::PyGeometry::GetRenderFilename() const {
    return ConvertStringToUnicode(_pgeometry->GetRenderFilename());
}
object PyLink::PyGeometry::GetName() const {
    return ConvertStringToUnicode(_pgeometry->GetName());
}
float PyLink::PyGeometry::GetTransparency() const {
    return _pgeometry->GetTransparency();
}
object PyLink::PyGeometry::GetDiffuseColor() const {
    return toPyVector3(_pgeometry->GetDiffuseColor());
}
object PyLink::PyGeometry::GetAmbientColor() const {
    return toPyVector3(_pgeometry->GetAmbientColor());
}
object PyLink::PyGeometry::GetInfo() {
    return py::to_object(PyGeometryInfoPtr(new PyGeometryInfo(_pgeometry->GetInfo())));
}
object PyLink::PyGeometry::ComputeInnerEmptyVolume() const
{
    Transform tInnerEmptyVolume;
    Vector abInnerEmptyExtents;
    if( _pgeometry->ComputeInnerEmptyVolume(tInnerEmptyVolume, abInnerEmptyExtents) ) {
        return py::make_tuple(ReturnTransform(tInnerEmptyVolume), toPyVector3(abInnerEmptyExtents));
    }
    return py::make_tuple(py::none_(), py::none_());
}
bool PyLink::PyGeometry::__eq__(OPENRAVE_SHARED_PTR<PyGeometry> p) {
    return !!p && _pgeometry == p->_pgeometry;
}
bool PyLink::PyGeometry::__ne__(OPENRAVE_SHARED_PTR<PyGeometry> p) {
    return !p || _pgeometry != p->_pgeometry;
}
int PyLink::PyGeometry::__hash__() {
    return static_cast<int>(uintptr_t(_pgeometry.get()));
}

PyLink::PyLink(KinBody::LinkPtr plink, PyEnvironmentBasePtr pyenv) : _plink(plink), _pyenv(pyenv) {
}
PyLink::~PyLink() {
}

KinBody::LinkPtr PyLink::GetLink() {
    return _plink;
}

object PyLink::GetName() {
    return ConvertStringToUnicode(_plink->GetName());
}
int PyLink::GetIndex() {
    return _plink->GetIndex();
}
bool PyLink::IsEnabled() const {
    return _plink->IsEnabled();
}
bool PyLink::SetVisible(bool visible) {
    return _plink->SetVisible(visible);
}
bool PyLink::IsVisible() const {
    return _plink->IsVisible();
}
bool PyLink::IsStatic() const {
    return _plink->IsStatic();
}
void PyLink::Enable(bool bEnable) {
    _plink->Enable(bEnable);
}

object PyLink::GetParent() const
{
    KinBodyPtr parent = _plink->GetParent();
    if( parent->IsRobot() ) {
        return py::to_object(toPyRobot(RaveInterfaceCast<RobotBase>(_plink->GetParent()),_pyenv));
    }
    else {
        return py::to_object(PyKinBodyPtr(new PyKinBody(_plink->GetParent(),_pyenv)));
    }
}

object PyLink::GetParentLinks() const
{
    std::vector<KinBody::LinkPtr> vParentLinks;
    _plink->GetParentLinks(vParentLinks);
    py::list links;
    FOREACHC(itlink, vParentLinks) {
        links.append(PyLinkPtr(new PyLink(*itlink, _pyenv)));
    }
    return links;
}

bool PyLink::IsParentLink(OPENRAVE_SHARED_PTR<PyLink> pylink) const {
    return _plink->IsParentLink(*pylink->GetLink());
}

object PyLink::GetCollisionData() {
    return toPyTriMesh(_plink->GetCollisionData());
}
object PyLink::ComputeLocalAABB() const { // TODO object otransform=py::none_()
    //if( IS_PYTHONOBJECT_NONE(otransform) ) {
    return toPyAABB(_plink->ComputeLocalAABB());
}

object PyLink::ComputeAABB() const {
    return toPyAABB(_plink->ComputeAABB());
}

object PyLink::ComputeAABBFromTransform(object otransform) const {
    return toPyAABB(_plink->ComputeAABBFromTransform(ExtractTransform(otransform)));
}

object PyLink::GetTransform() const {
    return ReturnTransform(_plink->GetTransform());
}
object PyLink::GetTransformPose() const {
    return toPyArray(_plink->GetTransform());
}

object PyLink::GetCOMOffset() const {
    return toPyVector3(_plink->GetCOMOffset());
}
object PyLink::GetLocalCOM() const {
    return toPyVector3(_plink->GetLocalCOM());
}
object PyLink::GetGlobalCOM() const {
    return toPyVector3(_plink->GetGlobalCOM());
}

object PyLink::GetLocalInertia() const {
    const TransformMatrix t = _plink->GetLocalInertia();
#ifdef USE_PYBIND11_PYTHON_BINDINGS
    py::array_t<dReal> pyvalues({3, 3});
    py::buffer_info buf = pyvalues.request();
    dReal* pvalue = (dReal*) buf.ptr;
    pvalue[0] = t.m[0];
    pvalue[1] = t.m[1];
    pvalue[2] = t.m[2];
    pvalue[3] = t.m[4];
    pvalue[4] = t.m[5];
    pvalue[5] = t.m[6];
    pvalue[6] = t.m[8];
    pvalue[7] = t.m[9];
    pvalue[8] = t.m[10];
    return pyvalues;
#else // USE_PYBIND11_PYTHON_BINDINGS
    npy_intp dims[] = { 3, 3};
    PyObject *pyvalues = PyArray_SimpleNew(2,dims, sizeof(dReal)==8 ? PyArray_DOUBLE : PyArray_FLOAT);
    dReal* pdata = (dReal*)PyArray_DATA(pyvalues);
    pdata[0] = t.m[0]; pdata[1] = t.m[1]; pdata[2] = t.m[2];
    pdata[3] = t.m[4]; pdata[4] = t.m[5]; pdata[5] = t.m[6];
    pdata[6] = t.m[8]; pdata[7] = t.m[9]; pdata[8] = t.m[10];
    return py::to_array_astype<dReal>(pyvalues);
#endif // USE_PYBIND11_PYTHON_BINDINGS
}
object PyLink::GetGlobalInertia() const {
    const TransformMatrix t = _plink->GetGlobalInertia();
#ifdef USE_PYBIND11_PYTHON_BINDINGS
    py::array_t<dReal> pyvalues({3, 3});
    py::buffer_info buf = pyvalues.request();
    dReal* pvalue = (dReal*) buf.ptr;
    pvalue[0] = t.m[0];
    pvalue[1] = t.m[1];
    pvalue[2] = t.m[2];
    pvalue[3] = t.m[4];
    pvalue[4] = t.m[5];
    pvalue[5] = t.m[6];
    pvalue[6] = t.m[8];
    pvalue[7] = t.m[9];
    pvalue[8] = t.m[10];
    return pyvalues;
#else // USE_PYBIND11_PYTHON_BINDINGS
    npy_intp dims[] = { 3, 3};
    PyObject *pyvalues = PyArray_SimpleNew(2,dims, sizeof(dReal)==8 ? PyArray_DOUBLE : PyArray_FLOAT);
    dReal* pdata = (dReal*)PyArray_DATA(pyvalues);
    pdata[0] = t.m[0]; pdata[1] = t.m[1]; pdata[2] = t.m[2];
    pdata[3] = t.m[4]; pdata[4] = t.m[5]; pdata[5] = t.m[6];
    pdata[6] = t.m[8]; pdata[7] = t.m[9]; pdata[8] = t.m[10];
    return py::to_array_astype<dReal>(pyvalues);
#endif // USE_PYBIND11_PYTHON_BINDINGS
}
dReal PyLink::GetMass() const {
    return _plink->GetMass();
}
object PyLink::GetPrincipalMomentsOfInertia() const {
    return toPyVector3(_plink->GetPrincipalMomentsOfInertia());
}
object PyLink::GetLocalMassFrame() const {
    return ReturnTransform(_plink->GetLocalMassFrame());
}
object PyLink::GetGlobalMassFrame() const {
    return ReturnTransform(_plink->GetGlobalMassFrame());
}
void PyLink::SetLocalMassFrame(object omassframe) {
    _plink->SetLocalMassFrame(ExtractTransform(omassframe));
}
void PyLink::SetPrincipalMomentsOfInertia(object oinertiamoments) {
    _plink->SetPrincipalMomentsOfInertia(ExtractVector3(oinertiamoments));
}
void PyLink::SetMass(dReal mass) {
    _plink->SetMass(mass);
}

void PyLink::SetStatic(bool bStatic) {
    _plink->SetStatic(bStatic);
}
void PyLink::SetTransform(object otrans) {
    _plink->SetTransform(ExtractTransform(otrans));
}
void PyLink::SetForce(object oforce, object opos, bool bAdd) {
    return _plink->SetForce(ExtractVector3(oforce),ExtractVector3(opos),bAdd);
}
void PyLink::SetTorque(object otorque, bool bAdd) {
    return _plink->SetTorque(ExtractVector3(otorque),bAdd);
}

object PyLink::GetGeometries() {
    py::list geoms;
    size_t N = _plink->GetGeometries().size();
    for(size_t i = 0; i < N; ++i) {
        geoms.append(OPENRAVE_SHARED_PTR<PyGeometry>(new PyGeometry(_plink->GetGeometry(i))));
    }
    return geoms;
}

void PyLink::InitGeometries(object ogeometryinfos)
{
    std::vector<KinBody::GeometryInfoConstPtr> geometries(len(ogeometryinfos));
    for(size_t i = 0; i < geometries.size(); ++i) {
        PyGeometryInfoPtr pygeom = py::extract<PyGeometryInfoPtr>(ogeometryinfos[i]);
        if( !pygeom ) {
            throw OPENRAVE_EXCEPTION_FORMAT0(_("cannot cast to KinBody.GeometryInfo"),ORE_InvalidArguments);
        }
        geometries[i] = pygeom->GetGeometryInfo();
    }
    return _plink->InitGeometries(geometries);
}

void PyLink::AddGeometry(object ogeometryinfo, bool addToGroups)
{
    PyGeometryInfoPtr pygeom = py::extract<PyGeometryInfoPtr>(ogeometryinfo);
    if( !pygeom ) {
        throw OPENRAVE_EXCEPTION_FORMAT0(_("cannot cast to KinBody.GeometryInfo"),ORE_InvalidArguments);
    }
    _plink->AddGeometry(pygeom->GetGeometryInfo(), addToGroups);
}

void PyLink::RemoveGeometryByName(const std::string& geometryname, bool removeFromAllGroups)
{
    _plink->RemoveGeometryByName(geometryname, removeFromAllGroups);
}

void PyLink::SetGeometriesFromGroup(const std::string& name)
{
    _plink->SetGeometriesFromGroup(name);
}

object PyLink::GetGeometriesFromGroup(const std::string& name)
{
    py::list ogeometryinfos;
    FOREACHC(itinfo, _plink->GetGeometriesFromGroup(name)) {
        ogeometryinfos.append(PyGeometryInfoPtr(new PyGeometryInfo(**itinfo)));
    }
    return ogeometryinfos;
}

void PyLink::SetGroupGeometries(const std::string& name, object ogeometryinfos)
{
    std::vector<KinBody::GeometryInfoPtr> geometries(len(ogeometryinfos));
    for(size_t i = 0; i < geometries.size(); ++i) {
        PyGeometryInfoPtr pygeom = py::extract<PyGeometryInfoPtr>(ogeometryinfos[i]);
        if( !pygeom ) {
            throw OPENRAVE_EXCEPTION_FORMAT0(_("cannot cast to KinBody.GeometryInfo"),ORE_InvalidArguments);
        }
        geometries[i] = pygeom->GetGeometryInfo();
    }
    _plink->SetGroupGeometries(name, geometries);
}

int PyLink::GetGroupNumGeometries(const std::string& geomname)
{
    return _plink->GetGroupNumGeometries(geomname);
}

object PyLink::GetRigidlyAttachedLinks() const {
    std::vector<KinBody::LinkPtr> vattachedlinks;
    _plink->GetRigidlyAttachedLinks(vattachedlinks);
    py::list links;
    FOREACHC(itlink, vattachedlinks) {
        links.append(PyLinkPtr(new PyLink(*itlink, _pyenv)));
    }
    return links;
}

bool PyLink::IsRigidlyAttached(OPENRAVE_SHARED_PTR<PyLink> plink) {
    CHECK_POINTER(plink);
    return _plink->IsRigidlyAttached(*plink->GetLink());
}

void PyLink::SetVelocity(object olinear, object oangular) {
    _plink->SetVelocity(ExtractVector3(olinear),ExtractVector3(oangular));
}

object PyLink::GetVelocity() const {
    std::pair<Vector,Vector> velocity;
    velocity = _plink->GetVelocity();
    boost::array<dReal,6> v = {{ velocity.first.x, velocity.first.y, velocity.first.z, velocity.second.x, velocity.second.y, velocity.second.z}};
    return toPyArray<dReal,6>(v);
}

object PyLink::GetFloatParameters(object oname, int index) const {
    return GetCustomParameters(_plink->GetFloatParameters(), oname, index);
}

void PyLink::SetFloatParameters(const std::string& key, object oparameters)
{
    _plink->SetFloatParameters(key,ExtractArray<dReal>(oparameters));
}

object PyLink::GetIntParameters(object oname, int index) const {
    return GetCustomParameters(_plink->GetIntParameters(), oname, index);
}

void PyLink::SetIntParameters(const std::string& key, object oparameters)
{
    _plink->SetIntParameters(key,ExtractArray<int>(oparameters));
}

object PyLink::GetStringParameters(object oname) const
{
    if( IS_PYTHONOBJECT_NONE(oname) ) {
        py::dict oparameters;
        FOREACHC(it, _plink->GetStringParameters()) {
            oparameters[it->first] = ConvertStringToUnicode(it->second);
        }
        return oparameters;
    }
    std::string name = py::extract<std::string>(oname);
    std::map<std::string, std::string >::const_iterator it = _plink->GetStringParameters().find(name);
    if( it != _plink->GetStringParameters().end() ) {
        return ConvertStringToUnicode(it->second);
    }
    return py::none_();
}

void PyLink::SetStringParameters(const std::string& key, object ovalue)
{
    _plink->SetStringParameters(key,extract<std::string>(ovalue));
}

void PyLink::UpdateInfo() {
    _plink->UpdateInfo();
}
object PyLink::GetInfo() {
    return py::to_object(PyLinkInfoPtr(new PyLinkInfo(_plink->GetInfo())));
}
object PyLink::UpdateAndGetInfo() {
    return py::to_object(PyLinkInfoPtr(new PyLinkInfo(_plink->UpdateAndGetInfo())));
}

std::string PyLink::__repr__() {
    return boost::str(boost::format("RaveGetEnvironment(%d).GetKinBody('%s').GetLink('%s')")%RaveGetEnvironmentId(_plink->GetParent()->GetEnv())%_plink->GetParent()->GetName()%_plink->GetName());
}
std::string PyLink::__str__() {
    return boost::str(boost::format("<link:%s (%d), parent=%s>")%_plink->GetName()%_plink->GetIndex()%_plink->GetParent()->GetName());
}
object PyLink::__unicode__() {
    return ConvertStringToUnicode(__str__());
}
bool PyLink::__eq__(OPENRAVE_SHARED_PTR<PyLink> p) {
    return !!p && _plink == p->_plink;
}
bool PyLink::__ne__(OPENRAVE_SHARED_PTR<PyLink> p) {
    return !p || _plink != p->_plink;
}
int PyLink::__hash__() {
    return static_cast<int>(uintptr_t(_plink.get()));
}

PyLinkPtr toPyLink(KinBody::LinkPtr plink, PyEnvironmentBasePtr pyenv)
{
    return PyLinkPtr(new PyLink(plink, pyenv));
}

PyJoint::PyJoint(KinBody::JointPtr pjoint, PyEnvironmentBasePtr pyenv) : _pjoint(pjoint), _pyenv(pyenv) {
}
PyJoint::~PyJoint() {
}

KinBody::JointPtr PyJoint::GetJoint() {
    return _pjoint;
}

object PyJoint::GetName() {
    return ConvertStringToUnicode(_pjoint->GetName());
}
bool PyJoint::IsMimic(int iaxis) {
    return _pjoint->IsMimic(iaxis);
}
std::string PyJoint::GetMimicEquation(int iaxis, int itype, const std::string& format) {
    return _pjoint->GetMimicEquation(iaxis,itype,format);
}
object PyJoint::GetMimicDOFIndices(int iaxis) {
    std::vector<int> vmimicdofs;
    _pjoint->GetMimicDOFIndices(vmimicdofs,iaxis);
    return toPyArray(vmimicdofs);
}
void PyJoint::SetMimicEquations(int iaxis, const std::string& poseq, const std::string& veleq, const std::string& acceleq) {
    _pjoint->SetMimicEquations(iaxis,poseq,veleq,acceleq);
}

dReal PyJoint::GetMaxVel(int iaxis) const {
    return _pjoint->GetMaxVel(iaxis);
}
dReal PyJoint::GetMaxAccel(int iaxis) const {
    return _pjoint->GetMaxAccel(iaxis);
}
dReal PyJoint::GetMaxJerk(int iaxis) const {
    return _pjoint->GetMaxJerk(iaxis);
}
dReal PyJoint::GetMaxTorque(int iaxis) const {
    return _pjoint->GetMaxTorque(iaxis);
}
object PyJoint::GetInstantaneousTorqueLimits(int iaxis) const {
    std::pair<dReal, dReal> values = _pjoint->GetInstantaneousTorqueLimits(iaxis);
    return py::make_tuple(values.first, values.second);
}
object PyJoint::GetNominalTorqueLimits(int iaxis) const {
    std::pair<dReal, dReal> values = _pjoint->GetNominalTorqueLimits(iaxis);
    return py::make_tuple(values.first, values.second);
}

dReal PyJoint::GetMaxInertia(int iaxis) const {
    return _pjoint->GetMaxInertia(iaxis);
}

int PyJoint::GetDOFIndex() const {
    return _pjoint->GetDOFIndex();
}
int PyJoint::GetJointIndex() const {
    return _pjoint->GetJointIndex();
}

PyKinBodyPtr PyJoint::GetParent() const {
    return PyKinBodyPtr(new PyKinBody(_pjoint->GetParent(),_pyenv));
}

PyLinkPtr PyJoint::GetFirstAttached() const {
    return !_pjoint->GetFirstAttached() ? PyLinkPtr() : PyLinkPtr(new PyLink(_pjoint->GetFirstAttached(), _pyenv));
}
PyLinkPtr PyJoint::GetSecondAttached() const {
    return !_pjoint->GetSecondAttached() ? PyLinkPtr() : PyLinkPtr(new PyLink(_pjoint->GetSecondAttached(), _pyenv));
}

KinBody::JointType PyJoint::GetType() const {
    return _pjoint->GetType();
}
bool PyJoint::IsCircular(int iaxis) const {
    return _pjoint->IsCircular(iaxis);
}
bool PyJoint::IsRevolute(int iaxis) const {
    return _pjoint->IsRevolute(iaxis);
}
bool PyJoint::IsPrismatic(int iaxis) const {
    return _pjoint->IsPrismatic(iaxis);
}
bool PyJoint::IsStatic() const {
    return _pjoint->IsStatic();
}

int PyJoint::GetDOF() const {
    return _pjoint->GetDOF();
}
object PyJoint::GetValues() const {
    std::vector<dReal> values;
    _pjoint->GetValues(values);
    return toPyArray(values);
}
dReal PyJoint::GetValue(int iaxis) const {
    return _pjoint->GetValue(iaxis);
}
object PyJoint::GetVelocities() const {
    std::vector<dReal> values;
    _pjoint->GetVelocities(values);
    return toPyArray(values);
}

object PyJoint::GetAnchor() const {
    return toPyVector3(_pjoint->GetAnchor());
}
object PyJoint::GetAxis(int iaxis) {
    return toPyVector3(_pjoint->GetAxis(iaxis));
}
PyLinkPtr PyJoint::GetHierarchyParentLink() const {
    return !_pjoint->GetHierarchyParentLink() ? PyLinkPtr() : PyLinkPtr(new PyLink(_pjoint->GetHierarchyParentLink(),_pyenv));
}
PyLinkPtr PyJoint::GetHierarchyChildLink() const {
    return !_pjoint->GetHierarchyChildLink() ? PyLinkPtr() : PyLinkPtr(new PyLink(_pjoint->GetHierarchyChildLink(),_pyenv));
}
object PyJoint::GetInternalHierarchyAxis(int iaxis) {
    return toPyVector3(_pjoint->GetInternalHierarchyAxis(iaxis));
}
object PyJoint::GetInternalHierarchyLeftTransform() {
    return ReturnTransform(_pjoint->GetInternalHierarchyLeftTransform());
}
object PyJoint::GetInternalHierarchyLeftTransformPose() {
    return toPyArray(_pjoint->GetInternalHierarchyLeftTransform());
}
object PyJoint::GetInternalHierarchyRightTransform() {
    return ReturnTransform(_pjoint->GetInternalHierarchyRightTransform());
}
object PyJoint::GetInternalHierarchyRightTransformPose() {
    return toPyArray(_pjoint->GetInternalHierarchyRightTransform());
}

object PyJoint::GetLimits() const {
    std::vector<dReal> lower, upper;
    _pjoint->GetLimits(lower,upper);
    return py::make_tuple(toPyArray(lower),toPyArray(upper));
}
object PyJoint::GetVelocityLimits() const {
    std::vector<dReal> vlower,vupper;
    _pjoint->GetVelocityLimits(vlower,vupper);
    return py::make_tuple(toPyArray(vlower),toPyArray(vupper));
}
object PyJoint::GetAccelerationLimits() const {
    std::vector<dReal> v;
    _pjoint->GetAccelerationLimits(v);
    return toPyArray(v);
}
object PyJoint::GetJerkLimits() const {
    std::vector<dReal> v;
    _pjoint->GetJerkLimits(v);
    return toPyArray(v);
}
object PyJoint::GetHardVelocityLimits() const {
    std::vector<dReal> v;
    _pjoint->GetHardVelocityLimits(v);
    return toPyArray(v);
}
object PyJoint::GetHardAccelerationLimits() const {
    std::vector<dReal> v;
    _pjoint->GetHardAccelerationLimits(v);
    return toPyArray(v);
}
object PyJoint::GetHardJerkLimits() const {
    std::vector<dReal> v;
    _pjoint->GetHardJerkLimits(v);
    return toPyArray(v);
}
object PyJoint::GetTorqueLimits() const {
    std::vector<dReal> v;
    _pjoint->GetTorqueLimits(v);
    return toPyArray(v);
}

dReal PyJoint::GetWrapOffset(int iaxis) {
    return _pjoint->GetWrapOffset(iaxis);
}
void PyJoint::SetWrapOffset(dReal offset, int iaxis) {
    _pjoint->SetWrapOffset(offset,iaxis);
}
void PyJoint::SetLimits(object olower, object oupper) {
    std::vector<dReal> vlower = ExtractArray<dReal>(olower);
    std::vector<dReal> vupper = ExtractArray<dReal>(oupper);
    if(( vlower.size() != vupper.size()) ||( (int)vlower.size() != _pjoint->GetDOF()) ) {
        throw openrave_exception(_("limits are wrong dimensions"));
    }
    _pjoint->SetLimits(vlower,vupper);
}
void PyJoint::SetVelocityLimits(object omaxlimits) {
    std::vector<dReal> vmaxlimits = ExtractArray<dReal>(omaxlimits);
    if( (int)vmaxlimits.size() != _pjoint->GetDOF() ) {
        throw openrave_exception(_("limits are wrong dimensions"));
    }
    _pjoint->SetVelocityLimits(vmaxlimits);
}
void PyJoint::SetAccelerationLimits(object omaxlimits) {
    std::vector<dReal> vmaxlimits = ExtractArray<dReal>(omaxlimits);
    if( (int)vmaxlimits.size() != _pjoint->GetDOF() ) {
        throw openrave_exception(_("limits are wrong dimensions"));
    }
    _pjoint->SetAccelerationLimits(vmaxlimits);
}
void PyJoint::SetJerkLimits(object omaxlimits) {
    std::vector<dReal> vmaxlimits = ExtractArray<dReal>(omaxlimits);
    if( (int)vmaxlimits.size() != _pjoint->GetDOF() ) {
        throw openrave_exception(_("limits are wrong dimensions"));
    }
    _pjoint->SetJerkLimits(vmaxlimits);
}
void PyJoint::SetHardVelocityLimits(object omaxlimits) {
    std::vector<dReal> vmaxlimits = ExtractArray<dReal>(omaxlimits);
    if( (int)vmaxlimits.size() != _pjoint->GetDOF() ) {
        throw openrave_exception(_("limits are wrong dimensions"));
    }
    _pjoint->SetHardVelocityLimits(vmaxlimits);
}
void PyJoint::SetHardAccelerationLimits(object omaxlimits) {
    std::vector<dReal> vmaxlimits = ExtractArray<dReal>(omaxlimits);
    if( (int)vmaxlimits.size() != _pjoint->GetDOF() ) {
        throw openrave_exception(_("limits are wrong dimensions"));
    }
    _pjoint->SetHardAccelerationLimits(vmaxlimits);
}
void PyJoint::SetHardJerkLimits(object omaxlimits) {
    std::vector<dReal> vmaxlimits = ExtractArray<dReal>(omaxlimits);
    if( (int)vmaxlimits.size() != _pjoint->GetDOF() ) {
        throw openrave_exception(_("limits are wrong dimensions"));
    }
    _pjoint->SetHardJerkLimits(vmaxlimits);
}
void PyJoint::SetTorqueLimits(object omaxlimits) {
    std::vector<dReal> vmaxlimits = ExtractArray<dReal>(omaxlimits);
    if( (int)vmaxlimits.size() != _pjoint->GetDOF() ) {
        throw openrave_exception(_("limits are wrong dimensions"));
    }
    _pjoint->SetTorqueLimits(vmaxlimits);
}

object PyJoint::GetResolutions() const {
    std::vector<dReal> resolutions;
    _pjoint->GetResolutions(resolutions);
    return toPyArray(resolutions);
}
dReal PyJoint::GetResolution(int iaxis) {
    return _pjoint->GetResolution(iaxis);
}
void PyJoint::SetResolution(dReal resolution) {
    _pjoint->SetResolution(resolution);
}

object PyJoint::GetWeights() const {
    std::vector<dReal> weights;
    _pjoint->GetWeights(weights);
    return toPyArray(weights);
}
dReal PyJoint::GetWeight(int iaxis) {
    return _pjoint->GetWeight(iaxis);
}
void PyJoint::SetWeights(object o) {
    _pjoint->SetWeights(ExtractArray<dReal>(o));
}

object PyJoint::SubtractValues(object ovalues0, object ovalues1) {
    std::vector<dReal> values0 = ExtractArray<dReal>(ovalues0);
    std::vector<dReal> values1 = ExtractArray<dReal>(ovalues1);
    BOOST_ASSERT((int)values0.size() == GetDOF() );
    BOOST_ASSERT((int)values1.size() == GetDOF() );
    _pjoint->SubtractValues(values0,values1);
    return toPyArray(values0);
}

dReal PyJoint::SubtractValue(dReal value0, dReal value1, int iaxis) {
    return _pjoint->SubtractValue(value0,value1,iaxis);
}

void PyJoint::AddTorque(object otorques) {
    std::vector<dReal> vtorques = ExtractArray<dReal>(otorques);
    return _pjoint->AddTorque(vtorques);
}

object PyJoint::GetFloatParameters(object oname, int index) const {
    return GetCustomParameters(_pjoint->GetFloatParameters(), oname, index);
}

void PyJoint::SetFloatParameters(const std::string& key, object oparameters)
{
    _pjoint->SetFloatParameters(key,ExtractArray<dReal>(oparameters));
}

object PyJoint::GetIntParameters(object oname, int index) const {
    return GetCustomParameters(_pjoint->GetIntParameters(), oname, index);
}

void PyJoint::SetIntParameters(const std::string& key, object oparameters)
{
    _pjoint->SetIntParameters(key,ExtractArray<int>(oparameters));
}

object PyJoint::GetStringParameters(object oname) const {
    if( IS_PYTHONOBJECT_NONE(oname) ) {
        py::dict oparameters;
        FOREACHC(it, _pjoint->GetStringParameters()) {
            oparameters[it->first] = ConvertStringToUnicode(it->second);
        }
        return oparameters;
    }
    std::string name = py::extract<std::string>(oname);
    std::map<std::string, std::string >::const_iterator it = _pjoint->GetStringParameters().find(name);
    if( it != _pjoint->GetStringParameters().end() ) {
        return ConvertStringToUnicode(it->second);
    }
    return py::none_();
}

void PyJoint::SetStringParameters(const std::string& key, object ovalue)
{
    _pjoint->SetStringParameters(key,extract<std::string>(ovalue));
}

KinBody::JointControlMode PyJoint::GetControlMode() const {
    return _pjoint->GetControlMode();
}

void PyJoint::UpdateInfo() {
    _pjoint->UpdateInfo();
}
object PyJoint::GetInfo() {
    return py::to_object(PyJointInfoPtr(new PyJointInfo(_pjoint->GetInfo())));
}
object PyJoint::UpdateAndGetInfo() {
    return py::to_object(PyJointInfoPtr(new PyJointInfo(_pjoint->UpdateAndGetInfo())));
}

std::string PyJoint::__repr__() {
    return boost::str(boost::format("RaveGetEnvironment(%d).GetKinBody('%s').GetJoint('%s')")%RaveGetEnvironmentId(_pjoint->GetParent()->GetEnv())%_pjoint->GetParent()->GetName()%_pjoint->GetName());
}
std::string PyJoint::__str__() {
    return boost::str(boost::format("<joint:%s (%d), dof=%d, parent=%s>")%_pjoint->GetName()%_pjoint->GetJointIndex()%_pjoint->GetDOFIndex()%_pjoint->GetParent()->GetName());
}
object PyJoint::__unicode__() {
    return ConvertStringToUnicode(__str__());
}
bool PyJoint::__eq__(OPENRAVE_SHARED_PTR<PyJoint> p) {
    return !!p && _pjoint==p->_pjoint;
}
bool PyJoint::__ne__(OPENRAVE_SHARED_PTR<PyJoint> p) {
    return !p || _pjoint!=p->_pjoint;
}
int PyJoint::__hash__() {
    return static_cast<int>(uintptr_t(_pjoint.get()));
}

PyJointPtr toPyJoint(KinBody::JointPtr pjoint, PyEnvironmentBasePtr pyenv)
{
    if( !!pjoint ) {
        return PyJointPtr(new PyJoint(pjoint, pyenv));
    }
    else {
        return PyJointPtr();
    }
}
PyGeometryInfoPtr toPyGeometryInfo(const KinBody::GeometryInfo& geominfo)
{
    return PyGeometryInfoPtr(new PyGeometryInfo(geominfo));
}

PyKinBodyStateSaver::PyKinBodyStateSaver(PyKinBodyPtr pybody) : _pyenv(pybody->GetEnv()), _state(pybody->GetBody()) {
    // python should not support restoring on destruction since there's garbage collection
    _state.SetRestoreOnDestructor(false);
}
PyKinBodyStateSaver::PyKinBodyStateSaver(PyKinBodyPtr pybody, object options) : _pyenv(pybody->GetEnv()), _state(pybody->GetBody(),pyGetIntFromPy(options,0)) {
    // python should not support restoring on destruction since there's garbage collection
    _state.SetRestoreOnDestructor(false);
}
PyKinBodyStateSaver::PyKinBodyStateSaver(KinBodyPtr pbody, PyEnvironmentBasePtr pyenv) : _pyenv(pyenv), _state(pbody) {
    // python should not support restoring on destruction since there's garbage collection
    _state.SetRestoreOnDestructor(false);
}
PyKinBodyStateSaver::PyKinBodyStateSaver(KinBodyPtr pbody, PyEnvironmentBasePtr pyenv, object options) : _pyenv(pyenv), _state(pbody,pyGetIntFromPy(options, 0)) {
    // python should not support restoring on destruction since there's garbage collection
    _state.SetRestoreOnDestructor(false);
}
PyKinBodyStateSaver::~PyKinBodyStateSaver() {
    _state.Release();
}

object PyKinBodyStateSaver::GetBody() const {
    KinBodyPtr pbody = _state.GetBody();
    if( !pbody ) {
        return py::none_();
    }
    if( pbody->IsRobot() ) {
        return py::to_object(openravepy::toPyRobot(RaveInterfaceCast<RobotBase>(pbody),_pyenv));
    }
    else {
        return py::to_object(openravepy::toPyKinBody(pbody,_pyenv));
    }
}

void PyKinBodyStateSaver::Restore(PyKinBodyPtr pybody) {
    _state.Restore(!pybody ? KinBodyPtr() : pybody->GetBody());
}

void PyKinBodyStateSaver::Release() {
    _state.Release();
}

std::string PyKinBodyStateSaver::__str__() {
    KinBodyPtr pbody = _state.GetBody();
    if( !pbody ) {
        return "state empty";
    }
    return boost::str(boost::format("state for %s")%pbody->GetName());
}
object PyKinBodyStateSaver::__unicode__() {
    return ConvertStringToUnicode(__str__());
}

PyManageData::PyManageData(KinBody::ManageDataPtr pdata, PyEnvironmentBasePtr pyenv) : _pdata(pdata), _pyenv(pyenv) {
}
PyManageData::~PyManageData() {
}

KinBody::ManageDataPtr PyManageData::GetManageData() {
    return _pdata;
}

object PyManageData::GetSystem() {
    return py::to_object(openravepy::toPySensorSystem(_pdata->GetSystem(),_pyenv));
}

PyVoidHandleConst PyManageData::GetData() const {
    return PyVoidHandleConst(_pdata->GetData());
}
PyLinkPtr PyManageData::GetOffsetLink() const {
    KinBody::LinkPtr plink = _pdata->GetOffsetLink();
    return !plink ? PyLinkPtr() : PyLinkPtr(new PyLink(plink,_pyenv));
}
bool PyManageData::IsPresent() {
    return _pdata->IsPresent();
}
bool PyManageData::IsEnabled() {
    return _pdata->IsEnabled();
}
bool PyManageData::IsLocked() {
    return _pdata->IsLocked();
}
bool PyManageData::Lock(bool bDoLock) {
    return _pdata->Lock(bDoLock);
}

std::string PyManageData::__repr__() {
    return boost::str(boost::format("RaveGetEnvironment(%d).GetKinBody('%s').GetManageData()")%RaveGetEnvironmentId(_pdata->GetOffsetLink()->GetParent()->GetEnv())%_pdata->GetOffsetLink()->GetParent()->GetName());
}
std::string PyManageData::__str__() {
    KinBody::LinkPtr plink = _pdata->GetOffsetLink();
    SensorSystemBasePtr psystem = _pdata->GetSystem();
    std::string systemname = !psystem ? "(NONE)" : psystem->GetXMLId();
    return boost::str(boost::format("<managedata:%s, parent=%s:%s>")%systemname%plink->GetParent()->GetName()%plink->GetName());
}
object PyManageData::__unicode__() {
    return ConvertStringToUnicode(__str__());
}
bool PyManageData::__eq__(OPENRAVE_SHARED_PTR<PyManageData> p) {
    return !!p && _pdata==p->_pdata;
}
bool PyManageData::__ne__(OPENRAVE_SHARED_PTR<PyManageData> p) {
    return !p || _pdata!=p->_pdata;
}

PyKinBody::PyGrabbedInfo::PyGrabbedInfo() {
}

PyKinBody::PyGrabbedInfo::PyGrabbedInfo(const RobotBase::GrabbedInfo& info) {
    _Update(info);
}

RobotBase::GrabbedInfoPtr PyKinBody::PyGrabbedInfo::GetGrabbedInfo() const
{
    RobotBase::GrabbedInfoPtr pinfo(new RobotBase::GrabbedInfo());
#ifdef USE_PYBIND11_PYTHON_BINDINGS
    pinfo->_grabbedname = _grabbedname;
    pinfo->_robotlinkname = _robotlinkname;
    pinfo->_trelative = ExtractTransform(_trelative);
    pinfo->_setRobotLinksToIgnore = std::set<int>(begin(_setRobotLinksToIgnore), end(_setRobotLinksToIgnore));
#else
    pinfo->_grabbedname = py::extract<std::string>(_grabbedname);
    pinfo->_robotlinkname = py::extract<std::string>(_robotlinkname);
    pinfo->_trelative = ExtractTransform(_trelative);
    std::vector<int> v = ExtractArray<int>(_setRobotLinksToIgnore);
    pinfo->_setRobotLinksToIgnore.clear();
    FOREACHC(it,v) {
        pinfo->_setRobotLinksToIgnore.insert(*it);
    }
#endif
    return pinfo;
}

py::object PyKinBody::PyGrabbedInfo::SerializeJSON(dReal fUnitScale, py::object ooptions)
{
    rapidjson::Document doc;
    KinBody::GrabbedInfoPtr pInfo = GetGrabbedInfo();
    pInfo->SerializeJSON(doc, doc.GetAllocator(), fUnitScale, pyGetIntFromPy(ooptions,0));
    return toPyObject(doc);
}

void PyKinBody::PyGrabbedInfo::DeserializeJSON(py::object obj, dReal fUnitScale)
{
    rapidjson::Document doc;
    toRapidJSONValue(obj, doc, doc.GetAllocator());
    KinBody::GrabbedInfo info;
    info.DeserializeJSON(doc, fUnitScale);
    _Update(info);
}

std::string PyKinBody::PyGrabbedInfo::__str__() {
#ifdef USE_PYBIND11_PYTHON_BINDINGS
    return boost::str(boost::format("<grabbedinfo:%s -> %s>")%_robotlinkname%_grabbedname);
#else
    std::string robotlinkname = py::extract<std::string>(_robotlinkname);
    std::string grabbedname = py::extract<std::string>(_grabbedname);
    return boost::str(boost::format("<grabbedinfo:%s -> %s>")%robotlinkname%grabbedname);
#endif
}

void PyKinBody::PyGrabbedInfo::_Update(const RobotBase::GrabbedInfo& info) {
#ifdef USE_PYBIND11_PYTHON_BINDINGS
    _grabbedname = info._grabbedname;
    _robotlinkname = info._robotlinkname;
#else
    _grabbedname = ConvertStringToUnicode(info._grabbedname);
    _robotlinkname = ConvertStringToUnicode(info._robotlinkname);
#endif
    _trelative = ReturnTransform(info._trelative);
#ifdef USE_PYBIND11_PYTHON_BINDINGS
    _setRobotLinksToIgnore = std::vector<int>(begin(info._setRobotLinksToIgnore), end(info._setRobotLinksToIgnore));
#else
    py::list setRobotLinksToIgnore;
    FOREACHC(itindex, info._setRobotLinksToIgnore) {
        setRobotLinksToIgnore.append(*itindex);
    }
    _setRobotLinksToIgnore = setRobotLinksToIgnore;
#endif
}

py::object PyKinBody::PyGrabbedInfo::__unicode__() {
    return ConvertStringToUnicode(__str__());
}


PyKinBody::PyKinBodyInfo::PyKinBodyInfo() {
}

KinBody::KinBodyInfoPtr PyKinBody::PyKinBodyInfo::GetKinBodyInfo() const {
    KinBody::KinBodyInfoPtr pInfo(new KinBody::KinBodyInfo());
#ifdef USE_PYBIND11_PYTHON_BINDINGS
    pInfo->_uri = _uri;
    pInfo->_vLinkInfos = std::vector<KinBody::LinkInfoPtr>(begin(_vLinkInfos), end(_vLinkInfos));
    pInfo->_vJointInfos = std::vector<KinBody::JointInfoPtr>(begin(_vJointInfos), end(_vJointInfos));
#else
    if (!IS_PYTHONOBJECT_NONE(_uri)) {
        pInfo->_uri = py::extract<std::string>(_uri);
    }

    std::vector<KinBody::LinkInfoPtr> vLinkInfo = ExtractLinkInfoArray(_vLinkInfos);
    pInfo->_vLinkInfos.clear();
    pInfo->_vLinkInfos.reserve(vLinkInfo.size());
    FOREACHC(it, vLinkInfo) {
        pInfo->_vLinkInfos.push_back(*it);
    }
    std::vector<KinBody::JointInfoPtr> vJointInfos = ExtractJointInfoArray(_vJointInfos);
    pInfo->_vJointInfos.clear();
    pInfo->_vJointInfos.reserve(vJointInfos.size());
    FOREACHC(it, vJointInfos) {
        pInfo->_vJointInfos.push_back(*it);
    }
#endif
    return pInfo;
}

py::object PyKinBody::PyKinBodyInfo::SerializeJSON(dReal fUnitScale, py::object options) {
    rapidjson::Document doc;
    KinBody::KinBodyInfoPtr pInfo = GetKinBodyInfo();
    pInfo->SerializeJSON(doc, doc.GetAllocator(), fUnitScale, pyGetIntFromPy(options, 0));
    return toPyObject(doc);
}

void PyKinBody::PyKinBodyInfo::DeserializeJSON(py::object obj, dReal fUnitScale) {
    rapidjson::Document doc;
    toRapidJSONValue(obj, doc, doc.GetAllocator());
    KinBody::KinBodyInfo info;
    info.DeserializeJSON(doc, fUnitScale);
    _Update(info);
}

void PyKinBody::PyKinBodyInfo::_Update(const KinBody::KinBodyInfo& info) {
#ifdef USE_PYBIND11_PYTHON_BINDINGS
    _uri = info._uri;
    _vLinkInfos = std::vector<KinBody::LinkInfoPtr>(begin(info._vLinkInfos), end(info._vLinkInfos));
    _vJointInfos = std::vector<KinBody::JointInfoPtr>(begin(info._vJointInfos), end(info._vJointInfos));
#else
    _uri = ConvertStringToUnicode(info._uri);
    py::list vLinkInfos;
    FOREACHC(itLinkInfo, info._vLinkInfos) {
        vLinkInfos.append(*itLinkInfo);
    }
    _vLinkInfos = vLinkInfos;

    py::list vJointInfos;
    FOREACHC(itJointInfo, info._vJointInfos) {
        vJointInfos.append(*itJointInfo);
    }
    _vJointInfos = vJointInfos;
#endif
}

std::string PyKinBody::PyKinBodyInfo::__str__() {
#ifdef USE_PYBIND11_PYTHON_BINDINGS
    return boost::str(boost::format("<kinbodyinfo: %s>")%_uri);
#else
    std::string uri = "";
    if (!IS_PYTHONOBJECT_NONE(_uri)) {
        uri = extract<std::string>(_uri);
    }
    return boost::str(boost::format("<kinbodyinfo: %s>")%uri);
#endif
}

py::object PyKinBody::PyKinBodyInfo::__unicode__() {
    return ConvertStringToUnicode(__str__());
}

PyKinBody::PyKinBody(KinBodyPtr pbody, PyEnvironmentBasePtr pyenv) : PyInterfaceBase(pbody,pyenv), _pbody(pbody)
{
}

PyKinBody::PyKinBody(const PyKinBody& r) : PyInterfaceBase(r._pbody,r._pyenv)
{
    _pbody = r._pbody;
}

PyKinBody::~PyKinBody()
{
}

KinBodyPtr PyKinBody::GetBody()
{
    return _pbody;
}

void PyKinBody::Destroy()
{
    _pbody->Destroy();
}

bool PyKinBody::InitFromInfo(const object pyKinBodyInfo)
{
    KinBody::KinBodyInfoPtr pKinBodyInfo;
    pKinBodyInfo = ExtractKinBodyInfo(pyKinBodyInfo);
    if(!!pKinBodyInfo) {
        return _pbody->InitFromInfo(pKinBodyInfo);
    }
    return false;
}

#ifdef USE_PYBIND11_PYTHON_BINDINGS
bool PyKinBody::InitFromBoxes(const std::vector<std::vector<dReal> >& vboxes, const bool bDraw, const std::string& uri)
#else
bool PyKinBody::InitFromBoxes(const boost::multi_array<dReal,2>& vboxes, bool bDraw, const std::string& uri)
#endif
{
#ifdef USE_PYBIND11_PYTHON_BINDINGS
    if( vboxes.empty() || vboxes[0].size() != 6 )
#else
    if( vboxes.shape()[1] != 6 )
#endif
    {
        throw openrave_exception(_("boxes needs to be a Nx6 vector\n"));
    }
#ifdef USE_PYBIND11_PYTHON_BINDINGS
    std::vector<AABB> vaabbs(vboxes.size());
#else
    std::vector<AABB> vaabbs(vboxes.shape()[0]);
#endif
    for(size_t i = 0; i < vaabbs.size(); ++i) {
        vaabbs[i].pos = Vector(vboxes[i][0],vboxes[i][1],vboxes[i][2]);
        vaabbs[i].extents = Vector(vboxes[i][3],vboxes[i][4],vboxes[i][5]);
    }
    return _pbody->InitFromBoxes(vaabbs,bDraw,uri);
}

#ifdef USE_PYBIND11_PYTHON_BINDINGS
bool PyKinBody::InitFromSpheres(const std::vector<std::vector<dReal> >& vspheres, const bool bDraw, const std::string& uri)
#else
bool PyKinBody::InitFromSpheres(const boost::multi_array<dReal,2>& vspheres, bool bDraw, const std::string& uri)
#endif
{
#ifdef USE_PYBIND11_PYTHON_BINDINGS
    if( vspheres.empty() || vspheres[0].size() != 4 )
#else
    if( vspheres.shape()[1] != 4 )
#endif
    {
        throw openrave_exception(_("spheres needs to be a Nx4 vector\n"));
    }
#ifdef USE_PYBIND11_PYTHON_BINDINGS
    std::vector<Vector> vvspheres(vspheres.size());
#else
    std::vector<Vector> vvspheres(vspheres.shape()[0]);
#endif
    for(size_t i = 0; i < vvspheres.size(); ++i) {
        vvspheres[i] = Vector(vspheres[i][0],vspheres[i][1],vspheres[i][2],vspheres[i][3]);
    }
    return _pbody->InitFromSpheres(vvspheres,bDraw,uri);
}

bool PyKinBody::InitFromTrimesh(object pytrimesh, bool bDraw, const std::string& uri)
{
    TriMesh mesh;
    if( ExtractTriMesh(pytrimesh,mesh) ) {
        return _pbody->InitFromTrimesh(mesh,bDraw,uri);
    }
    else {
        throw openrave_exception(_("bad trimesh"));
    }
}

bool PyKinBody::InitFromGeometries(object ogeometries, const std::string& uri)
{
    std::vector<KinBody::GeometryInfoConstPtr> geometries(len(ogeometries));
    for(size_t i = 0; i < geometries.size(); ++i) {
        PyGeometryInfoPtr pygeom = py::extract<PyGeometryInfoPtr>(ogeometries[i]);
        if( !pygeom ) {
            throw OPENRAVE_EXCEPTION_FORMAT0(_("cannot cast to KinBody.GeometryInfo"),ORE_InvalidArguments);
        }
        geometries[i] = pygeom->GetGeometryInfo();
    }
    return _pbody->InitFromGeometries(geometries, uri);
}

bool PyKinBody::Init(object olinkinfos, object ojointinfos, const std::string& uri)
{
    std::vector<KinBody::LinkInfoConstPtr> vlinkinfos;
    _ParseLinkInfos(olinkinfos, vlinkinfos);
    std::vector<KinBody::JointInfoConstPtr> vjointinfos;
    _ParseJointInfos(ojointinfos, vjointinfos);
    return _pbody->Init(vlinkinfos, vjointinfos, uri);
}

void PyKinBody::SetLinkGeometriesFromGroup(const std::string& geomname)
{
    _pbody->SetLinkGeometriesFromGroup(geomname);
}

void PyKinBody::SetLinkGroupGeometries(const std::string& geomname, object olinkgeometryinfos)
{
    std::vector< std::vector<KinBody::GeometryInfoPtr> > linkgeometries(len(olinkgeometryinfos));
    for(size_t i = 0; i < linkgeometries.size(); ++i) {
        std::vector<KinBody::GeometryInfoPtr>& geometries = linkgeometries[i];
        object infoi = extract<py::object>(olinkgeometryinfos[i]);
        geometries.resize(len(infoi));
        for(size_t j = 0; j < geometries.size(); ++j) {
            PyGeometryInfoPtr pygeom = py::extract<PyGeometryInfoPtr>(infoi[j]);
            if( !pygeom ) {
                throw OPENRAVE_EXCEPTION_FORMAT0(_("cannot cast to KinBody.GeometryInfo"),ORE_InvalidArguments);
            }
            geometries[j] = pygeom->GetGeometryInfo();
        }
    }
    _pbody->SetLinkGroupGeometries(geomname, linkgeometries);
}

void PyKinBody::_ParseLinkInfos(object olinkinfos, std::vector<KinBody::LinkInfoConstPtr>& vlinkinfos)
{
    vlinkinfos.resize(len(olinkinfos));
    for(size_t i = 0; i < vlinkinfos.size(); ++i) {
        PyLinkInfoPtr pylink = py::extract<PyLinkInfoPtr>(olinkinfos[i]);
        if( !pylink ) {
            throw OPENRAVE_EXCEPTION_FORMAT0(_("cannot cast to KinBody.LinkInfo"),ORE_InvalidArguments);
        }
        vlinkinfos[i] = pylink->GetLinkInfo();
    }
}

void PyKinBody::_ParseJointInfos(object ojointinfos, std::vector<KinBody::JointInfoConstPtr>& vjointinfos)
{
    vjointinfos.resize(len(ojointinfos));
    for(size_t i = 0; i < vjointinfos.size(); ++i) {
        PyJointInfoPtr pyjoint = py::extract<PyJointInfoPtr>(ojointinfos[i]);
        if( !pyjoint ) {
            throw OPENRAVE_EXCEPTION_FORMAT0(_("cannot cast to KinBody.JointInfo"),ORE_InvalidArguments);
        }
        vjointinfos[i] = pyjoint->GetJointInfo();
    }
}

void PyKinBody::SetName(const std::string& name)
{
    _pbody->SetName(name);
}
object PyKinBody::GetName() const
{
    return ConvertStringToUnicode(_pbody->GetName());
}
int PyKinBody::GetDOF() const
{
    return _pbody->GetDOF();
}

object PyKinBody::GetDOFValues() const
{
    std::vector<dReal> values;
    _pbody->GetDOFValues(values);
    return toPyArray(values);
}
object PyKinBody::GetDOFValues(object oindices) const
{
    if( IS_PYTHONOBJECT_NONE(oindices) ) {
        return py::empty_array_astype<dReal>();
    }
    std::vector<int> vindices = ExtractArray<int>(oindices);
    if( vindices.size() == 0 ) {
        return py::empty_array_astype<dReal>();
    }
    std::vector<dReal> values;
    _pbody->GetDOFValues(values,vindices);
    return toPyArray(values);
}

object PyKinBody::GetDOFVelocities() const
{
    std::vector<dReal> values;
    _pbody->GetDOFVelocities(values);
    return toPyArray(values);
}

object PyKinBody::GetDOFVelocities(object oindices) const
{
    if( IS_PYTHONOBJECT_NONE(oindices) ) {
        return py::empty_array_astype<dReal>();
    }
    std::vector<int> vindices = ExtractArray<int>(oindices);
    if( vindices.size() == 0 ) {
        return py::empty_array_astype<dReal>();
    }
    std::vector<dReal> values;
    _pbody->GetDOFVelocities(values,vindices);
    return toPyArray(values);
}

object PyKinBody::GetDOFLimits() const
{
    std::vector<dReal> vlower, vupper;
    _pbody->GetDOFLimits(vlower,vupper);
    return py::make_tuple(toPyArray(vlower),toPyArray(vupper));
}

object PyKinBody::GetDOFVelocityLimits() const
{
    std::vector<dReal> vmax;
    _pbody->GetDOFVelocityLimits(vmax);
    return toPyArray(vmax);
}

object PyKinBody::GetDOFAccelerationLimits() const
{
    std::vector<dReal> vmax;
    _pbody->GetDOFAccelerationLimits(vmax);
    return toPyArray(vmax);
}

object PyKinBody::GetDOFJerkLimits() const
{
    std::vector<dReal> vmax;
    _pbody->GetDOFJerkLimits(vmax);
    return toPyArray(vmax);
}

object PyKinBody::GetDOFHardVelocityLimits() const
{
    std::vector<dReal> vmax;
    _pbody->GetDOFHardVelocityLimits(vmax);
    return toPyArray(vmax);
}

object PyKinBody::GetDOFHardAccelerationLimits() const
{
    std::vector<dReal> vmax;
    _pbody->GetDOFHardAccelerationLimits(vmax);
    return toPyArray(vmax);
}

object PyKinBody::GetDOFHardJerkLimits() const
{
    std::vector<dReal> vmax;
    _pbody->GetDOFHardJerkLimits(vmax);
    return toPyArray(vmax);
}

object PyKinBody::GetDOFTorqueLimits() const
{
    std::vector<dReal> vmax;
    _pbody->GetDOFTorqueLimits(vmax);
    return toPyArray(vmax);
}

object PyKinBody::GetDOFLimits(object oindices) const
{
    if( IS_PYTHONOBJECT_NONE(oindices) ) {
        return py::make_tuple(py::empty_array_astype<dReal>(), py::empty_array_astype<dReal>()); // always need 2 since users can do lower, upper = GetDOFLimits()
    }
    std::vector<int> vindices = ExtractArray<int>(oindices);
    if( vindices.size() == 0 ) {
        return py::make_tuple(py::empty_array_astype<dReal>(), py::empty_array_astype<dReal>()); // always need 2 since users can do lower, upper = GetDOFLimits()
    }
    std::vector<dReal> vlower, vupper, vtemplower, vtempupper;
    vlower.reserve(vindices.size());
    vupper.reserve(vindices.size());
    FOREACHC(it, vindices) {
        KinBody::JointPtr pjoint = _pbody->GetJointFromDOFIndex(*it);
        pjoint->GetLimits(vtemplower,vtempupper,false);
        vlower.push_back(vtemplower.at(*it-pjoint->GetDOFIndex()));
        vupper.push_back(vtempupper.at(*it-pjoint->GetDOFIndex()));
    }
    return py::make_tuple(toPyArray(vlower),toPyArray(vupper));
}

object PyKinBody::GetDOFVelocityLimits(object oindices) const
{
    if( IS_PYTHONOBJECT_NONE(oindices) ) {
        return py::empty_array_astype<dReal>();
    }
    std::vector<int> vindices = ExtractArray<int>(oindices);
    if( vindices.size() == 0 ) {
        return py::empty_array_astype<dReal>();
    }
    std::vector<dReal> vmax, vtempmax;
    vmax.reserve(vindices.size());
    FOREACHC(it, vindices) {
        KinBody::JointPtr pjoint = _pbody->GetJointFromDOFIndex(*it);
        pjoint->GetVelocityLimits(vtempmax,false);
        vmax.push_back(vtempmax.at(*it-pjoint->GetDOFIndex()));
    }
    return toPyArray(vmax);
}

object PyKinBody::GetDOFAccelerationLimits(object oindices) const
{
    if( IS_PYTHONOBJECT_NONE(oindices) ) {
        return py::empty_array_astype<dReal>();
    }
    std::vector<int> vindices = ExtractArray<int>(oindices);
    if( vindices.size() == 0 ) {
        return py::empty_array_astype<dReal>();
    }
    std::vector<dReal> vmax, vtempmax;
    vmax.reserve(vindices.size());
    FOREACHC(it, vindices) {
        KinBody::JointPtr pjoint = _pbody->GetJointFromDOFIndex(*it);
        pjoint->GetAccelerationLimits(vtempmax,false);
        vmax.push_back(vtempmax.at(*it-pjoint->GetDOFIndex()));
    }
    return toPyArray(vmax);
}

object PyKinBody::GetDOFJerkLimits(object oindices) const
{
    if( IS_PYTHONOBJECT_NONE(oindices) ) {
        return py::empty_array_astype<dReal>();
    }
    std::vector<int> vindices = ExtractArray<int>(oindices);
    if( vindices.size() == 0 ) {
        return py::empty_array_astype<dReal>();
    }
    std::vector<dReal> vmax, vtempmax;
    vmax.reserve(vindices.size());
    FOREACHC(it, vindices) {
        KinBody::JointPtr pjoint = _pbody->GetJointFromDOFIndex(*it);
        pjoint->GetJerkLimits(vtempmax,false);
        vmax.push_back(vtempmax.at(*it-pjoint->GetDOFIndex()));
    }
    return toPyArray(vmax);
}

object PyKinBody::GetDOFHardVelocityLimits(object oindices) const
{
    if( IS_PYTHONOBJECT_NONE(oindices) ) {
        return py::empty_array_astype<dReal>();
    }
    std::vector<int> vindices = ExtractArray<int>(oindices);
    if( vindices.size() == 0 ) {
        return py::empty_array_astype<dReal>();
    }
    std::vector<dReal> vmax, vtempmax;
    vmax.reserve(vindices.size());
    FOREACHC(it, vindices) {
        KinBody::JointPtr pjoint = _pbody->GetJointFromDOFIndex(*it);
        pjoint->GetHardVelocityLimits(vtempmax,false);
        vmax.push_back(vtempmax.at(*it-pjoint->GetDOFIndex()));
    }
    return toPyArray(vmax);
}

object PyKinBody::GetDOFHardAccelerationLimits(object oindices) const
{
    if( IS_PYTHONOBJECT_NONE(oindices) ) {
        return py::empty_array_astype<dReal>();
    }
    std::vector<int> vindices = ExtractArray<int>(oindices);
    if( vindices.size() == 0 ) {
        return py::empty_array_astype<dReal>();
    }
    std::vector<dReal> vmax, vtempmax;
    vmax.reserve(vindices.size());
    FOREACHC(it, vindices) {
        KinBody::JointPtr pjoint = _pbody->GetJointFromDOFIndex(*it);
        pjoint->GetHardAccelerationLimits(vtempmax,false);
        vmax.push_back(vtempmax.at(*it-pjoint->GetDOFIndex()));
    }
    return toPyArray(vmax);
}

object PyKinBody::GetDOFHardJerkLimits(object oindices) const
{
    if( IS_PYTHONOBJECT_NONE(oindices) ) {
        return py::empty_array_astype<dReal>();
    }
    std::vector<int> vindices = ExtractArray<int>(oindices);
    if( vindices.size() == 0 ) {
        return py::empty_array_astype<dReal>();
    }
    std::vector<dReal> vmax, vtempmax;
    vmax.reserve(vindices.size());
    FOREACHC(it, vindices) {
        KinBody::JointPtr pjoint = _pbody->GetJointFromDOFIndex(*it);
        pjoint->GetHardJerkLimits(vtempmax,false);
        vmax.push_back(vtempmax.at(*it-pjoint->GetDOFIndex()));
    }
    return toPyArray(vmax);
}

object PyKinBody::GetDOFTorqueLimits(object oindices) const
{
    if( IS_PYTHONOBJECT_NONE(oindices) ) {
        return py::empty_array_astype<dReal>();
    }
    std::vector<int> vindices = ExtractArray<int>(oindices);
    if( vindices.size() == 0 ) {
        return py::empty_array_astype<dReal>();
    }
    std::vector<dReal> vmax, vtempmax;
    vmax.reserve(vindices.size());
    FOREACHC(it, vindices) {
        KinBody::JointPtr pjoint = _pbody->GetJointFromDOFIndex(*it);
        pjoint->GetTorqueLimits(vtempmax,false);
        vmax.push_back(vtempmax.at(*it-pjoint->GetDOFIndex()));
    }
    return toPyArray(vmax);
}

object PyKinBody::GetDOFMaxVel() const
{
    RAVELOG_WARN("KinBody.GetDOFMaxVel() is deprecated, use GetDOFVelocityLimits\n");
    std::vector<dReal> values;
    _pbody->GetDOFVelocityLimits(values);
    return toPyArray(values);
}
object PyKinBody::GetDOFMaxTorque() const
{
    std::vector<dReal> values;
    _pbody->GetDOFMaxTorque(values);
    return toPyArray(values);
}
object PyKinBody::GetDOFMaxAccel() const
{
    RAVELOG_WARN("KinBody.GetDOFMaxAccel() is deprecated, use GetDOFAccelerationLimits\n");
    std::vector<dReal> values;
    _pbody->GetDOFAccelerationLimits(values);
    return toPyArray(values);
}

object PyKinBody::GetDOFWeights() const
{
    std::vector<dReal> values;
    _pbody->GetDOFWeights(values);
    return toPyArray(values);
}

object PyKinBody::GetDOFWeights(object oindices) const
{
    if( IS_PYTHONOBJECT_NONE(oindices) ) {
        return py::empty_array_astype<dReal>();
    }
    std::vector<int> vindices = ExtractArray<int>(oindices);
    if( vindices.size() == 0 ) {
        return py::empty_array_astype<dReal>();
    }
    std::vector<dReal> values, v;
    values.reserve(vindices.size());
    FOREACHC(it, vindices) {
        KinBody::JointPtr pjoint = _pbody->GetJointFromDOFIndex(*it);
        values.push_back(pjoint->GetWeight(*it-pjoint->GetDOFIndex()));
    }
    return toPyArray(values);
}

object PyKinBody::GetDOFResolutions() const
{
    std::vector<dReal> values;
    _pbody->GetDOFResolutions(values);
    return toPyArray(values);
}

object PyKinBody::GetDOFResolutions(object oindices) const
{
    if( IS_PYTHONOBJECT_NONE(oindices) ) {
        return py::empty_array_astype<dReal>();
    }
    std::vector<int> vindices = ExtractArray<int>(oindices);
    if( vindices.size() == 0 ) {
        return py::empty_array_astype<dReal>();
    }
    std::vector<dReal> values, v;
    values.reserve(vindices.size());
    FOREACHC(it, vindices) {
        KinBody::JointPtr pjoint = _pbody->GetJointFromDOFIndex(*it);
        values.push_back(pjoint->GetResolution());
    }
    return toPyArray(values);
}

object PyKinBody::GetLinks() const
{
    py::list links;
    FOREACHC(itlink, _pbody->GetLinks()) {
        links.append(PyLinkPtr(new PyLink(*itlink, GetEnv())));
    }
    return links;
}

object PyKinBody::GetLinks(object oindices) const
{
    if( IS_PYTHONOBJECT_NONE(oindices) ) {
        return GetLinks();
    }
    std::vector<int> vindices = ExtractArray<int>(oindices);
    py::list links;
    FOREACHC(it, vindices) {
        links.append(PyLinkPtr(new PyLink(_pbody->GetLinks().at(*it),GetEnv())));
    }
    return links;
}

object PyKinBody::GetLink(const std::string& linkname) const
{
    KinBody::LinkPtr plink = _pbody->GetLink(linkname);
    return !plink ? py::none_() : py::to_object(PyLinkPtr(new PyLink(plink,GetEnv())));
}

object PyKinBody::GetJoints() const
{
    py::list joints;
    FOREACHC(itjoint, _pbody->GetJoints()) {
        joints.append(PyJointPtr(new PyJoint(*itjoint, GetEnv())));
    }
    return joints;
}

object PyKinBody::GetJoints(object oindices) const
{
    if( IS_PYTHONOBJECT_NONE(oindices) ) {
        return GetJoints();
    }
    std::vector<int> vindices = ExtractArray<int>(oindices);
    py::list joints;
    FOREACHC(it, vindices) {
        joints.append(PyJointPtr(new PyJoint(_pbody->GetJoints().at(*it),GetEnv())));
    }
    return joints;
}

object PyKinBody::GetPassiveJoints()
{
    py::list joints;
    FOREACHC(itjoint, _pbody->GetPassiveJoints()) {
        joints.append(PyJointPtr(new PyJoint(*itjoint, GetEnv())));
    }
    return joints;
}

object PyKinBody::GetDependencyOrderedJoints()
{
    py::list joints;
    FOREACHC(itjoint, _pbody->GetDependencyOrderedJoints()) {
        joints.append(PyJointPtr(new PyJoint(*itjoint, GetEnv())));
    }
    return joints;
}

object PyKinBody::GetClosedLoops()
{
    py::list loops;
    FOREACHC(itloop, _pbody->GetClosedLoops()) {
        py::list loop;
        FOREACHC(itpair,*itloop) {
            loop.append(py::make_tuple(PyLinkPtr(new PyLink(itpair->first,GetEnv())),PyJointPtr(new PyJoint(itpair->second,GetEnv()))));
        }
        loops.append(loop);
    }
    return loops;
}

object PyKinBody::GetRigidlyAttachedLinks(int linkindex) const
{
    RAVELOG_WARN("KinBody.GetRigidlyAttachedLinks is deprecated, use KinBody.Link.GetRigidlyAttachedLinks\n");
    std::vector<KinBody::LinkPtr> vattachedlinks;
    _pbody->GetLinks().at(linkindex)->GetRigidlyAttachedLinks(vattachedlinks);
    py::list links;
    FOREACHC(itlink, vattachedlinks) {
        links.append(PyLinkPtr(new PyLink(*itlink, GetEnv())));
    }
    return links;
}

object PyKinBody::GetChain(int linkindex1, int linkindex2,bool returnjoints) const
{
    py::list chain;
    if( returnjoints ) {
        std::vector<KinBody::JointPtr> vjoints;
        _pbody->GetChain(linkindex1,linkindex2,vjoints);
        FOREACHC(itjoint, vjoints) {
            chain.append(PyJointPtr(new PyJoint(*itjoint, GetEnv())));
        }
    }
    else {
        std::vector<KinBody::LinkPtr> vlinks;
        _pbody->GetChain(linkindex1,linkindex2,vlinks);
        FOREACHC(itlink, vlinks) {
            chain.append(PyLinkPtr(new PyLink(*itlink, GetEnv())));
        }
    }
    return chain;
}

bool PyKinBody::IsDOFInChain(int linkindex1, int linkindex2, int dofindex) const
{
    return _pbody->IsDOFInChain(linkindex1,linkindex2,dofindex);
}

int PyKinBody::GetJointIndex(const std::string& jointname) const
{
    return _pbody->GetJointIndex(jointname);
}

object PyKinBody::GetJoint(const std::string& jointname) const
{
    KinBody::JointPtr pjoint = _pbody->GetJoint(jointname);
    return !pjoint ? py::none_() : py::to_object(PyJointPtr(new PyJoint(pjoint,GetEnv())));
}

object PyKinBody::GetJointFromDOFIndex(int dofindex) const
{
    KinBody::JointPtr pjoint = _pbody->GetJointFromDOFIndex(dofindex);
    return !pjoint ? py::none_() : py::to_object(PyJointPtr(new PyJoint(pjoint,GetEnv())));
}

object PyKinBody::GetTransform() const {
    return ReturnTransform(_pbody->GetTransform());
}

object PyKinBody::GetTransformPose() const {
    return toPyArray(_pbody->GetTransform());
}

object PyKinBody::GetLinkTransformations(bool returndoflastvlaues) const
{
    py::list otransforms;
    std::vector<Transform> vtransforms;
    std::vector<dReal> vdoflastsetvalues;
    _pbody->GetLinkTransformations(vtransforms, vdoflastsetvalues);
    FOREACHC(it, vtransforms) {
        otransforms.append(ReturnTransform(*it));
    }
    if( returndoflastvlaues ) {
        return py::make_tuple(otransforms, toPyArray(vdoflastsetvalues));
    }
    return otransforms;
}

void PyKinBody::SetLinkTransformations(object transforms, object odoflastvalues)
{
    size_t numtransforms = len(transforms);
    if( numtransforms != _pbody->GetLinks().size() ) {
        throw openrave_exception(_("number of input transforms not equal to links"));
    }
    std::vector<Transform> vtransforms(numtransforms);
    for(size_t i = 0; i < numtransforms; ++i) {
        vtransforms[i] = ExtractTransform(transforms[i]);
    }
    if( IS_PYTHONOBJECT_NONE(odoflastvalues) ) {
        _pbody->SetLinkTransformations(vtransforms);
    }
    else {
        _pbody->SetLinkTransformations(vtransforms, ExtractArray<dReal>(odoflastvalues));
    }
}

void PyKinBody::SetLinkVelocities(object ovelocities)
{
    std::vector<std::pair<Vector,Vector> > velocities;
    velocities.resize(len(ovelocities));
    for(size_t i = 0; i < velocities.size(); ++i) {
        std::vector<dReal> v = ExtractArray<dReal>(ovelocities[i]);
        BOOST_ASSERT(v.size()==6);
        velocities[i].first.x = v[0];
        velocities[i].first.y = v[1];
        velocities[i].first.z = v[2];
        velocities[i].second.x = v[3];
        velocities[i].second.y = v[4];
        velocities[i].second.z = v[5];
    }
    return _pbody->SetLinkVelocities(velocities);
}

object PyKinBody::GetLinkEnableStates() const
{
    std::vector<uint8_t> enablestates;
    _pbody->GetLinkEnableStates(enablestates);
    return toPyArray(enablestates);
}

void PyKinBody::SetLinkEnableStates(object oenablestates)
{
    std::vector<uint8_t> enablestates = ExtractArray<uint8_t>(oenablestates);
    _pbody->SetLinkEnableStates(enablestates);
}

bool PyKinBody::SetVelocity(object olinearvel, object oangularvel)
{
    return _pbody->SetVelocity(ExtractVector3(olinearvel),ExtractVector3(oangularvel));
}

void PyKinBody::SetDOFVelocities(object odofvelocities, object olinearvel, object oangularvel, uint32_t checklimits)
{
    _pbody->SetDOFVelocities(ExtractArray<dReal>(odofvelocities),ExtractVector3(olinearvel),ExtractVector3(oangularvel),checklimits);
}

void PyKinBody::SetDOFVelocities(object odofvelocities, object olinearvel, object oangularvel)
{
    _pbody->SetDOFVelocities(ExtractArray<dReal>(odofvelocities),ExtractVector3(olinearvel),ExtractVector3(oangularvel));
}

void PyKinBody::SetDOFVelocities(object odofvelocities)
{
    _pbody->SetDOFVelocities(ExtractArray<dReal>(odofvelocities));
}

void PyKinBody::SetDOFVelocities(object odofvelocities, uint32_t checklimits, object oindices)
{
    if( _pbody->GetDOF() == 0 ) {
        return;
    }
    std::vector<dReal> vsetvalues = ExtractArray<dReal>(odofvelocities);
    if( IS_PYTHONOBJECT_NONE(oindices) ) {
        _pbody->SetDOFVelocities(vsetvalues,checklimits);
    }
    else {
        if( len(oindices) == 0 ) {
            return;
        }
        std::vector<int> vindices = ExtractArray<int>(oindices);
        _pbody->SetDOFVelocities(vsetvalues,checklimits, vindices);
    }
}

object PyKinBody::GetLinkVelocities() const
{
    if( _pbody->GetLinks().empty() ) {
        return py::empty_array_astype<dReal>();
    }
    std::vector<std::pair<Vector,Vector> > velocities;
    _pbody->GetLinkVelocities(velocities);
    const size_t nvelocities = velocities.size();
#ifdef USE_PYBIND11_PYTHON_BINDINGS
    py::array_t<dReal> pyvel({(int) nvelocities, 6});
    py::buffer_info buf = pyvel.request();
    dReal* pfvel = (dReal*) buf.ptr;
#else // USE_PYBIND11_PYTHON_BINDINGS
    npy_intp dims[] = {npy_intp(velocities.size()),npy_intp(6)};
    PyObject *pyvel = PyArray_SimpleNew(2,dims, sizeof(dReal)==8 ? PyArray_DOUBLE : PyArray_FLOAT);
    dReal* pfvel = (dReal*)PyArray_DATA(pyvel);
#endif // USE_PYBIND11_PYTHON_BINDINGS
    for(size_t i = 0; i < nvelocities; ++i) {
        pfvel[6*i+0] = velocities[i].first.x;
        pfvel[6*i+1] = velocities[i].first.y;
        pfvel[6*i+2] = velocities[i].first.z;
        pfvel[6*i+3] = velocities[i].second.x;
        pfvel[6*i+4] = velocities[i].second.y;
        pfvel[6*i+5] = velocities[i].second.z;
    }
#ifdef USE_PYBIND11_PYTHON_BINDINGS
    return pyvel;
#else // USE_PYBIND11_PYTHON_BINDINGS
    return py::to_array_astype<dReal>(pyvel);
#endif // USE_PYBIND11_PYTHON_BINDINGS
}

object PyKinBody::GetLinkAccelerations(object odofaccelerations, object oexternalaccelerations) const
{
    if( _pbody->GetLinks().size() == 0 ) {
        return py::empty_array_astype<dReal>();
    }
    std::vector<dReal> vDOFAccelerations = ExtractArray<dReal>(odofaccelerations);
    KinBody::AccelerationMapPtr pmapExternalAccelerations;
    if( !IS_PYTHONOBJECT_NONE(oexternalaccelerations) ) {
        //externalaccelerations
        pmapExternalAccelerations.reset(new KinBody::AccelerationMap());
        py::dict odict = (py::dict)oexternalaccelerations;
        std::vector<dReal> v;
#ifdef USE_PYBIND11_PYTHON_BINDINGS
        for (const std::pair<py::handle, py::handle>& item : odict) {
            int linkindex = py::extract<int>(item.first);
            object olinkaccelerations = extract<py::object>(item.second);
            OPENRAVE_ASSERT_OP(len(olinkaccelerations),==,6);
            (*pmapExternalAccelerations)[linkindex] = make_pair(Vector(py::extract<dReal>(olinkaccelerations[0]),py::extract<dReal>(olinkaccelerations[1]),py::extract<dReal>(olinkaccelerations[2])),Vector(py::extract<dReal>(olinkaccelerations[3]),py::extract<dReal>(olinkaccelerations[4]),py::extract<dReal>(olinkaccelerations[5])));
        }
#else
        py::list iterkeys = (py::list)odict.iterkeys();
        for (int i = 0; i < py::len(iterkeys); i++) {
            int linkindex = py::extract<int>(iterkeys[i]);
            object olinkaccelerations = odict[iterkeys[i]];
            OPENRAVE_ASSERT_OP(len(olinkaccelerations),==,6);
            (*pmapExternalAccelerations)[linkindex] = make_pair(Vector(py::extract<dReal>(olinkaccelerations[0]),py::extract<dReal>(olinkaccelerations[1]),py::extract<dReal>(olinkaccelerations[2])),Vector(py::extract<dReal>(olinkaccelerations[3]),py::extract<dReal>(olinkaccelerations[4]),py::extract<dReal>(olinkaccelerations[5])));
        }
#endif
    }
    std::vector<std::pair<Vector,Vector> > vLinkAccelerations;
    _pbody->GetLinkAccelerations(vDOFAccelerations, vLinkAccelerations, pmapExternalAccelerations);

   const size_t nLinkAccelerations = vLinkAccelerations.size();
#ifdef USE_PYBIND11_PYTHON_BINDINGS
    py::array_t<dReal> pyaccel({(int) nLinkAccelerations, 6});
    py::buffer_info buf = pyaccel.request();
    dReal* pf = (dReal*) buf.ptr;
#else // USE_PYBIND11_PYTHON_BINDINGS    
    npy_intp dims[] = {npy_intp(nLinkAccelerations), npy_intp(6)};
    PyObject *pyaccel = PyArray_SimpleNew(2,dims, sizeof(dReal)==8 ? PyArray_DOUBLE : PyArray_FLOAT);
    dReal* pf = (dReal*)PyArray_DATA(pyaccel);
#endif // USE_PYBIND11_PYTHON_BINDINGS
    for(size_t i = 0; i < nLinkAccelerations; ++i) {
        pf[6*i+0] = vLinkAccelerations[i].first.x;
        pf[6*i+1] = vLinkAccelerations[i].first.y;
        pf[6*i+2] = vLinkAccelerations[i].first.z;
        pf[6*i+3] = vLinkAccelerations[i].second.x;
        pf[6*i+4] = vLinkAccelerations[i].second.y;
        pf[6*i+5] = vLinkAccelerations[i].second.z;
    }
#ifdef USE_PYBIND11_PYTHON_BINDINGS
    return pyaccel;
#else
    return py::to_array_astype<dReal>(pyaccel);
#endif // USE_PYBIND11_PYTHON_BINDINGS
}

object PyKinBody::ComputeAABB(bool bEnabledOnlyLinks)
{
    return toPyAABB(_pbody->ComputeAABB(bEnabledOnlyLinks));
}

object PyKinBody::ComputeAABBFromTransform(object otransform, bool bEnabledOnlyLinks)
{
    return toPyAABB(_pbody->ComputeAABBFromTransform(ExtractTransform(otransform), bEnabledOnlyLinks));
}

object PyKinBody::ComputeLocalAABB(bool bEnabledOnlyLinks)
{
    return toPyAABB(_pbody->ComputeLocalAABB(bEnabledOnlyLinks));
}

object PyKinBody::GetCenterOfMass() const
{
    return toPyVector3(_pbody->GetCenterOfMass());
}

void PyKinBody::Enable(bool bEnable)
{
    _pbody->Enable(bEnable);
}
bool PyKinBody::IsEnabled() const
{
    return _pbody->IsEnabled();
}
bool PyKinBody::SetVisible(bool visible)
{
    return _pbody->SetVisible(visible);
}
bool PyKinBody::IsVisible() const
{
    return _pbody->IsVisible();
}

bool PyKinBody::IsDOFRevolute(int dofindex) const
{
    return _pbody->IsDOFRevolute(dofindex);
}

bool PyKinBody::IsDOFPrismatic(int dofindex) const
{
    return _pbody->IsDOFPrismatic(dofindex);
}

void PyKinBody::SetTransform(object transform)
{
    _pbody->SetTransform(ExtractTransform(transform));
}

void PyKinBody::SetDOFWeights(object o)
{
    if( _pbody->GetDOF() == 0 ) {
        return;
    }
    std::vector<dReal> values = ExtractArray<dReal>(o);
    if( (int)values.size() != GetDOF() ) {
        throw openrave_exception(_("values do not equal to body degrees of freedom"));
    }
    _pbody->SetDOFWeights(values);
}

void PyKinBody::SetDOFResolutions(object o)
{
    if( _pbody->GetDOF() == 0 ) {
        return;
    }
    std::vector<dReal> values = ExtractArray<dReal>(o);
    if( (int)values.size() != GetDOF() ) {
        throw openrave_exception(_("values do not equal to body degrees of freedom"));
    }
    _pbody->SetDOFResolutions(values);
}

void PyKinBody::SetDOFLimits(object olower, object oupper, object oindices)
{
    if( _pbody->GetDOF() == 0 ) {
        return;
    }
    std::vector<dReal> vlower = ExtractArray<dReal>(olower), vupper = ExtractArray<dReal>(oupper);
    if( IS_PYTHONOBJECT_NONE(oindices) ) {
        if( (int)vlower.size() != GetDOF() || (int)vupper.size() != GetDOF() ) {
            throw openrave_exception(_("values do not equal to body degrees of freedom"));
        }
        _pbody->SetDOFLimits(vlower,vupper);
    }
    else {
        if( len(oindices) == 0 ) {
            return;
        }
        std::vector<int> vindices = ExtractArray<int>(oindices);
        _pbody->SetDOFLimits(vlower, vupper, vindices);
    }
}

void PyKinBody::SetDOFVelocityLimits(object o)
{
    if( _pbody->GetDOF() == 0 ) {
        return;
    }
    std::vector<dReal> values = ExtractArray<dReal>(o);
    if( (int)values.size() != GetDOF() ) {
        throw openrave_exception(_("values do not equal to body degrees of freedom"));
    }
    _pbody->SetDOFVelocityLimits(values);
}

void PyKinBody::SetDOFAccelerationLimits(object o)
{
    if( _pbody->GetDOF() == 0 ) {
        return;
    }
    std::vector<dReal> values = ExtractArray<dReal>(o);
    if( (int)values.size() != GetDOF() ) {
        throw openrave_exception(_("values do not equal to body degrees of freedom"));
    }
    _pbody->SetDOFAccelerationLimits(values);
}

void PyKinBody::SetDOFJerkLimits(object o)
{
    if( _pbody->GetDOF() == 0 ) {
        return;
    }
    std::vector<dReal> values = ExtractArray<dReal>(o);
    if( (int)values.size() != GetDOF() ) {
        throw openrave_exception(_("values do not equal to body degrees of freedom"));
    }
    _pbody->SetDOFJerkLimits(values);
}

void PyKinBody::SetDOFHardVelocityLimits(object o)
{
    if( _pbody->GetDOF() == 0 ) {
        return;
    }
    std::vector<dReal> values = ExtractArray<dReal>(o);
    if( (int)values.size() != GetDOF() ) {
        throw openrave_exception(_("values do not equal to body degrees of freedom"));
    }
    _pbody->SetDOFHardVelocityLimits(values);
}

void PyKinBody::SetDOFHardAccelerationLimits(object o)
{
    if( _pbody->GetDOF() == 0 ) {
        return;
    }
    std::vector<dReal> values = ExtractArray<dReal>(o);
    if( (int)values.size() != GetDOF() ) {
        throw openrave_exception(_("values do not equal to body degrees of freedom"));
    }
    _pbody->SetDOFHardAccelerationLimits(values);
}

void PyKinBody::SetDOFHardJerkLimits(object o)
{
    if( _pbody->GetDOF() == 0 ) {
        return;
    }
    std::vector<dReal> values = ExtractArray<dReal>(o);
    if( (int)values.size() != GetDOF() ) {
        throw openrave_exception(_("values do not equal to body degrees of freedom"));
    }
    _pbody->SetDOFHardJerkLimits(values);
}

void PyKinBody::SetDOFTorqueLimits(object o)
{
    if( _pbody->GetDOF() == 0 ) {
        return;
    }
    std::vector<dReal> values = ExtractArray<dReal>(o);
    if( (int)values.size() != GetDOF() ) {
        throw openrave_exception(_("values do not equal to body degrees of freedom"));
    }
    _pbody->SetDOFTorqueLimits(values);
}

void PyKinBody::SetDOFValues(object o)
{
    if( _pbody->GetDOF() == 0 ) {
        return;
    }
    std::vector<dReal> values = ExtractArray<dReal>(o);
    if( (int)values.size() != GetDOF() ) {
        throw openrave_exception(_("values do not equal to body degrees of freedom"));
    }
    _pbody->SetDOFValues(values,KinBody::CLA_CheckLimits);
}
void PyKinBody::SetTransformWithDOFValues(object otrans,object ojoints)
{
    if( _pbody->GetDOF() == 0 ) {
        _pbody->SetTransform(ExtractTransform(otrans));
        return;
    }
    std::vector<dReal> values = ExtractArray<dReal>(ojoints);
    if( (int)values.size() != GetDOF() ) {
        throw openrave_exception(_("values do not equal to body degrees of freedom"));
    }
    _pbody->SetDOFValues(values,ExtractTransform(otrans),KinBody::CLA_CheckLimits);
}

void PyKinBody::SetDOFValues(object o, object indices, uint32_t checklimits)
{
    if( _pbody->GetDOF() == 0 ) {
        return;
    }
    std::vector<dReal> vsetvalues = ExtractArray<dReal>(o);
    if( IS_PYTHONOBJECT_NONE(indices) ) {
        _pbody->SetDOFValues(vsetvalues,checklimits);
    }
    else {
        if( len(indices) == 0 ) {
            return;
        }
        std::vector<int> vindices = ExtractArray<int>(indices);
        _pbody->SetDOFValues(vsetvalues,checklimits, vindices);
    }
}

void PyKinBody::SetDOFValues(object o, object indices)
{
    SetDOFValues(o,indices,KinBody::CLA_CheckLimits);
}

object PyKinBody::SubtractDOFValues(object ovalues0, object ovalues1, object oindices)
{
    std::vector<dReal> values0 = ExtractArray<dReal>(ovalues0);
    std::vector<dReal> values1 = ExtractArray<dReal>(ovalues1);
    std::vector<int> vindices;
    if( IS_PYTHONOBJECT_NONE(oindices) ) {
        OPENRAVE_ASSERT_OP((int)values0.size(), ==, GetDOF());
        OPENRAVE_ASSERT_OP((int)values1.size(), ==, GetDOF());
        _pbody->SubtractDOFValues(values0,values1);
    }
    else {
        vindices = ExtractArray<int>(oindices);
        OPENRAVE_ASSERT_OP(values0.size(), ==, vindices.size());
        OPENRAVE_ASSERT_OP(values1.size(), ==, vindices.size());
        _pbody->SubtractDOFValues(values0,values1,vindices);
    }
    return toPyArray(values0);
}

void PyKinBody::SetDOFTorques(object otorques, bool bAdd)
{
    std::vector<dReal> vtorques = ExtractArray<dReal>(otorques);
    BOOST_ASSERT((int)vtorques.size() == GetDOF() );
    _pbody->SetDOFTorques(vtorques,bAdd);
}

object PyKinBody::ComputeJacobianTranslation(int index, object oposition, object oindices)
{
    std::vector<int> vindices;
    if( !IS_PYTHONOBJECT_NONE(oindices) ) {
        vindices = ExtractArray<int>(oindices);
    }
    std::vector<dReal> vjacobian;
    _pbody->ComputeJacobianTranslation(index,ExtractVector3(oposition),vjacobian,vindices);
    std::vector<npy_intp> dims(2); dims[0] = 3; dims[1] = vjacobian.size()/3;
    return toPyArray(vjacobian,dims);
}

object PyKinBody::ComputeJacobianAxisAngle(int index, object oindices)
{
    std::vector<int> vindices;
    if( !IS_PYTHONOBJECT_NONE(oindices) ) {
        vindices = ExtractArray<int>(oindices);
    }
    std::vector<dReal> vjacobian;
    _pbody->ComputeJacobianAxisAngle(index,vjacobian,vindices);
    std::vector<npy_intp> dims(2); dims[0] = 3; dims[1] = vjacobian.size()/3;
    return toPyArray(vjacobian,dims);
}

object PyKinBody::CalculateJacobian(int index, object oposition)
{
    std::vector<dReal> vjacobian;
    _pbody->CalculateJacobian(index,ExtractVector3(oposition),vjacobian);
    std::vector<npy_intp> dims(2); dims[0] = 3; dims[1] = vjacobian.size()/3;
    return toPyArray(vjacobian,dims);
}

object PyKinBody::CalculateRotationJacobian(int index, object q) const
{
    std::vector<dReal> vjacobian;
    _pbody->CalculateRotationJacobian(index,ExtractVector4(q),vjacobian);
    std::vector<npy_intp> dims(2); dims[0] = 4; dims[1] = _pbody->GetDOF();
    return toPyArray(vjacobian,dims);
}

object PyKinBody::CalculateAngularVelocityJacobian(int index) const
{
    std::vector<dReal> vjacobian;
    _pbody->ComputeJacobianAxisAngle(index,vjacobian);
    std::vector<npy_intp> dims(2); dims[0] = 3; dims[1] = _pbody->GetDOF();
    return toPyArray(vjacobian,dims);
}

object PyKinBody::ComputeHessianTranslation(int index, object oposition, object oindices)
{
    std::vector<int> vindices;
    if( !IS_PYTHONOBJECT_NONE(oindices) ) {
        vindices = ExtractArray<int>(oindices);
    }
    size_t dof = vindices.size() == 0 ? (size_t)_pbody->GetDOF() : vindices.size();
    std::vector<dReal> vhessian;
    _pbody->ComputeHessianTranslation(index,ExtractVector3(oposition),vhessian,vindices);
    std::vector<npy_intp> dims(3); dims[0] = dof; dims[1] = 3; dims[2] = dof;
    return toPyArray(vhessian,dims);
}

object PyKinBody::ComputeHessianAxisAngle(int index, object oindices)
{
    std::vector<int> vindices;
    if( !IS_PYTHONOBJECT_NONE(oindices) ) {
        vindices = ExtractArray<int>(oindices);
    }
    size_t dof = vindices.size() == 0 ? (size_t)_pbody->GetDOF() : vindices.size();
    std::vector<dReal> vhessian;
    _pbody->ComputeHessianAxisAngle(index,vhessian,vindices);
    std::vector<npy_intp> dims(3); dims[0] = dof; dims[1] = 3; dims[2] = dof;
    return toPyArray(vhessian,dims);
}

object PyKinBody::ComputeInverseDynamics(object odofaccelerations, object oexternalforcetorque, bool returncomponents)
{
    std::vector<dReal> vDOFAccelerations;
    if( !IS_PYTHONOBJECT_NONE(odofaccelerations) ) {
        vDOFAccelerations = ExtractArray<dReal>(odofaccelerations);
    }
    KinBody::ForceTorqueMap mapExternalForceTorque;
    if( !IS_PYTHONOBJECT_NONE(oexternalforcetorque) ) {
        py::dict odict = (py::dict)oexternalforcetorque;
        std::vector<dReal> v;
#ifdef USE_PYBIND11_PYTHON_BINDINGS
        for (const std::pair<py::handle, py::handle>& item : odict) {
            int linkindex = py::extract<int>(item.first);
            object oforcetorque = extract<py::object>(item.second);
            OPENRAVE_ASSERT_OP(len(oforcetorque),==,6);
            mapExternalForceTorque[linkindex] = make_pair(Vector(py::extract<dReal>(oforcetorque[0]),py::extract<dReal>(oforcetorque[1]),py::extract<dReal>(oforcetorque[2])),Vector(py::extract<dReal>(oforcetorque[3]),py::extract<dReal>(oforcetorque[4]),py::extract<dReal>(oforcetorque[5])));
        }
#else
        py::list iterkeys = (py::list)odict.iterkeys();
        for (int i = 0; i < py::len(iterkeys); i++) {
            int linkindex = py::extract<int>(iterkeys[i]);
            object oforcetorque = odict[iterkeys[i]];
            OPENRAVE_ASSERT_OP(len(oforcetorque),==,6);
            mapExternalForceTorque[linkindex] = make_pair(Vector(py::extract<dReal>(oforcetorque[0]),py::extract<dReal>(oforcetorque[1]),py::extract<dReal>(oforcetorque[2])),Vector(py::extract<dReal>(oforcetorque[3]),py::extract<dReal>(oforcetorque[4]),py::extract<dReal>(oforcetorque[5])));
        }
#endif
    }
    if( returncomponents ) {
        boost::array< std::vector<dReal>, 3> vDOFTorqueComponents;
        _pbody->ComputeInverseDynamics(vDOFTorqueComponents,vDOFAccelerations,mapExternalForceTorque);
        return py::make_tuple(toPyArray(vDOFTorqueComponents[0]), toPyArray(vDOFTorqueComponents[1]), toPyArray(vDOFTorqueComponents[2]));
    }
    else {
        std::vector<dReal> vDOFTorques;
        _pbody->ComputeInverseDynamics(vDOFTorques,vDOFAccelerations,mapExternalForceTorque);
        return toPyArray(vDOFTorques);
    }
}

void PyKinBody::SetSelfCollisionChecker(PyCollisionCheckerBasePtr pycollisionchecker)
{
    _pbody->SetSelfCollisionChecker(openravepy::GetCollisionChecker(pycollisionchecker));
}

PyInterfaceBasePtr PyKinBody::GetSelfCollisionChecker()
{
    return openravepy::toPyCollisionChecker(_pbody->GetSelfCollisionChecker(), _pyenv);
}

bool PyKinBody::CheckSelfCollision(PyCollisionReportPtr pReport, PyCollisionCheckerBasePtr pycollisionchecker)
{
    bool bCollision = _pbody->CheckSelfCollision(openravepy::GetCollisionReport(pReport), openravepy::GetCollisionChecker(pycollisionchecker));
    openravepy::UpdateCollisionReport(pReport,GetEnv());
    return bCollision;
}

bool PyKinBody::IsAttached(PyKinBodyPtr pattachbody)
{
    CHECK_POINTER(pattachbody);
    return _pbody->IsAttached(*pattachbody->GetBody());
}
object PyKinBody::GetAttached() const
{
    py::list attached;
    std::set<KinBodyPtr> vattached;
    _pbody->GetAttached(vattached);
    FOREACHC(it,vattached)
    attached.append(PyKinBodyPtr(new PyKinBody(*it,_pyenv)));
    return attached;
}

void PyKinBody::SetZeroConfiguration()
{
    _pbody->SetZeroConfiguration();
}
void PyKinBody::SetNonCollidingConfiguration()
{
    _pbody->SetNonCollidingConfiguration();
}

object PyKinBody::GetConfigurationSpecification(const std::string& interpolation) const
{
    return py::to_object(openravepy::toPyConfigurationSpecification(_pbody->GetConfigurationSpecification(interpolation)));
}

object PyKinBody::GetConfigurationSpecificationIndices(object oindices,const std::string& interpolation) const
{
    std::vector<int> vindices = ExtractArray<int>(oindices);
    return py::to_object(openravepy::toPyConfigurationSpecification(_pbody->GetConfigurationSpecificationIndices(vindices,interpolation)));
}

void PyKinBody::SetConfigurationValues(object ovalues, uint32_t checklimits)
{
    std::vector<dReal> vvalues = ExtractArray<dReal>(ovalues);
    BOOST_ASSERT((int)vvalues.size()==_pbody->GetDOF()+7);
    _pbody->SetConfigurationValues(vvalues.begin(),checklimits);
}

object PyKinBody::GetConfigurationValues() const
{
    std::vector<dReal> values;
    _pbody->GetConfigurationValues(values);
    return toPyArray(values);
}


bool PyKinBody::Grab(PyKinBodyPtr pbody, object pylink, object linkstoignore)
{
    CHECK_POINTER(pbody);
    CHECK_POINTER(pylink);
    std::set<int> setlinkstoignore = ExtractSet<int>(linkstoignore);
    return _pbody->Grab(pbody->GetBody(), GetKinBodyLink(pylink), setlinkstoignore);
}

bool PyKinBody::Grab(PyKinBodyPtr pbody, object pylink)
{
    CHECK_POINTER(pbody);
    CHECK_POINTER(pylink);
    KinBody::LinkPtr plink = GetKinBodyLink(pylink);
    return _pbody->Grab(pbody->GetBody(), plink);
}

void PyKinBody::Release(PyKinBodyPtr pbody)
{
    CHECK_POINTER(pbody); _pbody->Release(*pbody->GetBody());
}
void PyKinBody::ReleaseAllGrabbed() {
    _pbody->ReleaseAllGrabbed();
}
void PyKinBody::ReleaseAllGrabbedWithLink(object pylink) {
    CHECK_POINTER(pylink);
    KinBody::LinkPtr plink = GetKinBodyLink(pylink);
    _pbody->ReleaseAllGrabbedWithLink(*plink);
}
void PyKinBody::RegrabAll()
{
    _pbody->RegrabAll();
}
object PyKinBody::IsGrabbing(PyKinBodyPtr pbody) const
{
    CHECK_POINTER(pbody);
    KinBody::LinkPtr plink = _pbody->IsGrabbing(*pbody->GetBody());
    return toPyKinBodyLink(plink,_pyenv);
}

object PyKinBody::GetGrabbed() const
{
    py::list bodies;
    std::vector<KinBodyPtr> vbodies;
    _pbody->GetGrabbed(vbodies);
    FOREACH(itbody, vbodies) {
        bodies.append(PyKinBodyPtr(new PyKinBody(*itbody,_pyenv)));
    }
    return bodies;
}

object PyKinBody::GetGrabbedInfo() const
{
    py::list ograbbed;
    std::vector<RobotBase::GrabbedInfoPtr> vgrabbedinfo;
    _pbody->GetGrabbedInfo(vgrabbedinfo);
    FOREACH(itgrabbed, vgrabbedinfo) {
        ograbbed.append(PyGrabbedInfoPtr(new PyGrabbedInfo(**itgrabbed)));
    }
    return ograbbed;
}

void PyKinBody::ResetGrabbed(object ograbbedinfos)
{
    std::vector<RobotBase::GrabbedInfoConstPtr> vgrabbedinfos(len(ograbbedinfos));
    for(size_t i = 0; i < vgrabbedinfos.size(); ++i) {
        PyGrabbedInfoPtr pygrabbed = py::extract<PyGrabbedInfoPtr>(ograbbedinfos[i]);
        if( !pygrabbed ) {
            throw OPENRAVE_EXCEPTION_FORMAT0(_("cannot cast to Robot.GrabbedInfo"),ORE_InvalidArguments);
        }
        vgrabbedinfos[i] = pygrabbed->GetGrabbedInfo();
    }
    _pbody->ResetGrabbed(vgrabbedinfos);
}

bool PyKinBody::IsRobot() const
{
    return _pbody->IsRobot();
}
int PyKinBody::GetEnvironmentId() const
{
    return _pbody->GetEnvironmentId();
}

int PyKinBody::DoesAffect(int jointindex, int linkindex ) const
{
    return _pbody->DoesAffect(jointindex,linkindex);
}

int PyKinBody::DoesDOFAffectLink(int dofindex, int linkindex ) const
{
    return _pbody->DoesDOFAffectLink(dofindex,linkindex);
}

object PyKinBody::GetURI() const
{
    return ConvertStringToUnicode(_pbody->GetURI());
}

object PyKinBody::GetNonAdjacentLinks() const
{
    py::list ononadjacent;
    const std::vector<int>& nonadjacent = _pbody->GetNonAdjacentLinks();
    FOREACHC(it,nonadjacent) {
        ononadjacent.append(py::make_tuple((int)(*it)&0xffff,(int)(*it)>>16));
    }
    return ononadjacent;
}
object PyKinBody::GetNonAdjacentLinks(int adjacentoptions) const
{
    py::list ononadjacent;
    const std::vector<int>& nonadjacent = _pbody->GetNonAdjacentLinks(adjacentoptions);
    FOREACHC(it,nonadjacent) {
        ononadjacent.append(py::make_tuple((int)(*it)&0xffff,(int)(*it)>>16));
    }
    return ononadjacent;
}

void PyKinBody::SetAdjacentLinks(int linkindex0, int linkindex1)
{
    _pbody->SetAdjacentLinks(linkindex0, linkindex1);
}

object PyKinBody::GetAdjacentLinks() const
{
    py::list adjacent;
    FOREACHC(it,_pbody->GetAdjacentLinks())
    adjacent.append(py::make_tuple((int)(*it)&0xffff,(int)(*it)>>16));
    return adjacent;
}

object PyKinBody::GetManageData() const
{
    KinBody::ManageDataPtr pdata = _pbody->GetManageData();
    return !pdata ? py::none_() : py::to_object(PyManageDataPtr(new PyManageData(pdata,_pyenv)));
}
int PyKinBody::GetUpdateStamp() const
{
    return _pbody->GetUpdateStamp();
}

string PyKinBody::serialize(int options) const
{
    std::stringstream ss;
    ss << std::setprecision(std::numeric_limits<dReal>::digits10+1);     /// have to do this or otherwise precision gets lost
    _pbody->serialize(ss,options);
    return ss.str();
}

string PyKinBody::GetKinematicsGeometryHash() const
{
    return _pbody->GetKinematicsGeometryHash();
}

PyStateRestoreContextBase* PyKinBody::CreateKinBodyStateSaver(object options)
{
    return CreateStateSaver(options);
}

PyStateRestoreContextBase* PyKinBody::CreateStateSaver(object options)
{
    PyKinBodyStateSaverPtr saver;
    if( IS_PYTHONOBJECT_NONE(options) ) {
        saver.reset(new PyKinBodyStateSaver(_pbody,_pyenv));
    }
    else {
        saver.reset(new PyKinBodyStateSaver(_pbody,_pyenv,options));
    }
    return new PyStateRestoreContext<PyKinBodyStateSaverPtr, PyKinBodyPtr>(saver);
}

string PyKinBody::__repr__()
{
    return boost::str(boost::format("RaveGetEnvironment(%d).GetKinBody('%s')")%RaveGetEnvironmentId(_pbody->GetEnv())%_pbody->GetName());
}
string PyKinBody::__str__()
{
    return boost::str(boost::format("<%s:%s - %s (%s)>")%RaveGetInterfaceName(_pbody->GetInterfaceType())%_pbody->GetXMLId()%_pbody->GetName()%_pbody->GetKinematicsGeometryHash());
}

object PyKinBody::__unicode__()
{
    return ConvertStringToUnicode(__str__());
}

void PyKinBody::__enter__()
{
    // necessary to lock physics to prevent multiple threads from interfering
    if( _listStateSavers.size() == 0 ) {
        openravepy::LockEnvironment(_pyenv);
    }
    _listStateSavers.push_back(OPENRAVE_SHARED_PTR<void>(new KinBody::KinBodyStateSaver(_pbody)));
}

void PyKinBody::__exit__(object type, object value, object traceback)
{
    BOOST_ASSERT(_listStateSavers.size()>0);
    _listStateSavers.pop_back();
    if( _listStateSavers.size() == 0 ) {
        openravepy::UnlockEnvironment(_pyenv);
    }
}

object toPyKinBodyLink(KinBody::LinkPtr plink, PyEnvironmentBasePtr pyenv)
{
    if( !plink ) {
        return py::none_();
    }
    return py::to_object(PyLinkPtr(new PyLink(plink,pyenv)));
}

object toPyKinBodyLink(KinBody::LinkPtr plink, object opyenv)
{
    extract_<PyEnvironmentBasePtr> pyenv(opyenv);
    if( pyenv.check() ) {
        // call object toPyKinBodyLink(KinBody::LinkPtr plink, PyEnvironmentBasePtr pyenv)
        return toPyKinBodyLink(plink, (PyEnvironmentBasePtr)pyenv);
    }
    return py::none_();
}

object toPyKinBodyJoint(KinBody::JointPtr pjoint, PyEnvironmentBasePtr pyenv)
{
    if( !pjoint ) {
        return py::none_();
    }
    return py::to_object(PyJointPtr(new PyJoint(pjoint,pyenv)));
}

KinBody::LinkPtr GetKinBodyLink(object o)
{
    extract_<PyLinkPtr> pylink(o);
    if( pylink.check() ) {
        return ((PyLinkPtr)pylink)->GetLink();
    }
    return KinBody::LinkPtr();
}

KinBody::LinkConstPtr GetKinBodyLinkConst(object o)
{
    extract_<PyLinkPtr> pylink(o);
    if( pylink.check() ) {
        return ((PyLinkPtr)pylink)->GetLink();
    }
    return KinBody::LinkConstPtr();
}

KinBody::JointPtr GetKinBodyJoint(object o)
{
    extract_<PyJointPtr> pyjoint(o);
    if( pyjoint.check() ) {
        return ((PyJointPtr)pyjoint)->GetJoint();
    }
    return KinBody::JointPtr();
}

std::string reprPyKinBodyJoint(object o)
{
    extract_<PyJointPtr> pyjoint(o);
    if( pyjoint.check() ) {
        return ((PyJointPtr)pyjoint)->__repr__();
    }
    return std::string();
}

std::string strPyKinBodyJoint(object o)
{
    extract_<PyJointPtr> pyjoint(o);
    if( pyjoint.check() ) {
        return ((PyJointPtr)pyjoint)->__str__();
    }
    return std::string();
}

KinBodyPtr GetKinBody(object o)
{
    extract_<PyKinBodyPtr> pykinbody(o);
    if( pykinbody.check() ) {
        return ((PyKinBodyPtr)pykinbody)->GetBody();
    }
    return KinBodyPtr();
}

KinBodyPtr GetKinBody(PyKinBodyPtr pykinbody)
{
    return !pykinbody ? KinBodyPtr() : pykinbody->GetBody();
}

PyEnvironmentBasePtr GetPyEnvFromPyKinBody(object o)
{
    extract_<PyKinBodyPtr> pykinbody(o);
    if( pykinbody.check() ) {
        return ((PyKinBodyPtr)pykinbody)->GetEnv();
    }
    return PyEnvironmentBasePtr();
}

PyEnvironmentBasePtr toPyEnvironment(PyKinBodyPtr pykinbody)
{
    return pykinbody->GetEnv();
}

PyInterfaceBasePtr toPyKinBody(KinBodyPtr pkinbody, PyEnvironmentBasePtr pyenv)
{
    if( !pkinbody ) {
        return PyInterfaceBasePtr();
    }
    if( pkinbody->IsRobot() ) {
        return toPyRobot(RaveInterfaceCast<RobotBase>(pkinbody), pyenv);
    }
    return PyInterfaceBasePtr(new PyKinBody(pkinbody,pyenv));
}

object toPyKinBody(KinBodyPtr pkinbody, object opyenv)
{
    extract_<PyEnvironmentBasePtr> pyenv(opyenv);
    if( pyenv.check() ) {
        return py::to_object(toPyKinBody(pkinbody,(PyEnvironmentBasePtr)pyenv));
    }
    return py::none_();
}

PyKinBodyPtr RaveCreateKinBody(PyEnvironmentBasePtr pyenv, const std::string& name)
{
    KinBodyPtr p = OpenRAVE::RaveCreateKinBody(openravepy::GetEnvironment(pyenv), name);
    if( !p ) {
        return PyKinBodyPtr();
    }
    return PyKinBodyPtr(new PyKinBody(p,pyenv));
}

class GeometryInfo_pickle_suite
#ifndef USE_PYBIND11_PYTHON_BINDINGS
    : public pickle_suite
#endif
{
public:
    static py::tuple getstate(const PyGeometryInfo& r)
    {
        return py::make_tuple(
            r._t, 
            py::make_tuple(
                r._vGeomData, 
                r._vGeomData2, 
                r._vGeomData3, 
                r._vGeomData4
            ), 
            r._vDiffuseColor, 
            r._vAmbientColor, 
            r._meshcollision, 
            (int)r._type, 
            py::make_tuple(
                r._name, 
                r._filenamerender, 
                r._filenamecollision
            ), 
            r._vRenderScale, 
            r._vCollisionScale, 
            r._fTransparency, 
            r._bVisible, 
            r._bModifiable 
        );
    }
    static void setstate(PyGeometryInfo& r, py::tuple state) {
        //int num = len(state);
        r._t = state[0];
        r._vGeomData = state[1][0];
        r._vGeomData2 = state[1][1];
        r._vGeomData3 = state[1][2];
        if( py::len(state[1]) >= 4 ) { // for backward compatibility
            r._vGeomData4 = state[1][3];
        }
        r._vDiffuseColor = state[2];
        r._vAmbientColor = state[3];
        r._meshcollision = state[4];
        r._type = (GeometryType)(int)py::extract<int>(state[5]);

#ifdef USE_PYBIND11_PYTHON_BINDINGS
        bool bIsState6Str = IS_PYTHONOBJECT_STRING(state[6]);
#else
        bool bIsState6Str = IS_PYTHONOBJECT_STRING(py::object(state[6]));
#endif
        if( bIsState6Str ) {
            // old format
            r._filenamerender = state[6];
            r._filenamecollision = state[7];
            r._name = py::none_();
            r._vRenderScale = state[8];
            r._vCollisionScale = state[9];
            r._fTransparency = py::extract<float>(state[10]);
            r._bVisible = py::extract<bool>(state[11]);
            r._bModifiable = py::extract<bool>(state[12]);
        }
        else {
            // new format
            r._name = state[6][0];
            r._filenamerender = state[6][1];
            r._filenamecollision = state[6][2];
            r._vRenderScale = state[7];
            r._vCollisionScale = state[8];
            r._fTransparency = py::extract<float>(state[9]);
            r._bVisible = py::extract<bool>(state[10]);
            r._bModifiable = py::extract<bool>(state[11]);
        }
    }
};

class LinkInfo_pickle_suite
#ifndef USE_PYBIND11_PYTHON_BINDINGS
    : public pickle_suite
#endif
{
public:
    static py::tuple getstate(const PyLinkInfo& r)
    {
        return py::make_tuple(r._vgeometryinfos, r._name, r._t, r._tMassFrame, r._mass, r._vinertiamoments, r._mapFloatParameters, r._mapIntParameters, r._vForcedAdjacentLinks, r._bStatic, r._bIsEnabled, r._mapStringParameters, r._mapExtraGeometries);
    }
    static void setstate(PyLinkInfo& r, py::tuple state) {
        int num = len(state);
        r._vgeometryinfos = py::list(state[0]);
        r._name = state[1];
        r._t = state[2];
        r._tMassFrame = state[3];
        r._mass = py::extract<dReal>(state[4]);
        r._vinertiamoments = state[5];
        r._mapFloatParameters = dict(state[6]);
        r._mapIntParameters = dict(state[7]);
#ifdef USE_PYBIND11_PYTHON_BINDINGS
        if( IS_PYTHONOBJECT_NONE(state[8]) ) {
#else
        if( IS_PYTHONOBJECT_NONE(py::object(state[8])) ) {
#endif
            r._vForcedAdjacentLinks = py::list(state[8]);
        }
        else {
            r._vForcedAdjacentLinks = py::list();
        }
        r._bStatic = py::extract<bool>(state[9]);
        r._bIsEnabled = py::extract<bool>(state[10]);
        if( num > 11 ) {
            r._mapStringParameters = dict(state[11]);
        }
        else {
            r._mapStringParameters.clear();
        }
        if( num > 12 ) {
            r._mapExtraGeometries = dict(state[12]);
        }
        else {
            r._mapExtraGeometries.clear();
        }
    }
};

class ElectricMotorActuatorInfo_pickle_suite
#ifndef USE_PYBIND11_PYTHON_BINDINGS
    : public pickle_suite
#endif
{
public:
    static py::tuple getstate(const PyElectricMotorActuatorInfo& r)
    {
        return py::make_tuple(r.gear_ratio, r.assigned_power_rating, r.max_speed, r.no_load_speed, py::make_tuple(r.stall_torque, r.max_instantaneous_torque), py::make_tuple(r.nominal_speed_torque_points, r.max_speed_torque_points), r.nominal_torque, r.rotor_inertia, r.torque_constant, r.nominal_voltage, r.speed_constant, r.starting_current, r.terminal_resistance, py::make_tuple(r.coloumb_friction, r.viscous_friction));
    }
    static void setstate(PyElectricMotorActuatorInfo& r, py::tuple state) {
        r.gear_ratio = py::extract<dReal>(state[0]);
        r.assigned_power_rating = py::extract<dReal>(state[1]);
        r.max_speed = py::extract<dReal>(state[2]);
        r.no_load_speed = py::extract<dReal>(state[3]);
        r.stall_torque = py::extract<dReal>(state[4][0]);
        r.max_instantaneous_torque = py::extract<dReal>(state[4][1]);
        r.nominal_speed_torque_points = py::list(state[5][0]);
        r.max_speed_torque_points = py::list(state[5][1]);
        r.nominal_torque = py::extract<dReal>(state[6]);
        r.rotor_inertia = py::extract<dReal>(state[7]);
        r.torque_constant = py::extract<dReal>(state[8]);
        r.nominal_voltage = py::extract<dReal>(state[9]);
        r.speed_constant = py::extract<dReal>(state[10]);
        r.starting_current = py::extract<dReal>(state[11]);
        r.terminal_resistance = py::extract<dReal>(state[12]);
        r.coloumb_friction = py::extract<dReal>(state[13][0]);
        r.viscous_friction = py::extract<dReal>(state[13][1]);
    }
};

class JointControlInfo_RobotController_pickle_suite
#ifndef USE_PYBIND11_PYTHON_BINDINGS
    : public pickle_suite
#endif
{
public:
    static py::tuple getstate(const PyJointControlInfo_RobotController& r)
    {
        return py::make_tuple(r.robotId, r.robotControllerDOFIndex);
    }
    static void setstate(PyJointControlInfo_RobotController& r, py::tuple state) {
        r.robotId = py::extract<int>(state[0]);
        r.robotControllerDOFIndex = state[1];
    }
};

class JointControlInfo_IO_pickle_suite
#ifndef USE_PYBIND11_PYTHON_BINDINGS
    : public pickle_suite
#endif
{
public:
    static py::tuple getstate(const PyJointControlInfo_IO& r)
    {
        return py::make_tuple(r.deviceId, r.vMoveIONames, r.vUpperLimitIONames, r.vUpperLimitSensorIsOn, r.vLowerLimitIONames, r.vLowerLimitSensorIsOn);
    }
    static void setstate(PyJointControlInfo_IO& r, py::tuple state) {
        r.deviceId = py::extract<int>(state[0]);
        r.vMoveIONames = state[1];
        r.vUpperLimitIONames = state[2];
        r.vUpperLimitSensorIsOn = state[3];
        r.vLowerLimitIONames = state[4];
        r.vLowerLimitSensorIsOn = state[5];
    }
};

class JointControlInfo_ExternalDevice_pickle_suite
#ifndef USE_PYBIND11_PYTHON_BINDINGS
    : public pickle_suite
#endif
{
public:
    static py::tuple getstate(const PyJointControlInfo_ExternalDevice& r)
    {
        return py::make_tuple(r.externalDeviceId);
    }
    static void setstate(PyJointControlInfo_ExternalDevice& r, py::tuple state) {
        r.externalDeviceId = py::extract<int>(state[0]);
    }
};

class JointInfo_pickle_suite
#ifndef USE_PYBIND11_PYTHON_BINDINGS
    : public pickle_suite
#endif
{
public:
    static py::tuple getstate(const PyJointInfo& r)
    {
        return py::make_tuple(py::make_tuple((int)r._type, r._name, r._linkname0, r._linkname1, r._vanchor, r._vaxes, r._vcurrentvalues), py::make_tuple(r._vresolution, r._vmaxvel, r._vhardmaxvel, r._vmaxaccel, r._vmaxtorque, r._vweights, r._voffsets, r._vlowerlimit, r._vupperlimit), py::make_tuple(r._trajfollow, r._vmimic, r._mapFloatParameters, r._mapIntParameters, r._bIsCircular, r._bIsActive, r._mapStringParameters, r._infoElectricMotor, r._vmaxinertia, r._vmaxjerk, r._vhardmaxaccel, r._vhardmaxjerk));
    }
    static void setstate(PyJointInfo& r, py::tuple state) {
        r._type = (KinBody::JointType)(int)py::extract<int>(state[0][0]);
        r._name = state[0][1];
        r._linkname0 = state[0][2];
        r._linkname1 = state[0][3];
        r._vanchor = state[0][4];
        r._vaxes = state[0][5];
        r._vcurrentvalues = state[0][6];
        r._vresolution = state[1][0];
        r._vmaxvel = state[1][1];
        r._vhardmaxvel = state[1][2];
        r._vmaxaccel = state[1][3];
        r._vmaxtorque = state[1][4];
        r._vweights = state[1][5];
        r._voffsets = state[1][6];
        r._vlowerlimit = state[1][7];
        r._vupperlimit = state[1][8];
        r._trajfollow = state[2][0];
#ifdef USE_PYBIND11_PYTHON_BINDINGS
        const int num2 = len(extract<py::object>(state[2]));
#else
        const int num2 = len(state[2]);
#endif
        r._vmimic = py::list(state[2][1]);
        r._mapFloatParameters = py::dict(state[2][2]);
        r._mapIntParameters = py::dict(state[2][3]);
        r._bIsCircular = state[2][4];
        r._bIsActive = py::extract<bool>(state[2][5]);
        if( num2 > 6 ) {
            r._mapStringParameters = py::dict(state[2][6]);
            if( num2 > 7 ) {
                r._infoElectricMotor = py::extract<PyElectricMotorActuatorInfoPtr>(state[2][7]);
                if( num2 > 8 ) {
                    r._vmaxinertia = state[2][8];
                    if( num2 > 9 ) {
                        r._vmaxjerk = state[2][9];
                        if( num2 > 10 ) {
                            r._vhardmaxaccel = state[2][10];
                            if( num2 > 11 ) {
                                r._vhardmaxjerk = state[2][11];
                            }
                        }
                    }
                }
            }
        }
        if( len(state) > 3 ) {
            r._controlMode = (KinBody::JointControlMode)(int)py::extract<int>(state[3][0]);
            r._jci_robotcontroller = py::extract<PyJointControlInfo_RobotControllerPtr>(state[3][1]);
            r._jci_io = py::extract<PyJointControlInfo_IOPtr>(state[3][2]);
            r._jci_externaldevice = py::extract<PyJointControlInfo_ExternalDevicePtr>(state[3][3]);
        }
    }
};

class GrabbedInfo_pickle_suite
#ifndef USE_PYBIND11_PYTHON_BINDINGS
    : public pickle_suite
#endif
{
public:
    static py::tuple getstate(const PyKinBody::PyGrabbedInfo& r)
    {
        return py::make_tuple(r._grabbedname, r._robotlinkname, r._trelative, r._setRobotLinksToIgnore);
    }
    static void setstate(PyKinBody::PyGrabbedInfo& r, py::tuple state) {
#ifdef USE_PYBIND11_PYTHON_BINDINGS
        r._grabbedname = extract<std::string>(state[0]);
        r._robotlinkname = extract<std::string>(state[1]);
#else
        r._grabbedname = state[0];
        r._robotlinkname = state[1];
#endif
        r._trelative = state[2];
#ifdef USE_PYBIND11_PYTHON_BINDINGS
        r._setRobotLinksToIgnore = extract<std::vector<int> >(state[3]);
#else
        r._setRobotLinksToIgnore = state[3];
#endif
    }
};

class KinBodyInfo_pickle_suite
#ifndef USE_PYBIND11_PYTHON_BINDINGS
    : public pickle_suite
#endif
{
public:
    static py::tuple getstate(const PyKinBody::PyKinBodyInfo& r)
    {
        return py::make_tuple(r._uri, r._vLinkInfos, r._vJointInfos);
    }
    static void setstate(PyKinBody::PyKinBodyInfo& r, py::tuple state) {
#ifdef USE_PYBIND11_PYTHON_BINDINGS
        r._uri = extract<std::string>(state[0]);

        py::tuple pyKinBodyInfos = extract_<py::tuple>(state[1]);
        r._vLinkInfos.clear();
        r._vLinkInfos.reserve(len(pyKinBodyInfos));
        for(size_t iState=0; iState < len(pyKinBodyInfos); iState++) {
            r._vLinkInfos.push_back(extract_<KinBody::LinkInfoPtr>(pyKinBodyInfos[iState]));
        }

        py::tuple pyJointInfos = extract_<py::tuple>(state[2]);
        r._vJointInfos.clear();
        r._vJointInfos.reserve(len(pyJointInfos));
        for(size_t iState=0; iState < len(pyJointInfos); iState++) {
            r._vJointInfos.push_back(extract_<KinBody::JointInfoPtr>(pyJointInfos[iState]));
        }
#else
        r._uri = state[0];
        r._vLinkInfos = extract_<py::tuple>(state[1]);
        r._vJointInfos = extract_<py::tuple>(state[2]);
#endif
    }
};

#ifndef USE_PYBIND11_PYTHON_BINDINGS
BOOST_PYTHON_MEMBER_FUNCTION_OVERLOADS(IsMimic_overloads, IsMimic, 0, 1)
BOOST_PYTHON_MEMBER_FUNCTION_OVERLOADS(GetMimicEquation_overloads, GetMimicEquation, 0, 3)
BOOST_PYTHON_MEMBER_FUNCTION_OVERLOADS(GetMimicDOFIndices_overloads, GetMimicDOFIndices, 0, 1)
BOOST_PYTHON_MEMBER_FUNCTION_OVERLOADS(GetChain_overloads, GetChain, 2, 3)
BOOST_PYTHON_MEMBER_FUNCTION_OVERLOADS(GetConfigurationSpecification_overloads, GetConfigurationSpecification, 0, 1)
BOOST_PYTHON_MEMBER_FUNCTION_OVERLOADS(GetConfigurationSpecificationIndices_overloads, GetConfigurationSpecificationIndices, 1, 2)
BOOST_PYTHON_MEMBER_FUNCTION_OVERLOADS(GetAxis_overloads, GetAxis, 0, 1)
BOOST_PYTHON_MEMBER_FUNCTION_OVERLOADS(GetWrapOffset_overloads, GetWrapOffset, 0, 1)
BOOST_PYTHON_MEMBER_FUNCTION_OVERLOADS(SetWrapOffset_overloads, SetWrapOffset, 1, 2)
BOOST_PYTHON_MEMBER_FUNCTION_OVERLOADS(GetMaxVel_overloads, GetMaxVel, 0, 1)
BOOST_PYTHON_MEMBER_FUNCTION_OVERLOADS(GetMaxAccel_overloads, GetMaxAccel, 0, 1)
BOOST_PYTHON_MEMBER_FUNCTION_OVERLOADS(GetMaxJerk_overloads, GetMaxJerk, 0, 1)
BOOST_PYTHON_MEMBER_FUNCTION_OVERLOADS(GetMaxTorque_overloads, GetMaxTorque, 0, 1)
BOOST_PYTHON_MEMBER_FUNCTION_OVERLOADS(GetInstantaneousTorqueLimits_overloads, GetInstantaneousTorqueLimits, 0, 1)
BOOST_PYTHON_MEMBER_FUNCTION_OVERLOADS(GetNominalTorqueLimits_overloads, GetNominalTorqueLimits, 0, 1)
BOOST_PYTHON_MEMBER_FUNCTION_OVERLOADS(GetMaxInertia_overloads, GetMaxInertia, 0, 1)
BOOST_PYTHON_MEMBER_FUNCTION_OVERLOADS(GetLinkTransformations_overloads, GetLinkTransformations, 0, 1)
BOOST_PYTHON_MEMBER_FUNCTION_OVERLOADS(SetLinkTransformations_overloads, SetLinkTransformations, 1, 2)
BOOST_PYTHON_MEMBER_FUNCTION_OVERLOADS(SetDOFLimits_overloads, SetDOFLimits, 2, 3)
BOOST_PYTHON_MEMBER_FUNCTION_OVERLOADS(SubtractDOFValues_overloads, SubtractDOFValues, 2, 3)
BOOST_PYTHON_MEMBER_FUNCTION_OVERLOADS(ComputeJacobianTranslation_overloads, ComputeJacobianTranslation, 2, 3)
BOOST_PYTHON_MEMBER_FUNCTION_OVERLOADS(ComputeJacobianAxisAngle_overloads, ComputeJacobianAxisAngle, 1, 2)
BOOST_PYTHON_MEMBER_FUNCTION_OVERLOADS(ComputeHessianTranslation_overloads, ComputeHessianTranslation, 2, 3)
BOOST_PYTHON_MEMBER_FUNCTION_OVERLOADS(ComputeHessianAxisAngle_overloads, ComputeHessianAxisAngle, 1, 2)
BOOST_PYTHON_MEMBER_FUNCTION_OVERLOADS(ComputeInverseDynamics_overloads, ComputeInverseDynamics, 1, 3)
BOOST_PYTHON_MEMBER_FUNCTION_OVERLOADS(Restore_overloads, Restore, 0,1)
BOOST_PYTHON_MEMBER_FUNCTION_OVERLOADS(CreateKinBodyStateSaver_overloads, CreateKinBodyStateSaver, 0,1)
BOOST_PYTHON_MEMBER_FUNCTION_OVERLOADS(SetConfigurationValues_overloads, SetConfigurationValues, 1,2)
BOOST_PYTHON_MEMBER_FUNCTION_OVERLOADS(GetFloatParameters_overloads, GetFloatParameters, 0, 2)
BOOST_PYTHON_MEMBER_FUNCTION_OVERLOADS(GetIntParameters_overloads, GetIntParameters, 0, 2)
BOOST_PYTHON_MEMBER_FUNCTION_OVERLOADS(GetStringParameters_overloads, GetStringParameters, 0, 1)
BOOST_PYTHON_MEMBER_FUNCTION_OVERLOADS(CheckSelfCollision_overloads, CheckSelfCollision, 0, 2)
BOOST_PYTHON_MEMBER_FUNCTION_OVERLOADS(GetLinkAccelerations_overloads, GetLinkAccelerations, 1, 2)
BOOST_PYTHON_MEMBER_FUNCTION_OVERLOADS(InitCollisionMesh_overloads, InitCollisionMesh, 0, 1)
BOOST_PYTHON_MEMBER_FUNCTION_OVERLOADS(InitFromBoxes_overloads, InitFromBoxes, 1, 3)
BOOST_PYTHON_MEMBER_FUNCTION_OVERLOADS(InitFromSpheres_overloads, InitFromSpheres, 1, 3)
BOOST_PYTHON_MEMBER_FUNCTION_OVERLOADS(InitFromTrimesh_overloads, InitFromTrimesh, 1, 3)
BOOST_PYTHON_MEMBER_FUNCTION_OVERLOADS(InitFromGeometries_overloads, InitFromGeometries, 1, 2)
BOOST_PYTHON_MEMBER_FUNCTION_OVERLOADS(Init_overloads, Init, 2, 3)
// SerializeJSON
BOOST_PYTHON_MEMBER_FUNCTION_OVERLOADS(PyElectricMotorActuatorInfo_SerializeJSON_overloads, SerializeJSON, 0, 2)
BOOST_PYTHON_MEMBER_FUNCTION_OVERLOADS(PyGeometryInfo_SerializeJSON_overloads, SerializeJSON, 0, 2)
BOOST_PYTHON_MEMBER_FUNCTION_OVERLOADS(PyLinkInfo_SerializeJSON_overloads, SerializeJSON, 0, 2)
BOOST_PYTHON_MEMBER_FUNCTION_OVERLOADS(PyJointInfo_SerializeJSON_overloads, SerializeJSON, 0, 2)
BOOST_PYTHON_MEMBER_FUNCTION_OVERLOADS(PyGrabbedInfo_SerializeJSON_overloads, SerializeJSON, 0, 2)
BOOST_PYTHON_MEMBER_FUNCTION_OVERLOADS(PyKinBodyInfo_SerializeJSON_overloads, SerializeJSON, 0, 2)
// DeserializeJSON
BOOST_PYTHON_MEMBER_FUNCTION_OVERLOADS(PyElectricMotorActuatorInfo_DeserializeJSON_overloads, DeserializeJSON, 1, 2)
BOOST_PYTHON_MEMBER_FUNCTION_OVERLOADS(PyGeometryInfo_DeserializeJSON_overloads, DeserializeJSON, 1, 2)
BOOST_PYTHON_MEMBER_FUNCTION_OVERLOADS(PyLinkInfo_DeserializeJSON_overloads, DeserializeJSON, 1, 2)
BOOST_PYTHON_MEMBER_FUNCTION_OVERLOADS(PyJointInfo_DeserializeJSON_overloads, DeserializeJSON, 1, 2)
BOOST_PYTHON_MEMBER_FUNCTION_OVERLOADS(PyGrabbedInfo_DeserializeJSON_overloads, DeserializeJSON, 1, 2)
BOOST_PYTHON_MEMBER_FUNCTION_OVERLOADS(PyKinBodyInfo_DeserializeJSON_overloads, DeserializeJSON, 1, 2)
// end of JSON
BOOST_PYTHON_MEMBER_FUNCTION_OVERLOADS(ComputeAABB_overloads, ComputeAABB, 0, 1)
BOOST_PYTHON_MEMBER_FUNCTION_OVERLOADS(ComputeAABBFromTransform_overloads, ComputeAABBFromTransform, 1, 2)
BOOST_PYTHON_MEMBER_FUNCTION_OVERLOADS(ComputeLocalAABB_overloads, ComputeLocalAABB, 0, 1)
#endif // USE_PYBIND11_PYTHON_BINDINGS

#ifdef USE_PYBIND11_PYTHON_BINDINGS
void init_openravepy_kinbody(py::module& m)
#else
void init_openravepy_kinbody()
#endif
{
#ifdef USE_PYBIND11_PYTHON_BINDINGS
    using namespace py::literals;  // "..."_a
    class_<PyStateRestoreContextBase>(m, "StateRestoreContext")
#else
    class_<PyStateRestoreContextBase, boost::noncopyable>("StateRestoreContext",no_init)
#endif
    .def("__enter__",&PyStateRestoreContextBase::__enter__,"returns the object storing the state")
    .def("__exit__",&PyStateRestoreContextBase::__exit__,"restores the state held in the object")
    .def("GetBody",&PyStateRestoreContextBase::GetBody,DOXY_FN(KinBody::KinBodyStateSaver, GetBody))
#ifdef USE_PYBIND11_PYTHON_BINDINGS
    .def("Restore",&PyStateRestoreContextBase::Restore,
         "body"_a = py::none_(),
         DOXY_FN(KinBody::KinBodyStateSaver, Restore)
         )
#else
    .def("Restore",&PyStateRestoreContextBase::Restore,Restore_overloads(PY_ARGS("body") DOXY_FN(KinBody::KinBodyStateSaver, Restore)))
#endif
    .def("Release",&PyStateRestoreContextBase::Release,DOXY_FN(KinBody::KinBodyStateSaver, Release))
    .def("Close",&PyStateRestoreContextBase::Close,DOXY_FN(KinBody::KinBodyStateSaver, Close))
    .def("__str__",&PyStateRestoreContextBase::__str__)
    .def("__unicode__",&PyStateRestoreContextBase::__unicode__)
    ;
#ifdef USE_PYBIND11_PYTHON_BINDINGS
    object geometrytype = enum_<GeometryType>(m, "GeometryType" DOXY_ENUM(GeometryType))
#else
    object geometrytype = enum_<GeometryType>("GeometryType" DOXY_ENUM(GeometryType))
#endif
                          .value("None",GT_None)
                          .value("Box",GT_Box)
                          .value("Sphere",GT_Sphere)
                          .value("Cylinder",GT_Cylinder)
                          .value("Trimesh",GT_TriMesh)
                          .value("Container",GT_Container)
                          .value("Cage",GT_Cage)
    ;
#ifdef USE_PYBIND11_PYTHON_BINDINGS
    object sidewalltype = enum_<KinBody::GeometryInfo::SideWallType>(m, "SideWallType" DOXY_ENUM(KinBody::GeometryInfo::SideWallType))
#else
    object sidewalltype = enum_<KinBody::GeometryInfo::SideWallType>("SideWallType" DOXY_ENUM(KinBody::GeometryInfo::SideWallType))
#endif
                          .value("SWT_NX",KinBody::GeometryInfo::SideWallType::SWT_NX)
                          .value("SWT_PX",KinBody::GeometryInfo::SideWallType::SWT_PX)
                          .value("SWT_NY",KinBody::GeometryInfo::SideWallType::SWT_NY)
                          .value("SWT_PY",KinBody::GeometryInfo::SideWallType::SWT_PY)
    ;
#ifdef USE_PYBIND11_PYTHON_BINDINGS
    object electricmotoractuatorinfo = class_<PyElectricMotorActuatorInfo, OPENRAVE_SHARED_PTR<PyElectricMotorActuatorInfo> >(m, "ElectricMotorActuatorInfo", DOXY_CLASS(KinBody::ElectricMotorActuatorInfo))
                                       .def(init<>())
#else
    object electricmotoractuatorinfo = class_<PyElectricMotorActuatorInfo, OPENRAVE_SHARED_PTR<PyElectricMotorActuatorInfo> >("ElectricMotorActuatorInfo", DOXY_CLASS(KinBody::ElectricMotorActuatorInfo))
#endif
                                       .def_readwrite("model_type",&PyElectricMotorActuatorInfo::model_type)
                                       .def_readwrite("assigned_power_rating",&PyElectricMotorActuatorInfo::assigned_power_rating)
                                       .def_readwrite("max_speed",&PyElectricMotorActuatorInfo::max_speed)
                                       .def_readwrite("no_load_speed",&PyElectricMotorActuatorInfo::no_load_speed)
                                       .def_readwrite("stall_torque",&PyElectricMotorActuatorInfo::stall_torque)
                                       .def_readwrite("max_instantaneous_torque",&PyElectricMotorActuatorInfo::max_instantaneous_torque)
                                       .def_readwrite("nominal_speed_torque_points",&PyElectricMotorActuatorInfo::nominal_speed_torque_points)
                                       .def_readwrite("max_speed_torque_points",&PyElectricMotorActuatorInfo::max_speed_torque_points)
                                       .def_readwrite("nominal_torque",&PyElectricMotorActuatorInfo::nominal_torque)
                                       .def_readwrite("rotor_inertia",&PyElectricMotorActuatorInfo::rotor_inertia)
                                       .def_readwrite("torque_constant",&PyElectricMotorActuatorInfo::torque_constant)
                                       .def_readwrite("nominal_voltage",&PyElectricMotorActuatorInfo::nominal_voltage)
                                       .def_readwrite("speed_constant",&PyElectricMotorActuatorInfo::speed_constant)
                                       .def_readwrite("starting_current",&PyElectricMotorActuatorInfo::starting_current)
                                       .def_readwrite("terminal_resistance",&PyElectricMotorActuatorInfo::terminal_resistance)
                                       .def_readwrite("gear_ratio",&PyElectricMotorActuatorInfo::gear_ratio)
                                       .def_readwrite("coloumb_friction",&PyElectricMotorActuatorInfo::coloumb_friction)
                                       .def_readwrite("viscous_friction",&PyElectricMotorActuatorInfo::viscous_friction)
#ifdef USE_PYBIND11_PYTHON_BINDINGS
                                       .def("SerializeJSON", &PyElectricMotorActuatorInfo::SerializeJSON, 
                                           "unitScale"_a = 1.0,
                                           "options"_a = py::none_(), 
                                           DOXY_FN(ElectricMotorActuatorInfo, SerializeJSON)
                                       )
                                       .def("DeserializeJSON", &PyElectricMotorActuatorInfo::DeserializeJSON,
                                           "obj"_a,
                                           "unitScale"_a = 1.0,
                                           DOXY_FN(GeometryInfo, DeserializeJSON)
                                       )
#else
                                       .def("SerializeJSON", &PyElectricMotorActuatorInfo::SerializeJSON, PyElectricMotorActuatorInfo_SerializeJSON_overloads(PY_ARGS("unitScale", "options") DOXY_FN(ElectricMotorActuatorInfo, SerializeJSON)))
                                       .def("DeserializeJSON", &PyElectricMotorActuatorInfo::DeserializeJSON, PyElectricMotorActuatorInfo_DeserializeJSON_overloads(PY_ARGS("obj", "unitScale") DOXY_FN(ElectricMotorActuatorInfo, DeserializeJSON)))
#endif // USE_PYBIND11_PYTHON_BINDINGS
                                       
#ifdef USE_PYBIND11_PYTHON_BINDINGS
                                       .def(py::pickle(
                                                [](const PyElectricMotorActuatorInfo& pyinfo) {
            return ElectricMotorActuatorInfo_pickle_suite::getstate(pyinfo);
        },
                                                [](py::tuple state) {
            // __setstate__
            if(state.size() != 14) {
                RAVELOG_WARN("Invalid state!");
            }
            // TGN: should I convert this to primitive data types?
            // ... the same as I did for PyKinBody::PyGrabbedInfo
            PyElectricMotorActuatorInfo pyinfo;
            ElectricMotorActuatorInfo_pickle_suite::setstate(pyinfo, state);
            return pyinfo;
        }
                                                ))
#else
                                       .def_pickle(ElectricMotorActuatorInfo_pickle_suite())
#endif // USE_PYBIND11_PYTHON_BINDINGS
    ;

#ifdef USE_PYBIND11_PYTHON_BINDINGS
    object jointtype = enum_<KinBody::JointType>(m, "JointType" DOXY_ENUM(JointType))
#else
    object jointtype = enum_<KinBody::JointType>("JointType" DOXY_ENUM(JointType))
#endif
                       .value("None",KinBody::JointNone)
                       .value("Hinge",KinBody::JointHinge)
                       .value("Revolute",KinBody::JointRevolute)
                       .value("Slider",KinBody::JointSlider)
                       .value("Prismatic",KinBody::JointPrismatic)
                       .value("RR",KinBody::JointRR)
                       .value("RP",KinBody::JointRP)
                       .value("PR",KinBody::JointPR)
                       .value("PP",KinBody::JointPP)
                       .value("Universal",KinBody::JointUniversal)
                       .value("Hinge2",KinBody::JointHinge2)
                       .value("Spherical",KinBody::JointSpherical)
                       .value("Trajectory",KinBody::JointTrajectory)
    ;

#ifdef USE_PYBIND11_PYTHON_BINDINGS
    object jointcontrolmode = enum_<KinBody::JointControlMode>(m, "JointControlMode" DOXY_ENUM(JointControlMode))
#else
    object jointcontrolmode = enum_<KinBody::JointControlMode>("JointControlMode" DOXY_ENUM(JointControlMode))
#endif
                              .value("JCM_None",KinBody::JCM_None)
                              .value("JCM_RobotController",KinBody::JCM_RobotController)
                              .value("JCM_IO",KinBody::JCM_IO)
                              .value("JCM_ExternalDevice",KinBody::JCM_ExternalDevice);

#ifdef USE_PYBIND11_PYTHON_BINDINGS
    object geometryinfo = class_<PyGeometryInfo, OPENRAVE_SHARED_PTR<PyGeometryInfo> >(m, "GeometryInfo", DOXY_CLASS(KinBody::GeometryInfo))
                          .def(init<>())
                          //.def(init<const KinBody::GeometryInfo&>(), "info"_a)
#else
    object geometryinfo = class_<PyGeometryInfo, OPENRAVE_SHARED_PTR<PyGeometryInfo> >("GeometryInfo", DOXY_CLASS(KinBody::GeometryInfo))
#endif
                          .def_readwrite("_t",&PyGeometryInfo::_t)
                          .def_readwrite("_vGeomData",&PyGeometryInfo::_vGeomData)
                          .def_readwrite("_vGeomData2",&PyGeometryInfo::_vGeomData2)
                          .def_readwrite("_vGeomData3",&PyGeometryInfo::_vGeomData3)
                          .def_readwrite("_vGeomData4",&PyGeometryInfo::_vGeomData4)
                          .def_readwrite("_vDiffuseColor",&PyGeometryInfo::_vDiffuseColor)
                          .def_readwrite("_vAmbientColor",&PyGeometryInfo::_vAmbientColor)
                          .def_readwrite("_meshcollision",&PyGeometryInfo::_meshcollision)
                          .def_readwrite("_type",&PyGeometryInfo::_type)
                          .def_readwrite("_name",&PyGeometryInfo::_name)
                          .def_readwrite("_filenamerender",&PyGeometryInfo::_filenamerender)
                          .def_readwrite("_filenamecollision",&PyGeometryInfo::_filenamecollision)
                          .def_readwrite("_vRenderScale",&PyGeometryInfo::_vRenderScale)
                          .def_readwrite("_vCollisionScale",&PyGeometryInfo::_vCollisionScale)
                          .def_readwrite("_fTransparency",&PyGeometryInfo::_fTransparency)
                          .def_readwrite("_bVisible",&PyGeometryInfo::_bVisible)
                          .def_readwrite("_bModifiable",&PyGeometryInfo::_bModifiable)
                          .def_readwrite("_vSideWalls", &PyGeometryInfo::_vSideWalls)
                          .def("ComputeInnerEmptyVolume",&PyGeometryInfo::ComputeInnerEmptyVolume, DOXY_FN(GeomeryInfo,ComputeInnerEmptyVolume))
                          .def("ComputeAABB",&PyGeometryInfo::ComputeAABB, PY_ARGS("transform") DOXY_FN(GeomeryInfo,ComputeAABB))
#ifdef USE_PYBIND11_PYTHON_BINDINGS
                          .def("SerializeJSON", &PyGeometryInfo::SerializeJSON,
                               "unitScale"_a = 1.0,
                               "options"_a = py::none_(),
                               DOXY_FN(GeometryInfo,SerializeJSON)
                          )
                          .def("DeserializeJSON", &PyGeometryInfo::DeserializeJSON,
                               "obj"_a,
                               "unitScale"_a = 1.0,
                               DOXY_FN(GeometryInfo, DeserializeJSON)
                          )
#else
                          .def("SerializeJSON", &PyGeometryInfo::SerializeJSON, PyGeometryInfo_SerializeJSON_overloads(PY_ARGS("unitScale", "options") DOXY_FN(GeometryInfo,SerializeJSON)))
                          .def("DeserializeJSON", &PyGeometryInfo::DeserializeJSON, PyGeometryInfo_DeserializeJSON_overloads(PY_ARGS("obj", "unitScale") DOXY_FN(GeometryInfo, DeserializeJSON)))
#endif
#ifdef USE_PYBIND11_PYTHON_BINDINGS
        .def(py::pickle(
            [](const PyGeometryInfo &pygeom) {
            // __getstate__
            return GeometryInfo_pickle_suite::getstate(pygeom);
        },
        [](py::tuple state) {
            // __setstate__
            /* Create a new C++ instance */
            PyGeometryInfo pygeom;
            GeometryInfo_pickle_suite::setstate(pygeom, state);
            return pygeom;
        }
        ))
#else
                          .def_pickle(GeometryInfo_pickle_suite())
#endif
    ;

#ifdef USE_PYBIND11_PYTHON_BINDINGS
    object sidewall = class_<PySideWall, OPENRAVE_SHARED_PTR<PySideWall> >(m, "SideWall", DOXY_CLASS(KinBody::GeometryInfo::SideWall))
                      .def(init<>())
#else
    object sidewall = class_<PySideWall, OPENRAVE_SHARED_PTR<PySideWall> >("SideWall", DOXY_CLASS(KinBody::GeometryInfo::SideWall))
#endif
                      .def_readwrite("transf",&PySideWall::transf)
                      .def_readwrite("vExtents",&PySideWall::vExtents)
                      .def_readwrite("type",&PySideWall::type)
    ;

#ifdef USE_PYBIND11_PYTHON_BINDINGS
    object linkinfo = class_<PyLinkInfo, OPENRAVE_SHARED_PTR<PyLinkInfo> >(m, "LinkInfo", DOXY_CLASS(KinBody::LinkInfo))
                      .def(init<>())
#else
    object linkinfo = class_<PyLinkInfo, OPENRAVE_SHARED_PTR<PyLinkInfo> >("LinkInfo", DOXY_CLASS(KinBody::LinkInfo))
#endif
                      .def_readwrite("_vgeometryinfos",&PyLinkInfo::_vgeometryinfos)
                      .def_readwrite("_name",&PyLinkInfo::_name)
                      .def_readwrite("_t",&PyLinkInfo::_t)
                      .def_readwrite("_tMassFrame",&PyLinkInfo::_tMassFrame)
                      .def_readwrite("_mass",&PyLinkInfo::_mass)
                      .def_readwrite("_vinertiamoments",&PyLinkInfo::_vinertiamoments)
                      .def_readwrite("_mapFloatParameters",&PyLinkInfo::_mapFloatParameters)
                      .def_readwrite("_mapIntParameters",&PyLinkInfo::_mapIntParameters)
                      .def_readwrite("_mapStringParameters",&PyLinkInfo::_mapStringParameters)
                      .def_readwrite("_mapExtraGeometries",&PyLinkInfo::_mapExtraGeometries)
                      .def_readwrite("_vForcedAdjacentLinks",&PyLinkInfo::_vForcedAdjacentLinks)
                      .def_readwrite("_bStatic",&PyLinkInfo::_bStatic)
                      .def_readwrite("_bIsEnabled",&PyLinkInfo::_bIsEnabled)
                      .def_readwrite("_bVisible",&PyLinkInfo::_bVisible)
#ifdef USE_PYBIND11_PYTHON_BINDINGS
                      .def("SerializeJSON", &PyLinkInfo::SerializeJSON, 
                          "unitScale"_a = 1.0,
                          "options"_a = py::none_(),
                          DOXY_FN(LinkInfo, SerializeJSON)
                       )
                      .def("DeserializeJSON", &PyLinkInfo::DeserializeJSON,
                          "obj"_a,
                          "unitScale"_a = 1.0,
                          DOXY_FN(LinkInfo, DeserializeJSON)
                      )
#else
                      .def("SerializeJSON", &PyLinkInfo::SerializeJSON, PyLinkInfo_SerializeJSON_overloads(PY_ARGS("unitScale", "options") DOXY_FN(LinkInfo, SerializeJSON)))
                      .def("DeserializeJSON", &PyLinkInfo::DeserializeJSON, PyLinkInfo_DeserializeJSON_overloads(PY_ARGS("obj", "unitScale") DOXY_FN(LinkInfo, DeserializeJSON)))
#endif
#ifdef USE_PYBIND11_PYTHON_BINDINGS
                      .def(py::pickle(
                               [](const PyLinkInfo &pyinfo) {
            // __getstate__
            return LinkInfo_pickle_suite::getstate(pyinfo);
        },
                                      [](py::tuple state) {
            PyLinkInfo pyinfo;
            LinkInfo_pickle_suite::setstate(pyinfo, state);
            return pyinfo;
        }))
#else
                      .def_pickle(LinkInfo_pickle_suite())
#endif
    ;

    object jointcontrolinfo_robotcontroller =
#ifdef USE_PYBIND11_PYTHON_BINDINGS
        class_<PyJointControlInfo_RobotController, OPENRAVE_SHARED_PTR<PyJointControlInfo_RobotController> >(m, "JointControlInfo_RobotController", DOXY_CLASS(KinBody::JointInfo::JointControlInfo_RobotController))
        .def(init<>())
#else
        class_<PyJointControlInfo_RobotController, OPENRAVE_SHARED_PTR<PyJointControlInfo_RobotController> >("JointControlInfo_RobotController", DOXY_CLASS(KinBody::JointInfo::JointControlInfo_RobotController))
#endif
        .def_readwrite("robotId", &PyJointControlInfo_RobotController::robotId)
        .def_readwrite("robotControllerDOFIndex", &PyJointControlInfo_RobotController::robotControllerDOFIndex)
#ifdef USE_PYBIND11_PYTHON_BINDINGS
        .def(py::pickle(
            [](const PyJointControlInfo_RobotController &pyinfo) {
            // __getstate__
            return JointControlInfo_RobotController_pickle_suite::getstate(pyinfo);
        },
            [](py::tuple state) {
            // __setstate__
            /* Create a new C++ instance */
            PyJointControlInfo_RobotController pyinfo;
            JointControlInfo_RobotController_pickle_suite::setstate(pyinfo, state);
            return pyinfo;
        }
        ))
#else
        .def_pickle(JointControlInfo_RobotController_pickle_suite())
#endif // USE_PYBIND11_PYTHON_BINDINGS
    ;

    object jointcontrolinfo_io =
#ifdef USE_PYBIND11_PYTHON_BINDINGS
        class_<PyJointControlInfo_IO, OPENRAVE_SHARED_PTR<PyJointControlInfo_IO> >(m, "JointControlInfo_IO", DOXY_CLASS(KinBody::JointInfo::JointControlInfo_IO))
        .def(init<>())
#else
        class_<PyJointControlInfo_IO, OPENRAVE_SHARED_PTR<PyJointControlInfo_IO> >("JointControlInfo_IO", DOXY_CLASS(KinBody::JointInfo::JointControlInfo_IO))
#endif
        .def_readwrite("deviceId", &PyJointControlInfo_IO::deviceId)
        .def_readwrite("vMoveIONames", &PyJointControlInfo_IO::vMoveIONames)
        .def_readwrite("vUpperLimitIONames", &PyJointControlInfo_IO::vUpperLimitIONames)
        .def_readwrite("vUpperLimitSensorIsOn", &PyJointControlInfo_IO::vUpperLimitSensorIsOn)
        .def_readwrite("vLowerLimitIONames", &PyJointControlInfo_IO::vLowerLimitIONames)
        .def_readwrite("vLowerLimitSensorIsOn", &PyJointControlInfo_IO::vLowerLimitSensorIsOn)
#ifdef USE_PYBIND11_PYTHON_BINDINGS
        .def(py::pickle(
            [](const PyJointControlInfo_IO &pyinfo) {
            // __getstate__
            return JointControlInfo_IO_pickle_suite::getstate(pyinfo);
        },
            [](py::tuple state) {
            // __setstate__
            /* Create a new C++ instance */
            PyJointControlInfo_IO pyinfo;
            JointControlInfo_IO_pickle_suite::setstate(pyinfo, state);
            return pyinfo;
        }
        ))
#else
        .def_pickle(JointControlInfo_IO_pickle_suite())
#endif // USE_PYBIND11_PYTHON_BINDINGS
    ;

    object jointcontrolinfo_externaldevice =
#ifdef USE_PYBIND11_PYTHON_BINDINGS
        class_<PyJointControlInfo_ExternalDevice, OPENRAVE_SHARED_PTR<PyJointControlInfo_ExternalDevice> >(m, "JointControlInfo_ExternalDevice", DOXY_CLASS(KinBody::JointInfo::JointControlInfo_ExternalDevice))
        .def(init<>())
#else
        class_<PyJointControlInfo_ExternalDevice, OPENRAVE_SHARED_PTR<PyJointControlInfo_ExternalDevice> >("JointControlInfo_ExternalDevice", DOXY_CLASS(KinBody::JointInfo::JointControlInfo_ExternalDevice))
#endif
        .def_readwrite("externalDeviceId", &PyJointControlInfo_ExternalDevice::externalDeviceId)
#ifdef USE_PYBIND11_PYTHON_BINDINGS
        .def(py::pickle(
            [](const PyJointControlInfo_ExternalDevice &pyinfo) {
            // __getstate__
            return JointControlInfo_ExternalDevice_pickle_suite::getstate(pyinfo);
        },
            [](py::tuple state) {
            // __setstate__
            /* Create a new C++ instance */
            PyJointControlInfo_ExternalDevice pyinfo;
            JointControlInfo_ExternalDevice_pickle_suite::setstate(pyinfo, state);
            return pyinfo;
        }
        ))
#else 
        .def_pickle(JointControlInfo_ExternalDevice_pickle_suite())
#endif // USE_PYBIND11_PYTHON_BINDINGS
    ;

#ifdef USE_PYBIND11_PYTHON_BINDINGS
    object jointinfo = class_<PyJointInfo, OPENRAVE_SHARED_PTR<PyJointInfo> >(m, "JointInfo", DOXY_CLASS(KinBody::JointInfo))
                       .def(init<>())
#else
    object jointinfo = class_<PyJointInfo, OPENRAVE_SHARED_PTR<PyJointInfo> >("JointInfo", DOXY_CLASS(KinBody::JointInfo))
#endif
                       .def_readwrite("_type",&PyJointInfo::_type)
                       .def_readwrite("_name",&PyJointInfo::_name)
                       .def_readwrite("_linkname0",&PyJointInfo::_linkname0)
                       .def_readwrite("_linkname1",&PyJointInfo::_linkname1)
                       .def_readwrite("_vanchor",&PyJointInfo::_vanchor)
                       .def_readwrite("_vaxes",&PyJointInfo::_vaxes)
                       .def_readwrite("_vcurrentvalues",&PyJointInfo::_vcurrentvalues)
                       .def_readwrite("_vresolution",&PyJointInfo::_vresolution)
                       .def_readwrite("_vmaxvel",&PyJointInfo::_vmaxvel)
                       .def_readwrite("_vhardmaxvel",&PyJointInfo::_vhardmaxvel)
                       .def_readwrite("_vmaxaccel",&PyJointInfo::_vmaxaccel)
                       .def_readwrite("_vhardmaxaccel",&PyJointInfo::_vhardmaxaccel)
                       .def_readwrite("_vmaxjerk",&PyJointInfo::_vmaxjerk)
                       .def_readwrite("_vhardmaxjerk",&PyJointInfo::_vhardmaxjerk)
                       .def_readwrite("_vmaxtorque",&PyJointInfo::_vmaxtorque)
                       .def_readwrite("_vmaxinertia",&PyJointInfo::_vmaxinertia)
                       .def_readwrite("_vweights",&PyJointInfo::_vweights)
                       .def_readwrite("_voffsets",&PyJointInfo::_voffsets)
                       .def_readwrite("_vlowerlimit",&PyJointInfo::_vlowerlimit)
                       .def_readwrite("_vupperlimit",&PyJointInfo::_vupperlimit)
                       .def_readwrite("_trajfollow",&PyJointInfo::_trajfollow)
                       .def_readwrite("_vmimic",&PyJointInfo::_vmimic)
                       .def_readwrite("_mapFloatParameters",&PyJointInfo::_mapFloatParameters)
                       .def_readwrite("_mapIntParameters",&PyJointInfo::_mapIntParameters)
                       .def_readwrite("_mapStringParameters",&PyJointInfo::_mapStringParameters)
                       .def_readwrite("_bIsCircular",&PyJointInfo::_bIsCircular)
                       .def_readwrite("_bIsActive",&PyJointInfo::_bIsActive)
                       .def_readwrite("_infoElectricMotor", &PyJointInfo::_infoElectricMotor)
                       // joint mode
                       .def_readwrite("_controlMode", &PyJointInfo::_controlMode)
                       .def_readwrite("_jci_robotcontroller", &PyJointInfo::_jci_robotcontroller)
                       .def_readwrite("_jci_io", &PyJointInfo::_jci_io)
                       .def_readwrite("_jci_externaldevice", &PyJointInfo::_jci_externaldevice)
                       .def("GetDOF", &PyJointInfo::GetDOF)
#ifdef USE_PYBIND11_PYTHON_BINDINGS
                       .def("SerializeJSON", &PyJointInfo::SerializeJSON,
                            "unitScale"_a = 1.0,
                            "options"_a = py::none_(),
                            DOXY_FN(KinBody::JointInfo, SerializeJSON)
                        )
                       .def("DeserializeJSON", &PyJointInfo::DeserializeJSON,
                            "obj"_a,
                            "unitScale"_a = 1.0,
                            DOXY_FN(KinBody::JointInfo, DeserializeJSON)
                        )
#else
                       .def("SerializeJSON", &PyJointInfo::SerializeJSON, PyJointInfo_SerializeJSON_overloads(PY_ARGS("unitScale", "options") DOXY_FN(KinBody::JointInfo, SerializeJSON)))
                       .def("DeserializeJSON", &PyJointInfo::DeserializeJSON, PyJointInfo_DeserializeJSON_overloads(PY_ARGS("obj", "unitScale") DOXY_FN(KinBody::JointInfo, DeserializeJSON)))
#endif // USE_PYBIND11_PYTHON_BINDINGS
#ifdef USE_PYBIND11_PYTHON_BINDINGS
                       .def(py::pickle(
                                [](const PyJointInfo &pyinfo) {
            // __getstate__
            return JointInfo_pickle_suite::getstate(pyinfo);
        },
                                       [](py::tuple state) {
            PyJointInfo pyinfo;
            JointInfo_pickle_suite::setstate(pyinfo, state);
            return pyinfo;
        }))
#else
                       .def_pickle(JointInfo_pickle_suite())
#endif
    ;

#ifdef USE_PYBIND11_PYTHON_BINDINGS
    object grabbedinfo = class_<PyKinBody::PyGrabbedInfo, OPENRAVE_SHARED_PTR<PyKinBody::PyGrabbedInfo> >(m, "GrabbedInfo", DOXY_CLASS(KinBody::GrabbedInfo))
                         .def(init<>())
                         .def(init<const RobotBase::GrabbedInfo&>(), "info"_a)
#else
    object grabbedinfo = class_<PyKinBody::PyGrabbedInfo, OPENRAVE_SHARED_PTR<PyKinBody::PyGrabbedInfo> >("GrabbedInfo", DOXY_CLASS(KinBody::GrabbedInfo))
#endif
                         .def_readwrite("_grabbedname",&PyKinBody::PyGrabbedInfo::_grabbedname)
                         .def_readwrite("_robotlinkname",&PyKinBody::PyGrabbedInfo::_robotlinkname)
                         .def_readwrite("_trelative",&PyKinBody::PyGrabbedInfo::_trelative)
                         .def_readwrite("_setRobotLinksToIgnore",&PyKinBody::PyGrabbedInfo::_setRobotLinksToIgnore)
#ifdef USE_PYBIND11_PYTHON_BINDINGS
                         .def("SerializeJSON", &PyKinBody::PyGrabbedInfo::SerializeJSON,
                            "unitScale"_a = 1.0,
                            "options"_a = py::none_(),
                            DOXY_FN(KinBody::GrabbedInfo, SerializeJSON)
                         )
                         .def("DeserializeJSON", &PyKinBody::PyGrabbedInfo::DeserializeJSON,
                            "obj"_a,
                            "unitScale"_a = 1.0,
                            DOXY_FN(KinBody::GrabbedInfo, DeserializeJSON)
                         )
#else
                         .def("SerializeJSON", &PyKinBody::PyGrabbedInfo::SerializeJSON, PyGrabbedInfo_SerializeJSON_overloads(PY_ARGS("unitScale", "options") DOXY_FN(KinBody::GrabbedInfo, SerializeJSON)))
                         .def("DeserializeJSON", &PyKinBody::PyGrabbedInfo::DeserializeJSON, PyGrabbedInfo_DeserializeJSON_overloads(PY_ARGS("obj", "unitScale") DOXY_FN(KinBody::GrabbedInfo, DeserializeJSON)))
#endif // USE_PYBIND11_PYTHON_BINDINGS
                         .def("__str__",&PyKinBody::PyGrabbedInfo::__str__)
                         .def("__unicode__",&PyKinBody::PyGrabbedInfo::__unicode__)
#ifdef USE_PYBIND11_PYTHON_BINDINGS
                         // https://pybind11.readthedocs.io/en/stable/advanced/classes.html#pickling-support
                         .def(py::pickle(
                                  // __getstate__
                                  [](const PyKinBody::PyGrabbedInfo &pyinfo) {
            return GrabbedInfo_pickle_suite::getstate(pyinfo);
        },
                                  // __setstate__
                                  [](py::tuple state) {
            if (state.size() != 2) {
                RAVELOG_WARN("Invalid state!");
            }
            /* Create a new C++ instance */
            PyKinBody::PyGrabbedInfo pyinfo;
            GrabbedInfo_pickle_suite::setstate(pyinfo, state);
            return pyinfo;
        }
                                  ))
#else
                         .def_pickle(GrabbedInfo_pickle_suite())
#endif
    ;

#ifdef USE_PYBIND11_PYTHON_BINDINGS
    object kinbodyinfo = class_<PyKinBody::PyKinBodyInfo, OPENRAVE_SHARED_PTR<PyKinBody::PyKinBodyInfo> >(m, "KinBodyInfo", DOXY_CLASS(KinBody::KinBodyInfo))
                         .def(init<>())
#else
    object kinbodyinfo = class_<PyKinBody::PyKinBodyInfo, OPENRAVE_SHARED_PTR<PyKinBody::PyKinBodyInfo> >("KinBodyInfo", DOXY_CLASS(KinBody::KinBodyInfo))
#endif
                         .def_readwrite("_vLinkInfos",&PyKinBody::PyKinBodyInfo::_vLinkInfos)
                         .def_readwrite("_vJointInfos",&PyKinBody::PyKinBodyInfo::_vJointInfos)
                         .def_readwrite("_uri", &PyKinBody::PyKinBodyInfo::_uri)
                         .def("__str__",&PyKinBody::PyKinBodyInfo::__str__)
                         .def("__unicode__",&PyKinBody::PyKinBodyInfo::__unicode__)
#ifdef USE_PYBIND11_PYTHON_BINDINGS
                         .def("SerializeJSON", &PyKinBody::PyKinBodyInfo::SerializeJSON,
                              "unitScale"_a = 1.0,
                              "options"_a = py::none_(),
                              DOXY_FN(KinBody::KinBodyInfo, SerializeJSON)
                          )
                          .def("DeserializeJSON", &PyKinBody::PyKinBodyInfo::DeserializeJSON,
                              "obj"_a,
                              "unitScale"_a = 1.0,
                              DOXY_FN(KinBody::KinBodyInfo, DeserializeJSON)
                          )
#else
                          .def("SerializeJSON", &PyKinBody::PyKinBodyInfo::SerializeJSON, PyKinBodyInfo_SerializeJSON_overloads(PY_ARGS("unitScale", "options") DOXY_FN(KinBody::KinBodyInfo, SerializeJSON)))
                          .def("DeserializeJSON", &PyKinBody::PyKinBodyInfo::DeserializeJSON, PyKinBodyInfo_DeserializeJSON_overloads(PY_ARGS("obj", "unitScale") DOXY_FN(KinBody::KinBodyInfo, DeserializeJSON)))
#endif


#ifdef USE_PYBIND11_PYTHON_BINDINGS
                         // https://pybind11.readthedocs.io/en/stable/advanced/classes.html#pickling-support
                         .def(py::pickle(
                                  // __getstate__
                                  [](const PyKinBody::PyKinBodyInfo &pyinfo) {
            return KinBodyInfo_pickle_suite::getstate(pyinfo);
        },
                                  // __setstate__
                                  [](py::tuple state) {
            if (state.size() != 3) {
                RAVELOG_WARN("Invalid state!");
            }
            /* Create a new C++ instance */
            PyKinBody::PyKinBodyInfo pyinfo;
            KinBodyInfo_pickle_suite::setstate(pyinfo, state);
            return pyinfo;
        }
                                  ))
#else
                         .def_pickle(KinBodyInfo_pickle_suite())
#endif
    ;

    {
        void (PyKinBody::*psetdofvalues1)(object) = &PyKinBody::SetDOFValues;
        void (PyKinBody::*psetdofvalues2)(object,object) = &PyKinBody::SetDOFValues;
        void (PyKinBody::*psetdofvalues3)(object,object,uint32_t) = &PyKinBody::SetDOFValues;
        object (PyKinBody::*getdofvalues1)() const = &PyKinBody::GetDOFValues;
        object (PyKinBody::*getdofvalues2)(object) const = &PyKinBody::GetDOFValues;
        object (PyKinBody::*getdofvelocities1)() const = &PyKinBody::GetDOFVelocities;
        object (PyKinBody::*getdofvelocities2)(object) const = &PyKinBody::GetDOFVelocities;
        object (PyKinBody::*getdoflimits1)() const = &PyKinBody::GetDOFLimits;
        object (PyKinBody::*getdoflimits2)(object) const = &PyKinBody::GetDOFLimits;
        object (PyKinBody::*getdofweights1)() const = &PyKinBody::GetDOFWeights;
        object (PyKinBody::*getdofweights2)(object) const = &PyKinBody::GetDOFWeights;
        object (PyKinBody::*getdofresolutions1)() const = &PyKinBody::GetDOFResolutions;
        object (PyKinBody::*getdofresolutions2)(object) const = &PyKinBody::GetDOFResolutions;
        object (PyKinBody::*getdofvelocitylimits1)() const = &PyKinBody::GetDOFVelocityLimits;
        object (PyKinBody::*getdofvelocitylimits2)(object) const = &PyKinBody::GetDOFVelocityLimits;
        object (PyKinBody::*getdofaccelerationlimits1)() const = &PyKinBody::GetDOFAccelerationLimits;
        object (PyKinBody::*getdofaccelerationlimits2)(object) const = &PyKinBody::GetDOFAccelerationLimits;
        object (PyKinBody::*getdofjerklimits1)() const = &PyKinBody::GetDOFJerkLimits;
        object (PyKinBody::*getdofjerklimits2)(object) const = &PyKinBody::GetDOFJerkLimits;
        object (PyKinBody::*getdofhardvelocitylimits1)() const = &PyKinBody::GetDOFHardVelocityLimits;
        object (PyKinBody::*getdofhardvelocitylimits2)(object) const = &PyKinBody::GetDOFHardVelocityLimits;
        object (PyKinBody::*getdofhardaccelerationlimits1)() const = &PyKinBody::GetDOFHardAccelerationLimits;
        object (PyKinBody::*getdofhardaccelerationlimits2)(object) const = &PyKinBody::GetDOFHardAccelerationLimits;
        object (PyKinBody::*getdofhardjerklimits1)() const = &PyKinBody::GetDOFHardJerkLimits;
        object (PyKinBody::*getdofhardjerklimits2)(object) const = &PyKinBody::GetDOFHardJerkLimits;
        object (PyKinBody::*getdoftorquelimits1)() const = &PyKinBody::GetDOFTorqueLimits;
        object (PyKinBody::*getdoftorquelimits2)(object) const = &PyKinBody::GetDOFTorqueLimits;
        object (PyKinBody::*getlinks1)() const = &PyKinBody::GetLinks;
        object (PyKinBody::*getlinks2)(object) const = &PyKinBody::GetLinks;
        object (PyKinBody::*getjoints1)() const = &PyKinBody::GetJoints;
        object (PyKinBody::*getjoints2)(object) const = &PyKinBody::GetJoints;
        void (PyKinBody::*setdofvelocities1)(object) = &PyKinBody::SetDOFVelocities;
        void (PyKinBody::*setdofvelocities2)(object,object,object) = &PyKinBody::SetDOFVelocities;
        void (PyKinBody::*setdofvelocities3)(object,uint32_t,object) = &PyKinBody::SetDOFVelocities;
        void (PyKinBody::*setdofvelocities4)(object,object,object,uint32_t) = &PyKinBody::SetDOFVelocities;
        bool (PyKinBody::*pgrab2)(PyKinBodyPtr,object) = &PyKinBody::Grab;
        bool (PyKinBody::*pgrab4)(PyKinBodyPtr,object,object) = &PyKinBody::Grab;
        object (PyKinBody::*GetNonAdjacentLinks1)() const = &PyKinBody::GetNonAdjacentLinks;
        object (PyKinBody::*GetNonAdjacentLinks2)(int) const = &PyKinBody::GetNonAdjacentLinks;
        std::string sInitFromBoxesDoc = std::string(DOXY_FN(KinBody,InitFromBoxes "const std::vector< AABB; bool")) + std::string("\nboxes is a Nx6 array, first 3 columsn are position, last 3 are extents");
        std::string sGetChainDoc = std::string(DOXY_FN(KinBody,GetChain)) + std::string("If returnjoints is false will return a list of links, otherwise will return a list of links (default is true)");
        std::string sComputeInverseDynamicsDoc = std::string(":param returncomponents: If True will return three N-element arrays that represents the torque contributions to M, C, and G.\n\n:param externalforcetorque: A dictionary of link indices and a 6-element array of forces/torques in that order.\n\n") + std::string(DOXY_FN(KinBody, ComputeInverseDynamics));
#ifdef USE_PYBIND11_PYTHON_BINDINGS
        scope_ kinbody = class_<PyKinBody, OPENRAVE_SHARED_PTR<PyKinBody>, PyInterfaceBase>(m, "KinBody", DOXY_CLASS(KinBody))
#else
        scope_ kinbody = class_<PyKinBody, OPENRAVE_SHARED_PTR<PyKinBody>, bases<PyInterfaceBase> >("KinBody", DOXY_CLASS(KinBody), no_init)
#endif
                         .def("Destroy",&PyKinBody::Destroy, DOXY_FN(KinBody,Destroy))
#ifdef USE_PYBIND11_PYTHON_BINDINGS
                         .def("InitFromInfo", &PyKinBody::InitFromInfo,
                              "info"_a,
                              DOXY_FN(KinBody, InitFromInfo))
#else
                         .def("InitFromInfo",&PyKinBody::InitFromInfo, DOXY_FN(KinBody, InitFromInfo))
#endif
#ifdef USE_PYBIND11_PYTHON_BINDINGS
                         .def("InitFromBoxes", &PyKinBody::InitFromBoxes,
                              "boxes"_a,
                              "draw"_a = true,
                              "uri"_a = "",
                              sInitFromBoxesDoc.c_str()
                              )
#else
                         .def("InitFromBoxes",&PyKinBody::InitFromBoxes,InitFromBoxes_overloads(PY_ARGS("boxes","draw","uri") sInitFromBoxesDoc.c_str()))
#endif
#ifdef USE_PYBIND11_PYTHON_BINDINGS
                         .def("InitFromSpheres", &PyKinBody::InitFromSpheres,
                              "spherex"_a,
                              "draw"_a = true,
                              "uri"_a = "",
                              DOXY_FN(KinBody, InitFromSpheres)
                              )
#else
                         .def("InitFromSpheres",&PyKinBody::InitFromSpheres,InitFromSpheres_overloads(PY_ARGS("spherex","draw","uri") DOXY_FN(KinBody,InitFromSpheres)))
#endif
#ifdef USE_PYBIND11_PYTHON_BINDINGS
                         .def("InitFromTrimesh", &PyKinBody::InitFromTrimesh,
                              "trimesh"_a,
                              "draw"_a = true,
                              "uri"_a = "",
                              DOXY_FN(KinBody, InitFromTrimesh)
                              )
#else
                         .def("InitFromTrimesh",&PyKinBody::InitFromTrimesh,InitFromTrimesh_overloads(PY_ARGS("trimesh","draw","uri") DOXY_FN(KinBody,InitFromTrimesh)))
#endif
#ifdef USE_PYBIND11_PYTHON_BINDINGS
                         .def("InitFromGeometries", &PyKinBody::InitFromGeometries,
                              "geometries"_a,
                              "uri"_a = "",
                              DOXY_FN(KinBody, InitFromGeometries)
                              )
#else
                         .def("InitFromGeometries",&PyKinBody::InitFromGeometries,InitFromGeometries_overloads(PY_ARGS("geometries", "uri") DOXY_FN(KinBody,InitFromGeometries)))
#endif
#ifdef USE_PYBIND11_PYTHON_BINDINGS
                         .def("Init", &PyKinBody::Init,
                              "linkinfos"_a,
                              "jointinfos"_a,
                              "uri"_a = "",
                              DOXY_FN(KinBody, Init)
                              )
#else
                         .def("Init",&PyKinBody::Init,Init_overloads(PY_ARGS("linkinfos","jointinfos","uri") DOXY_FN(KinBody,Init)))
#endif
                         .def("SetLinkGeometriesFromGroup",&PyKinBody::SetLinkGeometriesFromGroup, PY_ARGS("name") DOXY_FN(KinBody,SetLinkGeometriesFromGroup))
                         .def("SetLinkGroupGeometries", &PyKinBody::SetLinkGroupGeometries, PY_ARGS("name", "linkgeometries") DOXY_FN(KinBody, SetLinkGroupGeometries))
                         .def("SetName", &PyKinBody::SetName,PY_ARGS("name") DOXY_FN(KinBody,SetName))
                         .def("GetName",&PyKinBody::GetName,DOXY_FN(KinBody,GetName))
                         .def("GetDOF",&PyKinBody::GetDOF,DOXY_FN(KinBody,GetDOF))
                         .def("GetDOFValues",getdofvalues1,DOXY_FN(KinBody,GetDOFValues))
                         .def("GetDOFValues",getdofvalues2,PY_ARGS("indices") DOXY_FN(KinBody,GetDOFValues))
                         .def("GetDOFVelocities",getdofvelocities1, DOXY_FN(KinBody,GetDOFVelocities))
                         .def("GetDOFVelocities",getdofvelocities2, PY_ARGS("indices") DOXY_FN(KinBody,GetDOFVelocities))
                         .def("GetDOFLimits",getdoflimits1, DOXY_FN(KinBody,GetDOFLimits))
                         .def("GetDOFLimits",getdoflimits2, PY_ARGS("indices") DOXY_FN(KinBody,GetDOFLimits))
                         .def("GetDOFVelocityLimits",getdofvelocitylimits1, DOXY_FN(KinBody,GetDOFVelocityLimits))
                         .def("GetDOFVelocityLimits",getdofvelocitylimits2, PY_ARGS("indices") DOXY_FN(KinBody,GetDOFVelocityLimits))
                         .def("GetDOFAccelerationLimits",getdofaccelerationlimits1, DOXY_FN(KinBody,GetDOFAccelerationLimits))
                         .def("GetDOFAccelerationLimits",getdofaccelerationlimits2, PY_ARGS("indices") DOXY_FN(KinBody,GetDOFAccelerationLimits))
                         .def("GetDOFJerkLimits",getdofjerklimits1, DOXY_FN(KinBody,GetDOFJerkLimits1))
                         .def("GetDOFJerkLimits",getdofjerklimits2, PY_ARGS("indices") DOXY_FN(KinBody,GetDOFJerkLimits2))
                         .def("GetDOFHardVelocityLimits",getdofhardvelocitylimits1, DOXY_FN(KinBody,GetDOFHardVelocityLimits1))
                         .def("GetDOFHardVelocityLimits",getdofhardvelocitylimits2, PY_ARGS("indices") DOXY_FN(KinBody,GetDOFHardVelocityLimits2))
                         .def("GetDOFHardAccelerationLimits",getdofhardaccelerationlimits1, DOXY_FN(KinBody,GetDOFHardAccelerationLimits1))
                         .def("GetDOFHardAccelerationLimits",getdofhardaccelerationlimits2, PY_ARGS("indices") DOXY_FN(KinBody,GetDOFHardAccelerationLimits2))
                         .def("GetDOFHardJerkLimits",getdofhardjerklimits1, DOXY_FN(KinBody,GetDOFHardJerkLimits1))
                         .def("GetDOFHardJerkLimits",getdofhardjerklimits2, PY_ARGS("indices") DOXY_FN(KinBody,GetDOFHardJerkLimits2))
                         .def("GetDOFTorqueLimits",getdoftorquelimits1, DOXY_FN(KinBody,GetDOFTorqueLimits))
                         .def("GetDOFTorqueLimits",getdoftorquelimits2, PY_ARGS("indices") DOXY_FN(KinBody,GetDOFTorqueLimits))
                         .def("GetDOFMaxVel",&PyKinBody::GetDOFMaxVel, DOXY_FN(KinBody,GetDOFMaxVel))
                         .def("GetDOFMaxTorque",&PyKinBody::GetDOFMaxTorque, DOXY_FN(KinBody,GetDOFMaxTorque))
                         .def("GetDOFMaxAccel",&PyKinBody::GetDOFMaxAccel, DOXY_FN(KinBody,GetDOFMaxAccel))
                         .def("GetDOFWeights",getdofweights1, DOXY_FN(KinBody,GetDOFWeights))
                         .def("GetDOFWeights",getdofweights2, DOXY_FN(KinBody,GetDOFWeights))
                         .def("SetDOFWeights",&PyKinBody::SetDOFWeights, PY_ARGS("weights") DOXY_FN(KinBody,SetDOFWeights))
                         .def("SetDOFResolutions",&PyKinBody::SetDOFResolutions, PY_ARGS("resolutions") DOXY_FN(KinBody,SetDOFResolutions))
#ifdef USE_PYBIND11_PYTHON_BINDINGS
                         .def("SetDOFLimits", &PyKinBody::SetDOFLimits,
                              "lower"_a,
                              "upper"_a,
                              "indices"_a = py::none_(),
                              DOXY_FN(KinBody, SetDOFLimits)
                              )
#else
                         .def("SetDOFLimits",&PyKinBody::SetDOFLimits, SetDOFLimits_overloads(PY_ARGS("lower","upper","indices") DOXY_FN(KinBody,SetDOFLimits)))
#endif
                         .def("SetDOFVelocityLimits",&PyKinBody::SetDOFVelocityLimits, PY_ARGS("limits") DOXY_FN(KinBody,SetDOFVelocityLimits))
                         .def("SetDOFAccelerationLimits",&PyKinBody::SetDOFAccelerationLimits, PY_ARGS("limits") DOXY_FN(KinBody,SetDOFAccelerationLimits))
                         .def("SetDOFJerkLimits",&PyKinBody::SetDOFJerkLimits, PY_ARGS("limits") DOXY_FN(KinBody,SetDOFJerkLimits))
                         .def("SetDOFHardVelocityLimits",&PyKinBody::SetDOFHardVelocityLimits, PY_ARGS("limits") DOXY_FN(KinBody,SetDOFHardVelocityLimits))
                         .def("SetDOFHardAccelerationLimits",&PyKinBody::SetDOFHardAccelerationLimits, PY_ARGS("limits") DOXY_FN(KinBody,SetDOFHardAccelerationLimits))
                         .def("SetDOFHardJerkLimits",&PyKinBody::SetDOFHardJerkLimits, PY_ARGS("limits") DOXY_FN(KinBody,SetDOFHardJerkLimits))
                         .def("SetDOFTorqueLimits",&PyKinBody::SetDOFTorqueLimits, PY_ARGS("limits") DOXY_FN(KinBody,SetDOFTorqueLimits))
                         .def("GetDOFResolutions",getdofresolutions1, DOXY_FN(KinBody,GetDOFResolutions))
                         .def("GetDOFResolutions",getdofresolutions2, DOXY_FN(KinBody,GetDOFResolutions))
                         .def("GetLinks",getlinks1, DOXY_FN(KinBody,GetLinks))
                         .def("GetLinks",getlinks2, PY_ARGS("indices") DOXY_FN(KinBody,GetLinks))
                         .def("GetLink",&PyKinBody::GetLink,PY_ARGS("name") DOXY_FN(KinBody,GetLink))
                         .def("GetJoints",getjoints1, DOXY_FN(KinBody,GetJoints))
                         .def("GetJoints",getjoints2, PY_ARGS("indices") DOXY_FN(KinBody,GetJoints))
                         .def("GetPassiveJoints",&PyKinBody::GetPassiveJoints, DOXY_FN(KinBody,GetPassiveJoints))
                         .def("GetDependencyOrderedJoints",&PyKinBody::GetDependencyOrderedJoints, DOXY_FN(KinBody,GetDependencyOrderedJoints))
                         .def("GetClosedLoops",&PyKinBody::GetClosedLoops,DOXY_FN(KinBody,GetClosedLoops))
                         .def("GetRigidlyAttachedLinks",&PyKinBody::GetRigidlyAttachedLinks,PY_ARGS("linkindex") DOXY_FN(KinBody,GetRigidlyAttachedLinks))
#ifdef USE_PYBIND11_PYTHON_BINDINGS
                         .def("GetChain", &PyKinBody::GetChain,
                              "linkindex1"_a,
                              "linkindex2"_a,
                              "returnjoints"_a = true,
                              sGetChainDoc.c_str()
                              )
#else
                         .def("GetChain",&PyKinBody::GetChain,GetChain_overloads(PY_ARGS("linkindex1","linkindex2","returnjoints") sGetChainDoc.c_str()))
#endif
                         .def("IsDOFInChain",&PyKinBody::IsDOFInChain,PY_ARGS("linkindex1","linkindex2","dofindex") DOXY_FN(KinBody,IsDOFInChain))
                         .def("GetJointIndex",&PyKinBody::GetJointIndex,PY_ARGS("name") DOXY_FN(KinBody,GetJointIndex))
                         .def("GetJoint",&PyKinBody::GetJoint,PY_ARGS("name") DOXY_FN(KinBody,GetJoint))
                         .def("GetJointFromDOFIndex",&PyKinBody::GetJointFromDOFIndex,PY_ARGS("dofindex") DOXY_FN(KinBody,GetJointFromDOFIndex))
                         .def("GetTransform",&PyKinBody::GetTransform, DOXY_FN(KinBody,GetTransform))
                         .def("GetTransformPose",&PyKinBody::GetTransformPose, DOXY_FN(KinBody,GetTransform))
#ifdef USE_PYBIND11_PYTHON_BINDINGS
                         .def("GetLinkTransformations", &PyKinBody::GetLinkTransformations,
                              "returndoflastvlaues"_a = false,
                              DOXY_FN(KinBody,GetLinkTransformations)
                              )
#else
                         .def("GetLinkTransformations",&PyKinBody::GetLinkTransformations, GetLinkTransformations_overloads(PY_ARGS("returndoflastvlaues") DOXY_FN(KinBody,GetLinkTransformations)))
#endif
                         .def("GetBodyTransformations",&PyKinBody::GetLinkTransformations, DOXY_FN(KinBody,GetLinkTransformations))
#ifdef USE_PYBIND11_PYTHON_BINDINGS
                         .def("SetLinkTransformations",&PyKinBody::SetLinkTransformations,
                              "transforms"_a,
                              "doflastsetvalues"_a = py::none_(),
                              DOXY_FN(KinBody,SetLinkTransformations)
                              )
#else
                         .def("SetLinkTransformations",&PyKinBody::SetLinkTransformations,SetLinkTransformations_overloads(PY_ARGS("transforms","doflastsetvalues") DOXY_FN(KinBody,SetLinkTransformations)))
#endif
                         .def("SetBodyTransformations", &PyKinBody::SetLinkTransformations, PY_ARGS("transforms", "doflastsetvalues") DOXY_FN(KinBody,SetLinkTransformations))
                         .def("SetLinkVelocities",&PyKinBody::SetLinkVelocities,PY_ARGS("velocities") DOXY_FN(KinBody,SetLinkVelocities))
                         .def("SetVelocity",&PyKinBody::SetVelocity, PY_ARGS("linear","angular") DOXY_FN(KinBody,SetVelocity "const Vector; const Vector"))
                         .def("SetDOFVelocities",setdofvelocities1, PY_ARGS("dofvelocities") DOXY_FN(KinBody,SetDOFVelocities "const std::vector; uint32_t"))
                         .def("SetDOFVelocities",setdofvelocities2, PY_ARGS("dofvelocities","linear","angular") DOXY_FN(KinBody,SetDOFVelocities "const std::vector; const Vector; const Vector; uint32_t"))
#ifdef USE_PYBIND11_PYTHON_BINDINGS
                         .def("SetDOFVelocities", setdofvelocities3,
                              "dofvelocities"_a,
                              "checklimits"_a = (int) KinBody::CLA_CheckLimits,
                              "indices"_a = py::none_(),
                              DOXY_FN(KinBody,SetDOFVelocities "const std::vector; uint32_t; const std::vector")
                              )
#else
                         .def("SetDOFVelocities",setdofvelocities3, PY_ARGS("dofvelocities","checklimits","indices") DOXY_FN(KinBody,SetDOFVelocities "const std::vector; uint32_t; const std::vector"))
#endif
                         .def("SetDOFVelocities",setdofvelocities4, PY_ARGS("dofvelocities","linear","angular","checklimits") DOXY_FN(KinBody,SetDOFVelocities "const std::vector; const Vector; const Vector; uint32_t"))
                         .def("GetLinkVelocities",&PyKinBody::GetLinkVelocities, DOXY_FN(KinBody,GetLinkVelocities))
#ifdef USE_PYBIND11_PYTHON_BINDINGS
                         .def("GetLinkAccelerations", &PyKinBody::GetLinkAccelerations,
                              "dofaccelerations"_a,
                              "externalaccelerations"_a = py::none_(),
                              DOXY_FN(KinBody,GetLinkAccelerations)
                              )
#else
                         .def("GetLinkAccelerations",&PyKinBody::GetLinkAccelerations, GetLinkAccelerations_overloads(PY_ARGS("dofaccelerations", "externalaccelerations") DOXY_FN(KinBody,GetLinkAccelerations)))
#endif
                         .def("GetLinkEnableStates",&PyKinBody::GetLinkEnableStates, DOXY_FN(KinBody,GetLinkEnableStates))
                         .def("SetLinkEnableStates",&PyKinBody::SetLinkEnableStates, DOXY_FN(KinBody,SetLinkEnableStates))
#ifdef USE_PYBIND11_PYTHON_BINDINGS
                         .def("ComputeAABB", &PyKinBody::ComputeAABB,
                              "enabledOnlyLinks"_a = false,
                              DOXY_FN(KinBody, ComputeAABB)
                              )
#else
                         .def("ComputeAABB",&PyKinBody::ComputeAABB, ComputeAABB_overloads(PY_ARGS("enabledOnlyLinks") DOXY_FN(KinBody,ComputeAABB)))
#endif
#ifdef USE_PYBIND11_PYTHON_BINDINGS
                         .def("ComputeAABBFromTransform", &PyKinBody::ComputeAABBFromTransform,
                              "transform"_a,
                              "enabledOnlyLinks"_a = false,
                              DOXY_FN(KinBody,ComputeAABBFromTransform)
                              )
#else
                         .def("ComputeAABBFromTransform",&PyKinBody::ComputeAABBFromTransform, ComputeAABBFromTransform_overloads(PY_ARGS("transform", "enabledOnlyLinks") DOXY_FN(KinBody,ComputeAABBFromTransform)))
#endif
#ifdef USE_PYBIND11_PYTHON_BINDINGS
                         .def("ComputeLocalAABB", &PyKinBody::ComputeLocalAABB,
                              "enabledOnlyLinks"_a = false,
                              DOXY_FN(KinBody,ComputeLocalAABB)
                              )
#else
                         .def("ComputeLocalAABB",&PyKinBody::ComputeLocalAABB, ComputeLocalAABB_overloads(PY_ARGS("enabledOnlyLinks") DOXY_FN(KinBody,ComputeLocalAABB)))
#endif
                         .def("GetCenterOfMass", &PyKinBody::GetCenterOfMass, DOXY_FN(KinBody,GetCenterOfMass))
                         .def("Enable",&PyKinBody::Enable,PY_ARGS("enable") DOXY_FN(KinBody,Enable))
                         .def("IsEnabled",&PyKinBody::IsEnabled, DOXY_FN(KinBody,IsEnabled))
                         .def("SetVisible",&PyKinBody::SetVisible,PY_ARGS("visible") DOXY_FN(KinBody,SetVisible))
                         .def("IsVisible",&PyKinBody::IsVisible, DOXY_FN(KinBody,IsVisible))
                         .def("IsDOFRevolute",&PyKinBody::IsDOFRevolute, PY_ARGS("dofindex") DOXY_FN(KinBody,IsDOFRevolute))
                         .def("IsDOFPrismatic",&PyKinBody::IsDOFPrismatic, PY_ARGS("dofindex") DOXY_FN(KinBody,IsDOFPrismatic))
                         .def("SetTransform",&PyKinBody::SetTransform,PY_ARGS("transform") DOXY_FN(KinBody,SetTransform))
                         .def("SetJointValues",psetdofvalues1,PY_ARGS("values") DOXY_FN(KinBody,SetDOFValues "const std::vector; uint32_t; const std::vector"))
                         .def("SetJointValues",psetdofvalues2,PY_ARGS("values","dofindices") DOXY_FN(KinBody,SetDOFValues "const std::vector; uint32_t; const std::vector"))
                         .def("SetDOFValues",psetdofvalues1,PY_ARGS("values") DOXY_FN(KinBody,SetDOFValues "const std::vector; uint32_t; const std::vector"))
                         .def("SetDOFValues",psetdofvalues2,PY_ARGS("values","dofindices") DOXY_FN(KinBody,SetDOFValues "const std::vector; uint32_t; const std::vector"))
                         .def("SetDOFValues",psetdofvalues3,PY_ARGS("values","dofindices","checklimits") DOXY_FN(KinBody,SetDOFValues "const std::vector; uint32_t; const std::vector"))
#ifdef USE_PYBIND11_PYTHON_BINDINGS
                         .def("SubtractDOFValues", &PyKinBody::SubtractDOFValues,
                              "values0"_a,
                              "values1"_a,
                              "indices"_a = py::none_(),
                              DOXY_FN(KinBody,SubtractDOFValues)
                              )
#else
                         .def("SubtractDOFValues",&PyKinBody::SubtractDOFValues,SubtractDOFValues_overloads(PY_ARGS("values0","values1") DOXY_FN(KinBody,SubtractDOFValues)))
#endif
                         .def("SetDOFTorques",&PyKinBody::SetDOFTorques,PY_ARGS("torques","add") DOXY_FN(KinBody,SetDOFTorques))
                         .def("SetJointTorques",&PyKinBody::SetDOFTorques,PY_ARGS("torques","add") DOXY_FN(KinBody,SetDOFTorques))
                         .def("SetTransformWithJointValues",&PyKinBody::SetTransformWithDOFValues,PY_ARGS("transform","values") DOXY_FN(KinBody,SetDOFValues "const std::vector; const Transform; uint32_t"))
                         .def("SetTransformWithDOFValues",&PyKinBody::SetTransformWithDOFValues,PY_ARGS("transform","values") DOXY_FN(KinBody,SetDOFValues "const std::vector; const Transform; uint32_t"))
#ifdef USE_PYBIND11_PYTHON_BINDINGS
                         .def("ComputeJacobianTranslation", &PyKinBody::ComputeJacobianTranslation,
                              "linkindex"_a,
                              "position"_a,
                              "indices"_a = py::none_(),
                              DOXY_FN(KinBody,ComputeJacobianTranslation)
                              )
#else
                         .def("ComputeJacobianTranslation",&PyKinBody::ComputeJacobianTranslation,ComputeJacobianTranslation_overloads(PY_ARGS("linkindex","position","indices") DOXY_FN(KinBody,ComputeJacobianTranslation)))
#endif
#ifdef USE_PYBIND11_PYTHON_BINDINGS
                         .def("ComputeJacobianAxisAngle", &PyKinBody::ComputeJacobianAxisAngle,
                              "linkindex"_a,
                              "indices"_a = py::none_(),
                              DOXY_FN(KinBody,ComputeJacobianAxisAngle)
                              )
#else
                         .def("ComputeJacobianAxisAngle",&PyKinBody::ComputeJacobianAxisAngle,ComputeJacobianAxisAngle_overloads(PY_ARGS("linkindex","indices") DOXY_FN(KinBody,ComputeJacobianAxisAngle)))
#endif
                         .def("CalculateJacobian",&PyKinBody::CalculateJacobian,PY_ARGS("linkindex","position") DOXY_FN(KinBody,CalculateJacobian "int; const Vector; std::vector"))
                         .def("CalculateRotationJacobian",&PyKinBody::CalculateRotationJacobian,PY_ARGS("linkindex","quat") DOXY_FN(KinBody,CalculateRotationJacobian "int; const Vector; std::vector"))
                         .def("CalculateAngularVelocityJacobian",&PyKinBody::CalculateAngularVelocityJacobian,PY_ARGS("linkindex") DOXY_FN(KinBody,CalculateAngularVelocityJacobian "int; std::vector"))
                         .def("Grab",pgrab2,PY_ARGS("body","grablink") DOXY_FN(RobotBase,Grab "KinBodyPtr; LinkPtr"))
                         .def("Grab",pgrab4,PY_ARGS("body","grablink","linkstoignore") DOXY_FN(KinBody,Grab "KinBodyPtr; LinkPtr; const std::set"))
                         .def("Release",&PyKinBody::Release,PY_ARGS("body") DOXY_FN(KinBody,Release))
                         .def("ReleaseAllGrabbed",&PyKinBody::ReleaseAllGrabbed, DOXY_FN(KinBody,ReleaseAllGrabbed))
                         .def("ReleaseAllGrabbedWithLink",&PyKinBody::ReleaseAllGrabbedWithLink, PY_ARGS("grablink") DOXY_FN(KinBody,ReleaseAllGrabbedWithLink))
                         .def("RegrabAll",&PyKinBody::RegrabAll, DOXY_FN(KinBody,RegrabAll))
                         .def("IsGrabbing",&PyKinBody::IsGrabbing,PY_ARGS("body") DOXY_FN(KinBody,IsGrabbing))
                         .def("GetGrabbed",&PyKinBody::GetGrabbed, DOXY_FN(KinBody,GetGrabbed))
                         .def("GetGrabbedInfo",&PyKinBody::GetGrabbedInfo, DOXY_FN(KinBody,GetGrabbedInfo))
                         .def("ResetGrabbed",&PyKinBody::ResetGrabbed, PY_ARGS("grabbedinfos") DOXY_FN(KinBody,ResetGrabbed))
#ifdef USE_PYBIND11_PYTHON_BINDINGS
                         .def("ComputeHessianTranslation", &PyKinBody::ComputeHessianTranslation,
                              "linkindex"_a,
                              "position"_a,
                              "indices"_a = py::none_(),
                              DOXY_FN(KinBody,ComputeHessianTranslation)
                              )
#else
                         .def("ComputeHessianTranslation",&PyKinBody::ComputeHessianTranslation,ComputeHessianTranslation_overloads(PY_ARGS("linkindex","position","indices") DOXY_FN(KinBody,ComputeHessianTranslation)))
#endif
#ifdef USE_PYBIND11_PYTHON_BINDINGS
                         .def("ComputeHessianAxisAngle", &PyKinBody::ComputeHessianAxisAngle,
                              "linkindex"_a,
                              "indices"_a = py::none_(),
                              DOXY_FN(KinBody,ComputeHessianAxisAngle)
                              )
#else
                         .def("ComputeHessianAxisAngle",&PyKinBody::ComputeHessianAxisAngle,ComputeHessianAxisAngle_overloads(PY_ARGS("linkindex","indices") DOXY_FN(KinBody,ComputeHessianAxisAngle)))
#endif
#ifdef USE_PYBIND11_PYTHON_BINDINGS
                         .def("ComputeInverseDynamics", &PyKinBody::ComputeInverseDynamics,
                              "dofaccelerations"_a,
                              "externalforcetorque"_a = py::none_(),
                              "returncomponents"_a = false,
                              sComputeInverseDynamicsDoc.c_str()
                              )
#else
                         .def("ComputeInverseDynamics",&PyKinBody::ComputeInverseDynamics, ComputeInverseDynamics_overloads(PY_ARGS("dofaccelerations","externalforcetorque","returncomponents") sComputeInverseDynamicsDoc.c_str()))
#endif
                         .def("SetSelfCollisionChecker",&PyKinBody::SetSelfCollisionChecker,PY_ARGS("collisionchecker") DOXY_FN(KinBody,SetSelfCollisionChecker))
                         .def("GetSelfCollisionChecker", &PyKinBody::GetSelfCollisionChecker, /*PY_ARGS("collisionchecker")*/ DOXY_FN(KinBody,GetSelfCollisionChecker))
#ifdef USE_PYBIND11_PYTHON_BINDINGS
                         .def("CheckSelfCollision", &PyKinBody::CheckSelfCollision,
                              "report"_a = py::none_(), // PyCollisionReportPtr(),
                              "collisionchecker"_a = py::none_(), // PyCollisionCheckerBasePtr(),
                              DOXY_FN(KinBody,CheckSelfCollision)
                              )
#else
                         .def("CheckSelfCollision",&PyKinBody::CheckSelfCollision, CheckSelfCollision_overloads(PY_ARGS("report","collisionchecker") DOXY_FN(KinBody,CheckSelfCollision)))
#endif
                         .def("IsAttached",&PyKinBody::IsAttached,PY_ARGS("body") DOXY_FN(KinBody,IsAttached))
                         .def("GetAttached",&PyKinBody::GetAttached, DOXY_FN(KinBody,GetAttached))
                         .def("SetZeroConfiguration",&PyKinBody::SetZeroConfiguration, DOXY_FN(KinBody,SetZeroConfiguration))
                         .def("SetNonCollidingConfiguration",&PyKinBody::SetNonCollidingConfiguration, DOXY_FN(KinBody,SetNonCollidingConfiguration))
#ifdef USE_PYBIND11_PYTHON_BINDINGS
                         .def("GetConfigurationSpecification", &PyKinBody::GetConfigurationSpecification,
                              "interpolation"_a = "",
                              DOXY_FN(KinBody,GetConfigurationSpecification)
                              )
#else
                         .def("GetConfigurationSpecification",&PyKinBody::GetConfigurationSpecification, GetConfigurationSpecification_overloads(PY_ARGS("interpolation") DOXY_FN(KinBody,GetConfigurationSpecification)))
#endif
#ifdef USE_PYBIND11_PYTHON_BINDINGS
                         .def("GetConfigurationSpecificationIndices", &PyKinBody::GetConfigurationSpecificationIndices,
                              "indices"_a,
                              "interpolation"_a = "",
                              DOXY_FN(KinBody,GetConfigurationSpecificationIndices)
                              )
#else
                         .def("GetConfigurationSpecificationIndices",&PyKinBody::GetConfigurationSpecificationIndices, GetConfigurationSpecificationIndices_overloads(PY_ARGS("indices","interpolation") DOXY_FN(KinBody,GetConfigurationSpecificationIndices)))
#endif
#ifdef USE_PYBIND11_PYTHON_BINDINGS
                         .def("SetConfigurationValues", &PyKinBody::SetConfigurationValues,
                              "values"_a,
                              "checklimits"_a = (int) KinBody::CLA_CheckLimits,
                              DOXY_FN(KinBody,SetConfigurationValues)
                              )
#else
                         .def("SetConfigurationValues",&PyKinBody::SetConfigurationValues, SetConfigurationValues_overloads(PY_ARGS("values","checklimits") DOXY_FN(KinBody,SetConfigurationValues)))
#endif
                         .def("GetConfigurationValues",&PyKinBody::GetConfigurationValues, DOXY_FN(KinBody,GetConfigurationValues))
                         .def("IsRobot",&PyKinBody::IsRobot, DOXY_FN(KinBody,IsRobot))
                         .def("GetEnvironmentId",&PyKinBody::GetEnvironmentId, DOXY_FN(KinBody,GetEnvironmentId))
                         .def("DoesAffect",&PyKinBody::DoesAffect,PY_ARGS("jointindex","linkindex") DOXY_FN(KinBody,DoesAffect))
                         .def("DoesDOFAffectLink",&PyKinBody::DoesDOFAffectLink,PY_ARGS("dofindex","linkindex") DOXY_FN(KinBody,DoesDOFAffectLink))
                         .def("GetURI",&PyKinBody::GetURI, DOXY_FN(InterfaceBase,GetURI))
                         .def("GetXMLFilename",&PyKinBody::GetURI, DOXY_FN(InterfaceBase,GetURI))
                         .def("GetNonAdjacentLinks",GetNonAdjacentLinks1, DOXY_FN(KinBody,GetNonAdjacentLinks))
                         .def("GetNonAdjacentLinks",GetNonAdjacentLinks2, PY_ARGS("adjacentoptions") DOXY_FN(KinBody,GetNonAdjacentLinks))
                         .def("SetAdjacentLinks",&PyKinBody::SetAdjacentLinks, PY_ARGS("linkindex0", "linkindex1") DOXY_FN(KinBody,SetAdjacentLinks))
                         .def("GetAdjacentLinks",&PyKinBody::GetAdjacentLinks, DOXY_FN(KinBody,GetAdjacentLinks))
                         .def("GetManageData",&PyKinBody::GetManageData, DOXY_FN(KinBody,GetManageData))
                         .def("GetUpdateStamp",&PyKinBody::GetUpdateStamp, DOXY_FN(KinBody,GetUpdateStamp))
                         .def("serialize",&PyKinBody::serialize,PY_ARGS("options") DOXY_FN(KinBody,serialize))
                         .def("GetKinematicsGeometryHash",&PyKinBody::GetKinematicsGeometryHash, DOXY_FN(KinBody,GetKinematicsGeometryHash))
#ifdef USE_PYBIND11_PYTHON_BINDINGS
                         .def("CreateKinBodyStateSaver", &PyKinBody::CreateKinBodyStateSaver,
                              "options"_a = py::none_(),
                              "Creates an object that can be entered using 'with' and returns a KinBodyStateSaver"
                              )
#else
                         .def("CreateKinBodyStateSaver",&PyKinBody::CreateKinBodyStateSaver, CreateKinBodyStateSaver_overloads(PY_ARGS("options") "Creates an object that can be entered using 'with' and returns a KinBodyStateSaver")[return_value_policy<manage_new_object>()])
#endif
                         .def("__enter__",&PyKinBody::__enter__)
                         .def("__exit__",&PyKinBody::__exit__)
                         .def("__repr__",&PyKinBody::__repr__)
                         .def("__str__",&PyKinBody::__str__)
                         .def("__unicode__",&PyKinBody::__unicode__)
        ;

#ifdef USE_PYBIND11_PYTHON_BINDINGS
        // SaveParameters belongs to KinBody, not openravepy._openravepy_.openravepy_int
        enum_<KinBody::SaveParameters>(kinbody, "SaveParameters", py::arithmetic() DOXY_ENUM(SaveParameters))
        .export_values()
#else
        enum_<KinBody::SaveParameters>("SaveParameters" DOXY_ENUM(SaveParameters))
#endif
        .value("LinkTransformation",KinBody::Save_LinkTransformation)
        .value("LinkEnable",KinBody::Save_LinkEnable)
        .value("LinkVelocities", KinBody::Save_LinkVelocities)
        .value("JointMaxVelocityAndAcceleration",KinBody::Save_JointMaxVelocityAndAcceleration)
        .value("JointWeights", KinBody::Save_JointWeights)
        .value("JointLimits", KinBody::Save_JointLimits)
        .value("ActiveDOF",KinBody::Save_ActiveDOF)
        .value("ActiveManipulator",KinBody::Save_ActiveManipulator)
        .value("GrabbedBodies",KinBody::Save_GrabbedBodies)
        .value("ActiveManipulatorToolTransform",KinBody::Save_ActiveManipulatorToolTransform)
        ;
#ifdef USE_PYBIND11_PYTHON_BINDINGS
        // CheckLimitsAction belongs to KinBody, not openravepy._openravepy_.openravepy_int
        enum_<KinBody::CheckLimitsAction>(kinbody, "CheckLimitsAction" DOXY_ENUM(CheckLimitsAction))
#else
        enum_<KinBody::CheckLimitsAction>("CheckLimitsAction" DOXY_ENUM(CheckLimitsAction))
#endif
        .value("Nothing",KinBody::CLA_Nothing)
        .value("CheckLimits",KinBody::CLA_CheckLimits)
        .value("CheckLimitsSilent",KinBody::CLA_CheckLimitsSilent)
        .value("CheckLimitsThrow",KinBody::CLA_CheckLimitsThrow)
        ;
#ifdef USE_PYBIND11_PYTHON_BINDINGS
        // AdjacentOptions belongs to KinBody, not openravepy._openravepy_.openravepy_int
        enum_<KinBody::AdjacentOptions>(kinbody, "AdjacentOptions" DOXY_ENUM(AdjacentOptions))
#else
        enum_<KinBody::AdjacentOptions>("AdjacentOptions" DOXY_ENUM(AdjacentOptions))
#endif
        .value("Enabled",KinBody::AO_Enabled)
        .value("ActiveDOFs",KinBody::AO_ActiveDOFs)
        ;
        kinbody.attr("JointType") = jointtype;
        kinbody.attr("LinkInfo") = linkinfo;
        kinbody.attr("GeometryInfo") = geometryinfo;
        kinbody.attr("JointInfo") = jointinfo;
        kinbody.attr("GrabbedInfo") = grabbedinfo;
        kinbody.attr("KinBodyInfo") = kinbodyinfo;
        {
#ifdef USE_PYBIND11_PYTHON_BINDINGS
            // link belongs to kinbody
            scope_ link = class_<PyLink, OPENRAVE_SHARED_PTR<PyLink> >(kinbody, "Link", DOXY_CLASS(KinBody::Link))
#else
            scope_ link = class_<PyLink, OPENRAVE_SHARED_PTR<PyLink> >("Link", DOXY_CLASS(KinBody::Link), no_init)
#endif
                          .def("GetName",&PyLink::GetName, DOXY_FN(KinBody::Link,GetName))
                          .def("GetIndex",&PyLink::GetIndex, DOXY_FN(KinBody::Link,GetIndex))
                          .def("Enable",&PyLink::Enable,PY_ARGS("enable") DOXY_FN(KinBody::Link,Enable))
                          .def("IsEnabled",&PyLink::IsEnabled, DOXY_FN(KinBody::Link,IsEnabled))
                          .def("IsStatic",&PyLink::IsStatic, DOXY_FN(KinBody::Link,IsStatic))
                          .def("SetVisible",&PyLink::SetVisible,PY_ARGS("visible") DOXY_FN(KinBody::Link,SetVisible))
                          .def("IsVisible",&PyLink::IsVisible, DOXY_FN(KinBody::Link,IsVisible))
                          .def("GetParent",&PyLink::GetParent, DOXY_FN(KinBody::Link,GetParent))
                          .def("GetParentLinks",&PyLink::GetParentLinks, DOXY_FN(KinBody::Link,GetParentLinks))
                          .def("IsParentLink",&PyLink::IsParentLink, DOXY_FN(KinBody::Link,IsParentLink))
                          .def("GetCollisionData",&PyLink::GetCollisionData, DOXY_FN(KinBody::Link,GetCollisionData))
                          .def("ComputeAABB",&PyLink::ComputeAABB, DOXY_FN(KinBody::Link,ComputeAABB))
                          .def("ComputeAABBFromTransform",&PyLink::ComputeAABBFromTransform, PY_ARGS("transform") DOXY_FN(KinBody::Link,ComputeAABB))
                          .def("ComputeLocalAABB",&PyLink::ComputeLocalAABB, DOXY_FN(KinBody::Link,ComputeLocalAABB))
                          .def("GetTransform",&PyLink::GetTransform, DOXY_FN(KinBody::Link,GetTransform))
                          .def("GetTransformPose",&PyLink::GetTransformPose, DOXY_FN(KinBody::Link,GetTransform))
                          .def("GetCOMOffset",&PyLink::GetCOMOffset, DOXY_FN(KinBody::Link,GetCOMOffset))
                          .def("GetLocalCOM",&PyLink::GetLocalCOM, DOXY_FN(KinBody::Link,GetLocalCOM))
                          .def("GetGlobalCOM",&PyLink::GetGlobalCOM, DOXY_FN(KinBody::Link,GetGlobalCOM))
                          .def("GetLocalInertia",&PyLink::GetLocalInertia, DOXY_FN(KinBody::Link,GetLocalInertia))
                          .def("GetGlobalInertia",&PyLink::GetGlobalInertia, DOXY_FN(KinBody::Link,GetGlobalInertia))
                          .def("GetPrincipalMomentsOfInertia",&PyLink::GetPrincipalMomentsOfInertia, DOXY_FN(KinBody::Link,GetPrincipalMomentsOfInertia))
                          .def("GetLocalMassFrame",&PyLink::GetLocalMassFrame, DOXY_FN(KinBody::Link,GetLocalMassFrame))
                          .def("GetGlobalMassFrame",&PyLink::GetGlobalMassFrame, DOXY_FN(KinBody::Link,GetGlobalMassFrame))
                          .def("GetMass",&PyLink::GetMass, DOXY_FN(KinBody::Link,GetMass))
                          .def("SetLocalMassFrame",&PyLink::SetLocalMassFrame, PY_ARGS("massframe") DOXY_FN(KinBody::Link,SetLocalMassFrame))
                          .def("SetPrincipalMomentsOfInertia",&PyLink::SetPrincipalMomentsOfInertia, PY_ARGS("inertiamoments") DOXY_FN(KinBody::Link,SetPrincipalMomentsOfInertia))
                          .def("SetMass",&PyLink::SetMass, PY_ARGS("mass") DOXY_FN(KinBody::Link,SetMass))
                          .def("SetStatic",&PyLink::SetStatic,PY_ARGS("static") DOXY_FN(KinBody::Link,SetStatic))
                          .def("SetTransform",&PyLink::SetTransform,PY_ARGS("transform") DOXY_FN(KinBody::Link,SetTransform))
                          .def("SetForce",&PyLink::SetForce,PY_ARGS("force","pos","add") DOXY_FN(KinBody::Link,SetForce))
                          .def("SetTorque",&PyLink::SetTorque,PY_ARGS("torque","add") DOXY_FN(KinBody::Link,SetTorque))
                          .def("GetGeometries",&PyLink::GetGeometries, DOXY_FN(KinBody::Link,GetGeometries))
                          .def("InitGeometries",&PyLink::InitGeometries, PY_ARGS("geometries") DOXY_FN(KinBody::Link,InitGeometries))
                          .def("AddGeometry", &PyLink::AddGeometry, PY_ARGS("geometryinfo", "addToGroups") DOXY_FN(KinBody::Link,AddGeometry))
                          .def("RemoveGeometryByName", &PyLink::RemoveGeometryByName, PY_ARGS("geometryname", "removeFromAllGroups") DOXY_FN(KinBody::Link,RemoveGeometryByName))
                          .def("SetGeometriesFromGroup",&PyLink::SetGeometriesFromGroup, PY_ARGS("name") DOXY_FN(KinBody::Link,SetGeometriesFromGroup))
                          .def("GetGeometriesFromGroup",&PyLink::GetGeometriesFromGroup, PY_ARGS("name") DOXY_FN(KinBody::Link,GetGeometriesFromGroup))
                          .def("SetGroupGeometries",&PyLink::SetGroupGeometries, PY_ARGS("name", "geometries") DOXY_FN(KinBody::Link,SetGroupGeometries))
                          .def("GetGroupNumGeometries",&PyLink::GetGroupNumGeometries, PY_ARGS("geometries") DOXY_FN(KinBody::Link,GetGroupNumGeometries))
                          .def("GetRigidlyAttachedLinks",&PyLink::GetRigidlyAttachedLinks, DOXY_FN(KinBody::Link,GetRigidlyAttachedLinks))
                          .def("IsRigidlyAttached",&PyLink::IsRigidlyAttached, DOXY_FN(KinBody::Link,IsRigidlyAttached))
                          .def("GetVelocity",&PyLink::GetVelocity,DOXY_FN(KinBody::Link,GetVelocity))
                          .def("SetVelocity",&PyLink::SetVelocity,DOXY_FN(KinBody::Link,SetVelocity))
#ifdef USE_PYBIND11_PYTHON_BINDINGS
                          .def("GetFloatParameters", &PyLink::GetFloatParameters,
                               "name"_a = py::none_(),
                               "index"_a = -1,
                               DOXY_FN(KinBody::Link,GetFloatParameters)
                               )
#else
                          .def("GetFloatParameters",&PyLink::GetFloatParameters,GetFloatParameters_overloads(PY_ARGS("name","index") DOXY_FN(KinBody::Link,GetFloatParameters)))
#endif
                          .def("SetFloatParameters",&PyLink::SetFloatParameters,DOXY_FN(KinBody::Link,SetFloatParameters))
#ifdef USE_PYBIND11_PYTHON_BINDINGS
                          .def("GetIntParameters", &PyLink::GetIntParameters,
                               "name"_a = py::none_(),
                               "index"_a = -1,
                               DOXY_FN(KinBody::Link,GetIntParameters)
                               )
#else
                          .def("GetIntParameters",&PyLink::GetIntParameters,GetIntParameters_overloads(PY_ARGS("name", "index") DOXY_FN(KinBody::Link,GetIntParameters)))
#endif
                          .def("SetIntParameters",&PyLink::SetIntParameters,DOXY_FN(KinBody::Link,SetIntParameters))
#ifdef USE_PYBIND11_PYTHON_BINDINGS
                          .def("GetStringParameters", &PyLink::GetStringParameters,
                               "name"_a = py::none_(),
                               DOXY_FN(KinBody::Link,GetStringParameters)
                               )
#else
                          .def("GetStringParameters",&PyLink::GetStringParameters,GetStringParameters_overloads(PY_ARGS("name") DOXY_FN(KinBody::Link,GetStringParameters)))
#endif
                          .def("SetStringParameters",&PyLink::SetStringParameters,DOXY_FN(KinBody::Link,SetStringParameters))
                          .def("UpdateInfo",&PyLink::UpdateInfo,DOXY_FN(KinBody::Link,UpdateInfo))
                          .def("GetInfo",&PyLink::GetInfo,DOXY_FN(KinBody::Link,GetInfo))
                          .def("UpdateAndGetInfo",&PyLink::UpdateAndGetInfo,DOXY_FN(KinBody::Link,UpdateAndGetInfo))
                          .def("SetIntParameters",&PyLink::SetIntParameters,DOXY_FN(KinBody::Link,SetIntParameters))
                          .def("__repr__", &PyLink::__repr__)
                          .def("__str__", &PyLink::__str__)
                          .def("__unicode__", &PyLink::__unicode__)
                          .def("__eq__",&PyLink::__eq__)
                          .def("__ne__",&PyLink::__ne__)
                          .def("__hash__",&PyLink::__hash__)
            ;
            // \deprecated (12/10/18)
            link.attr("GeomType") = geometrytype;
            link.attr("GeometryInfo") = geometryinfo;
            {
#ifdef USE_PYBIND11_PYTHON_BINDINGS
                // PyGeometry belongs to PyLink, not openravepy._openravepy_.openravepy_int
                scope_ geometry = class_<PyLink::PyGeometry, OPENRAVE_SHARED_PTR<PyLink::PyGeometry> >(link, "Geometry", DOXY_CLASS(KinBody::Link::Geometry))
#else
                scope_ geometry = class_<PyLink::PyGeometry, OPENRAVE_SHARED_PTR<PyLink::PyGeometry> >("Geometry", DOXY_CLASS(KinBody::Link::Geometry),no_init)
#endif
                                  .def("SetCollisionMesh",&PyLink::PyGeometry::SetCollisionMesh,PY_ARGS("trimesh") DOXY_FN(KinBody::Link::Geometry,SetCollisionMesh))
                                  .def("GetCollisionMesh",&PyLink::PyGeometry::GetCollisionMesh, DOXY_FN(KinBody::Link::Geometry,GetCollisionMesh))
#ifdef USE_PYBIND11_PYTHON_BINDINGS
                                  .def("InitCollisionMesh", &PyLink::PyGeometry::InitCollisionMesh,
                                       "tesselation"_a = 1.0,
                                       DOXY_FN(KinBody::Link::Geometry,GetCollisionMesh)
                                       )
#else
                                  .def("InitCollisionMesh",&PyLink::PyGeometry::InitCollisionMesh, InitCollisionMesh_overloads(PY_ARGS("tesselation") DOXY_FN(KinBody::Link::Geometry,GetCollisionMesh)))
#endif
                                  .def("ComputeAABB",&PyLink::PyGeometry::ComputeAABB, PY_ARGS("transform") DOXY_FN(KinBody::Link::Geometry,ComputeAABB))
                                  .def("GetSideWallExists",&PyLink::PyGeometry::GetSideWallExists, DOXY_FN(KinBody::Link::Geometry,GetSideWallExists))
                                  .def("SetDraw",&PyLink::PyGeometry::SetDraw,PY_ARGS("draw") DOXY_FN(KinBody::Link::Geometry,SetDraw))
                                  .def("SetTransparency",&PyLink::PyGeometry::SetTransparency,PY_ARGS("transparency") DOXY_FN(KinBody::Link::Geometry,SetTransparency))
                                  .def("SetDiffuseColor",&PyLink::PyGeometry::SetDiffuseColor,PY_ARGS("color") DOXY_FN(KinBody::Link::Geometry,SetDiffuseColor))
                                  .def("SetAmbientColor",&PyLink::PyGeometry::SetAmbientColor,PY_ARGS("color") DOXY_FN(KinBody::Link::Geometry,SetAmbientColor))
                                  .def("SetRenderFilename",&PyLink::PyGeometry::SetRenderFilename,PY_ARGS("color") DOXY_FN(KinBody::Link::Geometry,SetRenderFilename))
                                  .def("SetName",&PyLink::PyGeometry::SetName,PY_ARGS("name") DOXY_FN(KinBody::Link::Geometry,setName))
                                  .def("SetVisible",&PyLink::PyGeometry::SetVisible,PY_ARGS("visible") DOXY_FN(KinBody::Link::Geometry,SetVisible))
                                  .def("IsDraw",&PyLink::PyGeometry::IsDraw, DOXY_FN(KinBody::Link::Geometry,IsDraw))
                                  .def("IsVisible",&PyLink::PyGeometry::IsVisible, DOXY_FN(KinBody::Link::Geometry,IsVisible))
                                  .def("IsModifiable",&PyLink::PyGeometry::IsModifiable, DOXY_FN(KinBody::Link::Geometry,IsModifiable))
                                  .def("GetType",&PyLink::PyGeometry::GetType, DOXY_FN(KinBody::Link::Geometry,GetType))
                                  .def("GetTransform",&PyLink::PyGeometry::GetTransform, DOXY_FN(KinBody::Link::Geometry,GetTransform))
                                  .def("GetTransformPose",&PyLink::PyGeometry::GetTransformPose, DOXY_FN(KinBody::Link::Geometry,GetTransform))
                                  .def("GetSphereRadius",&PyLink::PyGeometry::GetSphereRadius, DOXY_FN(KinBody::Link::Geometry,GetSphereRadius))
                                  .def("GetCylinderRadius",&PyLink::PyGeometry::GetCylinderRadius, DOXY_FN(KinBody::Link::Geometry,GetCylinderRadius))
                                  .def("GetCylinderHeight",&PyLink::PyGeometry::GetCylinderHeight, DOXY_FN(KinBody::Link::Geometry,GetCylinderHeight))
                                  .def("GetBoxExtents",&PyLink::PyGeometry::GetBoxExtents, DOXY_FN(KinBody::Link::Geometry,GetBoxExtents))
                                  .def("GetContainerOuterExtents",&PyLink::PyGeometry::GetContainerOuterExtents, DOXY_FN(KinBody::Link::Geometry,GetContainerOuterExtents))
                                  .def("GetContainerInnerExtents",&PyLink::PyGeometry::GetContainerInnerExtents, DOXY_FN(KinBody::Link::Geometry,GetContainerInnerExtents))
                                  .def("GetContainerBottomCross",&PyLink::PyGeometry::GetContainerBottomCross, DOXY_FN(KinBody::Link::Geometry,GetContainerBottomCross))
                                  .def("GetContainerBottom",&PyLink::PyGeometry::GetContainerBottom, DOXY_FN(KinBody::Link::Geometry,GetContainerBottom))
                                  .def("GetRenderScale",&PyLink::PyGeometry::GetRenderScale, DOXY_FN(KinBody::Link::Geometry,GetRenderScale))
                                  .def("GetRenderFilename",&PyLink::PyGeometry::GetRenderFilename, DOXY_FN(KinBody::Link::Geometry,GetRenderFilename))
                                  .def("GetName",&PyLink::PyGeometry::GetName, DOXY_FN(KinBody::Link::Geometry,GetName))
                                  .def("GetTransparency",&PyLink::PyGeometry::GetTransparency,DOXY_FN(KinBody::Link::Geometry,GetTransparency))
                                  .def("GetDiffuseColor",&PyLink::PyGeometry::GetDiffuseColor,DOXY_FN(KinBody::Link::Geometry,GetDiffuseColor))
                                  .def("GetAmbientColor",&PyLink::PyGeometry::GetAmbientColor,DOXY_FN(KinBody::Link::Geometry,GetAmbientColor))
                                  .def("ComputeInnerEmptyVolume",&PyLink::PyGeometry::ComputeInnerEmptyVolume,DOXY_FN(KinBody::Link::Geometry,ComputeInnerEmptyVolume))
                                  .def("GetInfo",&PyLink::PyGeometry::GetInfo,DOXY_FN(KinBody::Link::Geometry,GetInfo))
                                  .def("__eq__",&PyLink::PyGeometry::__eq__)
                                  .def("__ne__",&PyLink::PyGeometry::__ne__)
                                  .def("__hash__",&PyLink::PyGeometry::__hash__)
                ;
                // \deprecated (12/07/16)
                geometry.attr("Type") = geometrytype;
            }
            // \deprecated (12/07/16)
            link.attr("GeomProperties") = link.attr("Geometry");
        }
        {
#ifdef USE_PYBIND11_PYTHON_BINDINGS
            scope_ joint = class_<PyJoint, OPENRAVE_SHARED_PTR<PyJoint> >(kinbody, "Joint", DOXY_CLASS(KinBody::Joint))
#else
            scope_ joint = class_<PyJoint, OPENRAVE_SHARED_PTR<PyJoint> >("Joint", DOXY_CLASS(KinBody::Joint),no_init)
#endif
                           .def("GetName", &PyJoint::GetName, DOXY_FN(KinBody::Joint,GetName))
#ifdef USE_PYBIND11_PYTHON_BINDINGS
                           .def("IsMimic",&PyJoint::IsMimic,
                                "axis"_a = -1,
                                DOXY_FN(KinBody::Joint,IsMimic)
                                )
#else
                           .def("IsMimic",&PyJoint::IsMimic,IsMimic_overloads(PY_ARGS("axis") DOXY_FN(KinBody::Joint,IsMimic)))
#endif
#ifdef USE_PYBIND11_PYTHON_BINDINGS
                           .def("GetMimicEquation", &PyJoint::GetMimicEquation,
                                "axis"_a = 0,
                                "type"_a = 0,
                                "format"_a = "",
                                DOXY_FN(KinBody::Joint,GetMimicEquation)
                                )
#else
                           .def("GetMimicEquation",&PyJoint::GetMimicEquation,GetMimicEquation_overloads(PY_ARGS("axis","type","format") DOXY_FN(KinBody::Joint,GetMimicEquation)))
#endif
#ifdef USE_PYBIND11_PYTHON_BINDINGS
                           .def("GetMimicDOFIndices", &PyJoint::GetMimicDOFIndices,
                                "axis"_a = 0,
                                DOXY_FN(KinBody::Joint,GetMimicDOFIndices)
                                )
#else
                           .def("GetMimicDOFIndices",&PyJoint::GetMimicDOFIndices,GetMimicDOFIndices_overloads(PY_ARGS("axis") DOXY_FN(KinBody::Joint,GetMimicDOFIndices)))
#endif
                           .def("SetMimicEquations", &PyJoint::SetMimicEquations, PY_ARGS("axis","poseq","veleq","acceleq") DOXY_FN(KinBody::Joint,SetMimicEquations))
#ifdef USE_PYBIND11_PYTHON_BINDINGS
                           .def("GetMaxVel", &PyJoint::GetMaxVel,
                                "axis"_a = 0,
                                DOXY_FN(KinBody::Joint,GetMaxVel)
                                )
#else
                           .def("GetMaxVel", &PyJoint::GetMaxVel, GetMaxVel_overloads(PY_ARGS("axis") DOXY_FN(KinBody::Joint,GetMaxVel)))
#endif
#ifdef USE_PYBIND11_PYTHON_BINDINGS
                           .def("GetMaxAccel", &PyJoint::GetMaxAccel,
                                "axis"_a = 0,
                                DOXY_FN(KinBody::Joint,GetMaxAccel)
                                )
#else
                           .def("GetMaxAccel", &PyJoint::GetMaxAccel, GetMaxAccel_overloads(PY_ARGS("axis") DOXY_FN(KinBody::Joint,GetMaxAccel)))
#endif
#ifdef USE_PYBIND11_PYTHON_BINDINGS
                           .def("GetMaxJerk", &PyJoint::GetMaxJerk,
                                "axis"_a = 0,
                                DOXY_FN(KinBody::Joint,GetMaxJerk)
                                )
#else
                           .def("GetMaxJerk", &PyJoint::GetMaxJerk, GetMaxJerk_overloads(PY_ARGS("axis") DOXY_FN(KinBody::Joint,GetMaxJerk)))
#endif
#ifdef USE_PYBIND11_PYTHON_BINDINGS
                           .def("GetMaxTorque", &PyJoint::GetMaxTorque,
                                "axis"_a = 0,
                                DOXY_FN(KinBody::Joint,GetMaxTorque)
                                )
#else
                           .def("GetMaxTorque", &PyJoint::GetMaxTorque, GetMaxTorque_overloads(PY_ARGS("axis") DOXY_FN(KinBody::Joint,GetMaxTorque)))
#endif
#ifdef USE_PYBIND11_PYTHON_BINDINGS
                           .def("GetInstantaneousTorqueLimits", &PyJoint::GetInstantaneousTorqueLimits,
                                "axis"_a = 0,
                                DOXY_FN(KinBody::Joint,GetInstantaneousTorqueLimits)
                                )
#else
                           .def("GetInstantaneousTorqueLimits", &PyJoint::GetInstantaneousTorqueLimits, GetInstantaneousTorqueLimits_overloads(PY_ARGS("axis") DOXY_FN(KinBody::Joint,GetInstantaneousTorqueLimits)))
#endif
#ifdef USE_PYBIND11_PYTHON_BINDINGS
                           .def("GetNominalTorqueLimits", &PyJoint::GetNominalTorqueLimits,
                                "axis"_a = 0,
                                DOXY_FN(KinBody::Joint,GetNominalTorqueLimits)
                                )
#else
                           .def("GetNominalTorqueLimits", &PyJoint::GetNominalTorqueLimits, GetNominalTorqueLimits_overloads(PY_ARGS("axis") DOXY_FN(KinBody::Joint,GetNominalTorqueLimits)))
#endif
#ifdef USE_PYBIND11_PYTHON_BINDINGS
                           .def("GetMaxInertia", &PyJoint::GetMaxInertia,
                                "axis"_a,
                                DOXY_FN(KinBody::Joint,GetMaxInertia)
                                )
#else
                           .def("GetMaxInertia", &PyJoint::GetMaxInertia, GetMaxInertia_overloads(PY_ARGS("axis") DOXY_FN(KinBody::Joint,GetMaxInertia)))
#endif
                           .def("GetDOFIndex", &PyJoint::GetDOFIndex, DOXY_FN(KinBody::Joint,GetDOFIndex))
                           .def("GetJointIndex", &PyJoint::GetJointIndex, DOXY_FN(KinBody::Joint,GetJointIndex))
                           .def("GetParent", &PyJoint::GetParent, DOXY_FN(KinBody::Joint,GetParent))
                           .def("GetFirstAttached", &PyJoint::GetFirstAttached, DOXY_FN(KinBody::Joint,GetFirstAttached))
                           .def("GetSecondAttached", &PyJoint::GetSecondAttached, DOXY_FN(KinBody::Joint,GetSecondAttached))
                           .def("IsStatic",&PyJoint::IsStatic, DOXY_FN(KinBody::Joint,IsStatic))
                           .def("IsCircular",&PyJoint::IsCircular, DOXY_FN(KinBody::Joint,IsCircular))
                           .def("IsRevolute",&PyJoint::IsRevolute, DOXY_FN(KinBody::Joint,IsRevolute))
                           .def("IsPrismatic",&PyJoint::IsPrismatic, DOXY_FN(KinBody::Joint,IsPrismatic))
                           .def("GetType", &PyJoint::GetType, DOXY_FN(KinBody::Joint,GetType))
                           .def("GetDOF", &PyJoint::GetDOF, DOXY_FN(KinBody::Joint,GetDOF))
                           .def("GetValues", &PyJoint::GetValues, DOXY_FN(KinBody::Joint,GetValues))
                           .def("GetValue", &PyJoint::GetValue, DOXY_FN(KinBody::Joint,GetValue))
                           .def("GetVelocities", &PyJoint::GetVelocities, DOXY_FN(KinBody::Joint,GetVelocities))
                           .def("GetAnchor", &PyJoint::GetAnchor, DOXY_FN(KinBody::Joint,GetAnchor))
#ifdef USE_PYBIND11_PYTHON_BINDINGS
                           .def("GetAxis", &PyJoint::GetAxis,
                                "axis"_a = 0,
                                DOXY_FN(KinBody::Joint,GetAxis)
                                )
#else
                           .def("GetAxis", &PyJoint::GetAxis,GetAxis_overloads(PY_ARGS("axis") DOXY_FN(KinBody::Joint,GetAxis)))
#endif
                           .def("GetHierarchyParentLink", &PyJoint::GetHierarchyParentLink, DOXY_FN(KinBody::Joint,GetHierarchyParentLink))
                           .def("GetHierarchyChildLink", &PyJoint::GetHierarchyChildLink, DOXY_FN(KinBody::Joint,GetHierarchyChildLink))
                           .def("GetInternalHierarchyAxis", &PyJoint::GetInternalHierarchyAxis,PY_ARGS("axis") DOXY_FN(KinBody::Joint,GetInternalHierarchyAxis))
                           .def("GetInternalHierarchyLeftTransform",&PyJoint::GetInternalHierarchyLeftTransform, DOXY_FN(KinBody::Joint,GetInternalHierarchyLeftTransform))
                           .def("GetInternalHierarchyLeftTransformPose",&PyJoint::GetInternalHierarchyLeftTransformPose, DOXY_FN(KinBody::Joint,GetInternalHierarchyLeftTransform))
                           .def("GetInternalHierarchyRightTransform",&PyJoint::GetInternalHierarchyRightTransform, DOXY_FN(KinBody::Joint,GetInternalHierarchyRightTransform))
                           .def("GetInternalHierarchyRightTransformPose",&PyJoint::GetInternalHierarchyRightTransformPose, DOXY_FN(KinBody::Joint,GetInternalHierarchyRightTransform))
                           .def("GetLimits", &PyJoint::GetLimits, DOXY_FN(KinBody::Joint,GetLimits))
                           .def("GetVelocityLimits", &PyJoint::GetVelocityLimits, DOXY_FN(KinBody::Joint,GetVelocityLimits))
                           .def("GetAccelerationLimits", &PyJoint::GetAccelerationLimits, DOXY_FN(KinBody::Joint,GetAccelerationLimits))
                           .def("GetJerkLimits", &PyJoint::GetJerkLimits, DOXY_FN(KinBody::Joint,GetJerkLimits))
                           .def("GetHardVelocityLimits", &PyJoint::GetHardVelocityLimits, DOXY_FN(KinBody::Joint,GetHardVelocityLimits))
                           .def("GetHardAccelerationLimits", &PyJoint::GetHardAccelerationLimits, DOXY_FN(KinBody::Joint,GetHardAccelerationLimits))
                           .def("GetHardJerkLimits", &PyJoint::GetHardJerkLimits, DOXY_FN(KinBody::Joint,GetHardJerkLimits))
                           .def("GetTorqueLimits", &PyJoint::GetTorqueLimits, DOXY_FN(KinBody::Joint,GetTorqueLimits))
#ifdef USE_PYBIND11_PYTHON_BINDINGS
                           .def("SetWrapOffset", &PyJoint::SetWrapOffset,
                                "offset"_a,
                                "axis"_a = 0,
                                DOXY_FN(KinBody::Joint,SetWrapOffset)
                                )
#else
                           .def("SetWrapOffset",&PyJoint::SetWrapOffset,SetWrapOffset_overloads(PY_ARGS("offset","axis") DOXY_FN(KinBody::Joint,SetWrapOffset)))
#endif
#ifdef USE_PYBIND11_PYTHON_BINDINGS
                           .def("GetWrapOffset", &PyJoint::GetWrapOffset,
                                "axis"_a = 0,
                                DOXY_FN(KinBody::Joint,GetWrapOffset)
                                )
#else
                           .def("GetWrapOffset",&PyJoint::GetWrapOffset,GetWrapOffset_overloads(PY_ARGS("axis") DOXY_FN(KinBody::Joint,GetWrapOffset)))
#endif
                           .def("SetLimits",&PyJoint::SetLimits,PY_ARGS("lower","upper") DOXY_FN(KinBody::Joint,SetLimits))
                           .def("SetVelocityLimits",&PyJoint::SetVelocityLimits,PY_ARGS("maxlimits") DOXY_FN(KinBody::Joint,SetVelocityLimits))
                           .def("SetAccelerationLimits",&PyJoint::SetAccelerationLimits,PY_ARGS("maxlimits") DOXY_FN(KinBody::Joint,SetAccelerationLimits))
                           .def("SetJerkLimits",&PyJoint::SetJerkLimits,PY_ARGS("maxlimits") DOXY_FN(KinBody::Joint,SetJerkLimits))
                           .def("SetHardVelocityLimits",&PyJoint::SetHardVelocityLimits,PY_ARGS("maxlimits") DOXY_FN(KinBody::Joint,SetHardVelocityLimits))
                           .def("SetHardAccelerationLimits",&PyJoint::SetHardAccelerationLimits,PY_ARGS("maxlimits") DOXY_FN(KinBody::Joint,SetHardAccelerationLimits))
                           .def("SetHardJerkLimits",&PyJoint::SetHardJerkLimits,PY_ARGS("maxlimits") DOXY_FN(KinBody::Joint,SetHardJerkLimits))
                           .def("SetTorqueLimits",&PyJoint::SetTorqueLimits,PY_ARGS("maxlimits") DOXY_FN(KinBody::Joint,SetTorqueLimits))
                           .def("GetResolution",&PyJoint::GetResolution,PY_ARGS("axis") DOXY_FN(KinBody::Joint,GetResolution))
                           .def("GetResolutions",&PyJoint::GetResolutions,DOXY_FN(KinBody::Joint,GetResolutions))
                           .def("SetResolution",&PyJoint::SetResolution,PY_ARGS("resolution") DOXY_FN(KinBody::Joint,SetResolution))
                           .def("GetWeight",&PyJoint::GetWeight,PY_ARGS("axis") DOXY_FN(KinBody::Joint,GetWeight))
                           .def("GetWeights",&PyJoint::GetWeights,DOXY_FN(KinBody::Joint,GetWeights))
                           .def("SetWeights",&PyJoint::SetWeights,PY_ARGS("weights") DOXY_FN(KinBody::Joint,SetWeights))
                           .def("SubtractValues",&PyJoint::SubtractValues,PY_ARGS("values0","values1") DOXY_FN(KinBody::Joint,SubtractValues))
                           .def("SubtractValue",&PyJoint::SubtractValue,PY_ARGS("value0","value1","axis") DOXY_FN(KinBody::Joint,SubtractValue))

                           .def("AddTorque",&PyJoint::AddTorque,PY_ARGS("torques") DOXY_FN(KinBody::Joint,AddTorque))
#ifdef USE_PYBIND11_PYTHON_BINDINGS
                           .def("GetFloatParameters", &PyJoint::GetFloatParameters,
                                "name"_a = py::none_(),
                                "index"_a = -1,
                                DOXY_FN(KinBody::Joint,GetFloatParameters)
                                )
#else
                           .def("GetFloatParameters",&PyJoint::GetFloatParameters,GetFloatParameters_overloads(PY_ARGS("name", "index") DOXY_FN(KinBody::Joint,GetFloatParameters)))
#endif
                           .def("SetFloatParameters",&PyJoint::SetFloatParameters,DOXY_FN(KinBody::Joint,SetFloatParameters))
#ifdef USE_PYBIND11_PYTHON_BINDINGS
                           .def("GetIntParameters", &PyJoint::GetIntParameters,
                                "name"_a = py::none_(),
                                "index"_a = -1,
                                DOXY_FN(KinBody::Joint,GetIntParameters)
                                )
#else
                           .def("GetIntParameters",&PyJoint::GetIntParameters,GetIntParameters_overloads(PY_ARGS("name", "index") DOXY_FN(KinBody::Joint,GetIntParameters)))
#endif
                           .def("SetIntParameters",&PyJoint::SetIntParameters,DOXY_FN(KinBody::Joint,SetIntParameters))
#ifdef USE_PYBIND11_PYTHON_BINDINGS
                           .def("GetStringParameters", &PyJoint::GetStringParameters,
                                "name"_a = py::none_(),
                                DOXY_FN(KinBody::Joint, GetStringParameters)
                                )
#else
                           .def("GetStringParameters",&PyJoint::GetStringParameters,GetStringParameters_overloads(PY_ARGS("name", "index") DOXY_FN(KinBody::Joint,GetStringParameters)))
#endif
                           .def("SetStringParameters",&PyJoint::SetStringParameters,DOXY_FN(KinBody::Joint,SetStringParameters))
                           .def("GetControlMode",&PyJoint::GetControlMode,DOXY_FN(KinBody::Joint,GetControlMode))
                           .def("UpdateInfo",&PyJoint::UpdateInfo,DOXY_FN(KinBody::Joint,UpdateInfo))
                           .def("GetInfo",&PyJoint::GetInfo,DOXY_FN(KinBody::Joint,GetInfo))
                           .def("UpdateAndGetInfo",&PyJoint::UpdateAndGetInfo,DOXY_FN(KinBody::Joint,UpdateAndGetInfo))
                           .def("__repr__", &PyJoint::__repr__)
                           .def("__str__", &PyJoint::__str__)
                           .def("__unicode__", &PyJoint::__unicode__)
                           .def("__eq__",&PyJoint::__eq__)
                           .def("__ne__",&PyJoint::__ne__)
                           .def("__hash__",&PyJoint::__hash__)
            ;
            joint.attr("Type") = jointtype;
        }

        {
#ifdef USE_PYBIND11_PYTHON_BINDINGS
            scope_ statesaver = class_<PyKinBodyStateSaver, OPENRAVE_SHARED_PTR<PyKinBodyStateSaver> >(kinbody, "KinBodyStateSaver", DOXY_CLASS(KinBody::KinBodyStateSaver))
#else
            scope_ statesaver = class_<PyKinBodyStateSaver, OPENRAVE_SHARED_PTR<PyKinBodyStateSaver> >("KinBodyStateSaver", DOXY_CLASS(KinBody::KinBodyStateSaver), no_init)
#endif
#ifdef USE_PYBIND11_PYTHON_BINDINGS
                                .def(init<PyKinBodyPtr>(), "body"_a)
                                .def(init<PyKinBodyPtr,object>(), "body"_a, "options"_a)
#else
                                .def(init<PyKinBodyPtr>(py::args("body")))
                                .def(init<PyKinBodyPtr,object>(py::args("body","options")))
#endif
                                .def("GetBody",&PyKinBodyStateSaver::GetBody,DOXY_FN(KinBody::KinBodyStateSaver, GetBody))
#ifdef USE_PYBIND11_PYTHON_BINDINGS
                                .def("Restore", &PyKinBodyStateSaver::Restore,
                                     "body"_a = py::none_(),
                                     DOXY_FN(KinBody::KinBodyStateSaver, Restore)
                                     )
#else
                                .def("Restore",&PyKinBodyStateSaver::Restore,Restore_overloads(PY_ARGS("body") DOXY_FN(KinBody::KinBodyStateSaver, Restore)))
#endif
                                .def("Release",&PyKinBodyStateSaver::Release,DOXY_FN(KinBody::KinBodyStateSaver, Release))
                                .def("__str__",&PyKinBodyStateSaver::__str__)
                                .def("__unicode__",&PyKinBodyStateSaver::__unicode__)
            ;
        }

        {
#ifdef USE_PYBIND11_PYTHON_BINDINGS
            scope_ managedata = class_<PyManageData, OPENRAVE_SHARED_PTR<PyManageData> >(m, "ManageData", DOXY_CLASS(KinBody::ManageData))
#else
            scope_ managedata = class_<PyManageData, OPENRAVE_SHARED_PTR<PyManageData> >("ManageData", DOXY_CLASS(KinBody::ManageData),no_init)
#endif
                                .def("GetSystem", &PyManageData::GetSystem, DOXY_FN(KinBody::ManageData,GetSystem))
                                .def("GetData", &PyManageData::GetData, DOXY_FN(KinBody::ManageData,GetData))
                                .def("GetOffsetLink", &PyManageData::GetOffsetLink, DOXY_FN(KinBody::ManageData,GetOffsetLink))
                                .def("IsPresent", &PyManageData::IsPresent, DOXY_FN(KinBody::ManageData,IsPresent))
                                .def("IsEnabled", &PyManageData::IsEnabled, DOXY_FN(KinBody::ManageData,IsEnabled))
                                .def("IsLocked", &PyManageData::IsLocked, DOXY_FN(KinBody::ManageData,IsLocked))
                                .def("Lock", &PyManageData::Lock,PY_ARGS("dolock") DOXY_FN(KinBody::ManageData,Lock))
                                .def("__repr__", &PyManageData::__repr__)
                                .def("__str__", &PyManageData::__str__)
                                .def("__unicode__", &PyManageData::__unicode__)
                                .def("__eq__",&PyManageData::__eq__)
                                .def("__ne__",&PyManageData::__ne__)
            ;
        }
    }


#ifdef USE_PYBIND11_PYTHON_BINDINGS
    m.def("RaveCreateKinBody", openravepy::RaveCreateKinBody, PY_ARGS("env","name") DOXY_FN1(RaveCreateKinBody));
#else
    def("RaveCreateKinBody",openravepy::RaveCreateKinBody,PY_ARGS("env","name") DOXY_FN1(RaveCreateKinBody));
#endif
}

}<|MERGE_RESOLUTION|>--- conflicted
+++ resolved
@@ -68,15 +68,9 @@
         vLinkInfos.resize(arraySize);
 
         for(size_t iLinkInfo = 0; iLinkInfo < arraySize; iLinkInfo++) {
-<<<<<<< HEAD
             extract_<OPENRAVE_SHARED_PTR<PyLinkInfo>> pylinkinfo(pyLinkInfoList[iLinkInfo]);
             if (pylinkinfo.check()) {
                 vLinkInfos[iLinkInfo] = ((OPENRAVE_SHARED_PTR<PyLinkInfo>)pylinkinfo)->GetLinkInfo();
-=======
-            extract_<PyLinkInfoPtr> pylinkinfo(pyLinkInfoList[iLinkInfo]);
-            if (pylinkinfo.check()) {
-                vLinkInfos[iLinkInfo] = (PyLinkInfoPtr(pylinkinfo))->GetLinkInfo();
->>>>>>> 400e2f3a
             }
             else{
                 throw openrave_exception(_("Bad LinkInfo"));
@@ -100,15 +94,9 @@
         vJointInfos.resize(arraySize);
 
         for(size_t iJointInfo = 0; iJointInfo < arraySize; iJointInfo++) {
-<<<<<<< HEAD
             extract_<OPENRAVE_SHARED_PTR<PyJointInfo>> pyjointinfo(pyJointInfoList[iJointInfo]);
             if (pyjointinfo.check()) {
                 vJointInfos[iJointInfo] = ((OPENRAVE_SHARED_PTR<PyJointInfo>)pyjointinfo)->GetJointInfo();
-=======
-            extract_<PyJointInfoPtr> pyjointinfo(pyJointInfoList[iJointInfo]);
-            if (pyjointinfo.check()) {
-                vJointInfos[iJointInfo] = (PyJointInfoPtr(pyjointinfo))->GetJointInfo();
->>>>>>> 400e2f3a
             }
             else {
                 throw openrave_exception(_("Bad JointInfo"));
