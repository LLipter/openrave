--- conflicted
+++ resolved
@@ -52,78 +52,6 @@
 
 namespace numeric = py::numeric;
 
-<<<<<<< HEAD
-class PyManipulatorInfo
-{
-public:
-    PyManipulatorInfo() {
-        _tLocalTool = ReturnTransform(Transform());
-        _vChuckingDirection = numeric::array(py::list());
-        _vdirection = toPyVector3(Vector(0,0,1));
-        _vGripperJointNames = py::list();
-    }
-    PyManipulatorInfo(const RobotBase::ManipulatorInfo& info) {
-        _Update(info);
-    }
-
-    RobotBase::ManipulatorInfoPtr GetManipulatorInfo() const
-    {
-        RobotBase::ManipulatorInfoPtr pinfo(new RobotBase::ManipulatorInfo());
-        pinfo->_name = py::extract<std::string>(_name);
-        pinfo->_sBaseLinkName = py::extract<std::string>(_sBaseLinkName);
-        pinfo->_sEffectorLinkName = py::extract<std::string>(_sEffectorLinkName);
-        pinfo->_tLocalTool = ExtractTransform(_tLocalTool);
-        pinfo->_vChuckingDirection = ExtractArray<dReal>(_vChuckingDirection);
-        pinfo->_vdirection = ExtractVector3(_vdirection);
-        pinfo->_sIkSolverXMLId = _sIkSolverXMLId;
-        pinfo->_vGripperJointNames = ExtractArray<std::string>(_vGripperJointNames);
-        return pinfo;
-    }
-
-    object SerializeJSON(object options=object())
-    {
-    	rapidjson::Document doc;
-    	RobotBase::ManipulatorInfoPtr pInfo = GetManipulatorInfo();
-    	pInfo->SerializeJSON(doc, doc.GetAllocator(), pyGetIntFromPy(options, 0));
-    	return toPyObject(doc);
-    }
-
-    void DeserializeJSON(object obj, PyEnvironmentBasePtr pyenv)
-    {
-        rapidjson::Document doc;
-        toRapidJSONValue(obj, doc, doc.GetAllocator());
-        RobotBase::ManipulatorInfo info;
-        info.DeserializeJSON(doc, GetEnvironment(pyenv));
-        _Update(info);
-        return;
-    }
-
-
-    object _name, _sBaseLinkName, _sEffectorLinkName;
-    object _tLocalTool;
-    object _vChuckingDirection;
-    object _vdirection;
-    std::string _sIkSolverXMLId;
-    object _vGripperJointNames;
-
-private:
-    void _Update(const RobotBase::ManipulatorInfo& info)
-    {
-        _name = ConvertStringToUnicode(info._name);
-        _sBaseLinkName = ConvertStringToUnicode(info._sBaseLinkName);
-        _sEffectorLinkName = ConvertStringToUnicode(info._sEffectorLinkName);
-        _tLocalTool = ReturnTransform(info._tLocalTool);
-        _vChuckingDirection = toPyArray(info._vChuckingDirection);
-        _vdirection = toPyVector3(info._vdirection);
-        _sIkSolverXMLId = info._sIkSolverXMLId;
-        py::list vGripperJointNames;
-        FOREACHC(itname, info._vGripperJointNames) {
-            vGripperJointNames.append(ConvertStringToUnicode(*itname));
-        }
-        _vGripperJointNames = vGripperJointNames;
-    }
-};
-=======
 PyManipulatorInfo::PyManipulatorInfo() {
     _tLocalTool = ReturnTransform(Transform());
     _vChuckingDirection = py::empty_array_astype<dReal>();
@@ -158,69 +86,30 @@
     pinfo->_vGripperJointNames = ExtractArray<std::string>(_vGripperJointNames);
     return pinfo;
 }
->>>>>>> 9cb82443
+
+py::object PyManipulatorInfo::SerializeJSON(py::object options
+{
+    rapidjson::Document doc;
+    RobotBase::ManipulatorInfoPtr pInfo = GetManipulatorInfo();
+    pInfo->SerializeJSON(doc, doc.GetAllocator(), pyGetIntFromPy(options, 0));
+    return toPyObject(doc);
+}
+
+void PyManipulatorInfo::DeserializeJSON(py::object obj, PyEnvironmentBasePtr pyenv)
+{
+    rapidjson::Document doc;
+    toRapidJSONValue(obj, doc, doc.GetAllocator());
+    RobotBase::ManipulatorInfo info;
+    info.DeserializeJSON(doc, GetEnvironment(pyenv));
+    _Update(info);
+    return;
+}
 
 PyManipulatorInfoPtr toPyManipulatorInfo(const RobotBase::ManipulatorInfo& manipulatorinfo)
 {
     return PyManipulatorInfoPtr(new PyManipulatorInfo(manipulatorinfo));
 }
 
-<<<<<<< HEAD
-class PyAttachedSensorInfo
-{
-public:
-    PyAttachedSensorInfo() {
-    }
-
-    PyAttachedSensorInfo(const RobotBase::AttachedSensorInfo& info) {
-        _Update(info);
-    }
-
-    RobotBase::AttachedSensorInfoPtr GetAttachedSensorInfo() const
-    {
-        RobotBase::AttachedSensorInfoPtr pinfo(new RobotBase::AttachedSensorInfo());
-        pinfo->_name = py::extract<std::string>(_name);
-        pinfo->_linkname = py::extract<std::string>(_linkname);
-        pinfo->_trelative = ExtractTransform(_trelative);
-        pinfo->_sensorname = py::extract<std::string>(_sensorname);
-        pinfo->_sensorgeometry = _sensorgeometry->GetGeometry();
-        return pinfo;
-    }
-
-    object SerializeJSON(object options=object())
-    {
-    	rapidjson::Document doc;
-    	RobotBase::AttachedSensorInfoPtr pInfo = GetAttachedSensorInfo();
-    	pInfo->SerializeJSON(doc, doc.GetAllocator(), pyGetIntFromPy(options, 0));
-    	return toPyObject(doc);
-    }
-
-    void DeserializeJSON(object obj, PyEnvironmentBasePtr pyenv)
-    {
-        rapidjson::Document doc;
-        toRapidJSONValue(obj, doc, doc.GetAllocator());
-        RobotBase::AttachedSensorInfo info;
-        info.DeserializeJSON(doc, GetEnvironment(pyenv));
-        _Update(info);
-        return;
-    }
-    object _name, _linkname;
-    object _trelative;
-    object _sensorname;
-    PySensorGeometryPtr _sensorgeometry;
-
-private:
-    void _Update(const RobotBase::AttachedSensorInfo& info)
-    {
-        _name = ConvertStringToUnicode(info._name);
-        _linkname = ConvertStringToUnicode(info._linkname);
-        _trelative = ReturnTransform(info._trelative);
-        _sensorname = ConvertStringToUnicode(info._sensorname);
-        _sensorgeometry = toPySensorGeometry(info._sensorgeometry);
-    }
-
-};
-=======
 PyAttachedSensorInfo::PyAttachedSensorInfo() {
 }
 PyAttachedSensorInfo::PyAttachedSensorInfo(const RobotBase::AttachedSensorInfo& info) {
@@ -241,82 +130,39 @@
     pinfo->_sensorgeometry = _sensorgeometry->GetGeometry();
     return pinfo;
 }
->>>>>>> 9cb82443
 
 PyAttachedSensorInfoPtr toPyAttachedSensorInfo(const RobotBase::AttachedSensorInfo& attachedSensorinfo)
 {
     return PyAttachedSensorInfoPtr(new PyAttachedSensorInfo(attachedSensorinfo));
 }
 
+py::object PyAttachedSensorInfo::SerializeJSON(object options=object())
+{
+  	rapidjson::Document doc;
+  	RobotBase::AttachedSensorInfoPtr pInfo = GetAttachedSensorInfo();
+  	pInfo->SerializeJSON(doc, doc.GetAllocator(), pyGetIntFromPy(options, 0));
+  	return toPyObject(doc);
+}
+
+void PyAttachedSensorInfo::DeserializeJSON(object obj, PyEnvironmentBasePtr pyenv)
+{
+    rapidjson::Document doc;
+    toRapidJSONValue(obj, doc, doc.GetAllocator());
+    RobotBase::AttachedSensorInfo info;
+    info.DeserializeJSON(doc, GetEnvironment(pyenv));
+    _Update(info);
+    return;
+}
+
 PyConnectedBodyInfo::PyConnectedBodyInfo() {
 }
 PyConnectedBodyInfo::PyConnectedBodyInfo(const RobotBase::ConnectedBodyInfo& info, PyEnvironmentBasePtr pyenv)
 {
-<<<<<<< HEAD
-public:
-    PyConnectedBodyInfo() {
-    }
-    PyConnectedBodyInfo(const RobotBase::ConnectedBodyInfo& info, PyEnvironmentBasePtr pyenv)
-    {
-        _Update(info, pyenv);
-    }
-
-    RobotBase::ConnectedBodyInfoPtr GetConnectedBodyInfo() const
-    {
-        RobotBase::ConnectedBodyInfoPtr pinfo(new RobotBase::ConnectedBodyInfo());
-        pinfo->_name = py::extract<std::string>(_name);
-        pinfo->_linkname = py::extract<std::string>(_linkname);
-        pinfo->_trelative = ExtractTransform(_trelative);
-        pinfo->_url = py::extract<std::string>(_url);
-        // extract all the infos
-        return pinfo;
-    }
-
-    object SerializeJSON(object options=object())
-    {
-    	rapidjson::Document doc;
-    	RobotBase::ConnectedBodyInfoPtr pInfo = GetConnectedBodyInfo();
-    	pInfo->SerializeJSON(doc, doc.GetAllocator(), pyGetIntFromPy(options, 0));
-    	return toPyObject(doc);
-    }
-
-    void DeserializeJSON(object obj, PyEnvironmentBasePtr pyenv)
-    {
-        rapidjson::Document doc;
-        toRapidJSONValue(obj, doc, doc.GetAllocator());
-        RobotBase::ConnectedBodyInfo info;
-        info.DeserializeJSON(doc, GetEnvironment(pyenv));
-        _Update(info, pyenv);
-        return;
-    }
-
-    object _name;
-    object _linkname;
-    object _trelative;
-    object _url;
-    object _linkInfos;
-    object _jointInfos;
-    object _manipulatorInfos;
-    object _attachedSensorInfos;
-private:
-    void _Update(const RobotBase::ConnectedBodyInfo& info, PyEnvironmentBasePtr pyenv)
-    {
-        _name = ConvertStringToUnicode(info._name);
-        _linkname = ConvertStringToUnicode(info._linkname);
-        _trelative = ReturnTransform(info._trelative);
-        _url = ConvertStringToUnicode(info._url);
-
-        py::list linkInfos;
-        FOREACH(itlinkinfo, info._vLinkInfos) {
-            linkInfos.append(toPyLinkInfo(**itlinkinfo));
-        }
-        _linkInfos = linkInfos;
-=======
     _name = ConvertStringToUnicode(info._name);
     _linkname = ConvertStringToUnicode(info._linkname);
     _trelative = ReturnTransform(info._trelative);
     _url = ConvertStringToUnicode(info._url);
->>>>>>> 9cb82443
+
 
     py::list linkInfos;
     FOREACH(itlinkinfo, info._vLinkInfos) {
@@ -334,9 +180,6 @@
     FOREACH(itmanipulatorinfo, info._vManipulatorInfos) {
         manipulatorInfos.append(toPyManipulatorInfo(**itmanipulatorinfo));
     }
-<<<<<<< HEAD
-};
-=======
     _manipulatorInfos = manipulatorInfos;
 
     py::list attachedSensorInfos;
@@ -356,28 +199,33 @@
     // extract all the infos
     return pinfo;
 }
->>>>>>> 9cb82443
 
 PyConnectedBodyInfoPtr toPyConnectedBodyInfo(const RobotBase::ConnectedBodyInfo& connectedBodyInfo, PyEnvironmentBasePtr pyenv)
 {
     return PyConnectedBodyInfoPtr(new PyConnectedBodyInfo(connectedBodyInfo, pyenv));
 }
 
-<<<<<<< HEAD
-class PyRobotBase : public PyKinBody
-{
-protected:
-    RobotBasePtr _probot;
-
-public:
-    RobotBasePtr GetRobot() {
-        return _probot;
-    }
-=======
+py::object PyConnectedBodyInfo::SerializeJSON(py::object options)
+{
+    rapidjson::Document doc;
+    RobotBase::ConnectedBodyInfoPtr pInfo = GetConnectedBodyInfo();
+    pInfo->SerializeJSON(doc, doc.GetAllocator(), pyGetIntFromPy(options, 0));
+    return toPyObject(doc);
+}
+
+void DeserializeJSON(py::object obj, PyEnvironmentBasePtr pyenv)
+{
+    rapidjson::Document doc;
+    toRapidJSONValue(obj, doc, doc.GetAllocator());
+    RobotBase::ConnectedBodyInfo info;
+    info.DeserializeJSON(doc, GetEnvironment(pyenv));
+    _Update(info, pyenv);
+    return;
+}
+
 RobotBasePtr PyRobotBase::GetRobot() {
     return _probot;
 }
->>>>>>> 9cb82443
 
 PyRobotBase::PyManipulator::PyManipulator(RobotBase::ManipulatorPtr pmanip, PyEnvironmentBasePtr pyenv) : _pmanip(pmanip),_pyenv(pyenv) {
 }
@@ -850,38 +698,12 @@
     openravepy::UpdateCollisionReport(pyreport,_pyenv);
     return bcollision;
 }
-
-<<<<<<< HEAD
-        string __repr__() {
-            return boost::str(boost::format("RaveGetEnvironment(%d).GetRobot('%s').GetManipulator('%s')")%RaveGetEnvironmentId(_pmanip->GetRobot()->GetEnv())%_pmanip->GetRobot()->GetName()%_pmanip->GetName());
-        }
-        string __str__() {
-            return boost::str(boost::format("<manipulator:%s, parent=%s>")%_pmanip->GetName()%_pmanip->GetRobot()->GetName());
-        }
-        object __unicode__() {
-            return ConvertStringToUnicode(__str__());
-        }
-        bool __eq__(boost::shared_ptr<PyManipulator> p) {
-            return !!p && _pmanip==p->_pmanip;
-        }
-        bool __ne__(boost::shared_ptr<PyManipulator> p) {
-            return !p || _pmanip!=p->_pmanip;
-        }
-        long __hash__() {
-            return static_cast<long>(uintptr_t(_pmanip.get()));
-        }
-    };
-    typedef boost::shared_ptr<PyManipulator> PyManipulatorPtr;
-    PyManipulatorPtr _GetManipulator(RobotBase::ManipulatorPtr pmanip) {
-        return !pmanip ? PyManipulatorPtr() : PyManipulatorPtr(new PyManipulator(pmanip, _pyenv));
-=======
 bool PyRobotBase::PyManipulator::CheckEndEffectorSelfCollision(object otrans, PyCollisionReportPtr pyreport, int numredundantsamples, bool ignoreManipulatorLinks) const
 {
     bool bCollision;
     IkParameterization ikparam;
     if( ExtractIkParameterization(otrans,ikparam) ) {
         bCollision = _pmanip->CheckEndEffectorSelfCollision(ikparam, !pyreport ? CollisionReportPtr() : openravepy::GetCollisionReport(pyreport), numredundantsamples, ignoreManipulatorLinks);
->>>>>>> 9cb82443
     }
     else {
         bCollision = _pmanip->CheckEndEffectorSelfCollision(ExtractTransform(otrans),!pyreport ? CollisionReportPtr() : openravepy::GetCollisionReport(pyreport), numredundantsamples, ignoreManipulatorLinks);
@@ -1871,11 +1693,8 @@
 BOOST_PYTHON_MEMBER_FUNCTION_OVERLOADS(UpdateInfo_overloads, UpdateInfo, 0,1)
 BOOST_PYTHON_MEMBER_FUNCTION_OVERLOADS(UpdateAndGetInfo_overloads, UpdateAndGetInfo, 0,1)
 BOOST_PYTHON_MEMBER_FUNCTION_OVERLOADS(CheckLinkSelfCollision_overloads, CheckLinkSelfCollision, 2, 3)
-<<<<<<< HEAD
 BOOST_PYTHON_MEMBER_FUNCTION_OVERLOADS(SerializeJSON_overloads, SerializeJSON, 0, 1)
-=======
 #endif // USE_PYBIND11_PYTHON_BINDINGS
->>>>>>> 9cb82443
 
 #ifdef USE_PYBIND11_PYTHON_BINDINGS
 void init_openravepy_robot(py::module& m)
@@ -1915,10 +1734,8 @@
                              .def_readwrite("_vdirection",&PyManipulatorInfo::_vdirection)
                              .def_readwrite("_sIkSolverXMLId",&PyManipulatorInfo::_sIkSolverXMLId)
                              .def_readwrite("_vGripperJointNames",&PyManipulatorInfo::_vGripperJointNames)
-<<<<<<< HEAD
                              .def("SerializeJSON", &PyManipulatorInfo::SerializeJSON, SerializeJSON_overloads(args("options"), DOXY_FN(RobotBase::ManipulatorInfo, SerializeJSON)))
                              .def("DeserializeJSON", &PyManipulatorInfo::DeserializeJSON, args("obj", "pyenv"), DOXY_FN(RobotBase::ManipulatorInfo, DeserializeJSON))
-=======
 #ifdef USE_PYBIND11_PYTHON_BINDINGS
                              .def(py::pickle(
                              [](const PyManipulatorInfo &pyinfo) {
@@ -1934,7 +1751,6 @@
                              }
                              ))
 #else                           
->>>>>>> 9cb82443
                              .def_pickle(ManipulatorInfo_pickle_suite())
 #endif
     ;
