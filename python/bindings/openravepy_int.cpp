--- conflicted
+++ resolved
@@ -1606,13 +1606,8 @@
     py::array_t<bool> pycollision({nRays});
     py::buffer_info bufcollision = pycollision.request();
     bool* pcollision = (bool*) bufcollision.ptr;
-<<<<<<< HEAD
-    for(int i=0;i<nRays;i++) {
-        pcollision[i] = false;
-=======
     if( nRays > 0 ) {
         memset(pcollision, 0, sizeof(bool)*nRays);
->>>>>>> 56900f49
     }
 #else // USE_PYBIND11_PYTHON_BINDINGS
     npy_intp dims[] = { nRays,6};
